--- conflicted
+++ resolved
@@ -2036,8 +2036,8 @@
 prove all the proof rules of reachability logic as lemmas/theorems using the
 more basic proof system of matching logic.
 
-<<<<<<< HEAD
-\subsection{Dealing with Order-Sorted Algebras}
+\subsection{Dealing with Order-Sorted Signatures and Algebras}
+\label{sec:dealing-with-OS}
 
 Matching logic is a many-sorted logic and all sorts in a matching logic 
 signature forms a set which is often denoted as $S$.
@@ -2048,10 +2048,6 @@
 If $s_1 \preceq s_2$ we say $s_1$ is a subsort of $s_2$.
 
 \subsubsection{Order-Sorted Algebras}
-=======
-\subsection{Dealing with Order-Sorted Signatures and Algebras}
-\label{sec:dealing-with-OS}
->>>>>>> 2f7f8e58
 
 An order-sorted signature has a poset of the form $(S, \preceq)$. 
 
