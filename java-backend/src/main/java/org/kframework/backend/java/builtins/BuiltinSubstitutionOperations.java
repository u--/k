--- conflicted
+++ resolved
@@ -18,17 +18,11 @@
 public class BuiltinSubstitutionOperations {
 
     public static Term userSubstitution(Term term, Term substitute, Term variable, TermContext context) {
-<<<<<<< HEAD
-        Map<Term, Term> substitution = new HashMap<>();
-        substitution.put(variable, substitute);
-        return KLabelInjection.injectionOf(UserSubstitutionTransformer.userSubstitution(substitution, term, context), context.global());
-=======
-        return KLabelInjection.injectionOf(UserSubstitutionTransformer.userSubstitution(Collections.singletonMap(variable, substitute), term, context), context);
+        return KLabelInjection.injectionOf(UserSubstitutionTransformer.userSubstitution(Collections.singletonMap(variable, substitute), term, context), context.global());
     }
 
     public static Term userSubstitutionKore(Term term, Term substitute, Term variable, TermContext context) {
         return UserSubstitutionTransformer.userSubstitution(Collections.singletonMap(variable, substitute), term, context);
->>>>>>> 365f1483
     }
 
 }