--- conflicted
+++ resolved
@@ -3,7 +3,6 @@
 
 import org.kframework.backend.java.kil.BuiltinMap;
 import org.kframework.backend.java.kil.BuiltinSet;
-import org.kframework.backend.java.kil.GlobalContext;
 import org.kframework.backend.java.kil.KItem;
 import org.kframework.backend.java.kil.KLabelInjection;
 import org.kframework.backend.java.kil.KList;
@@ -108,7 +107,6 @@
             variables.add(new Variable((MetaVariable) element));
         }
 
-        GlobalContext global = context.global();
         term = (Term) term.accept(new CopyOnWriteTransformer() {
             @Override
             public ASTNode transform(MetaVariable metaVariable) {
@@ -116,11 +114,7 @@
             }
         });
 
-<<<<<<< HEAD
-        return KLabelInjection.injectionOf(term.substitute(Variable.rename(variables)), global);
-=======
-        return term.substitute(Variable.rename(variables), context);
->>>>>>> 8a330e7d
+        return term.substitute(Variable.rename(variables));
     }
 
     /**
@@ -139,12 +133,7 @@
 
     public static Term freezeVariables(Term termToFreeze, Term termWithBoundVars, TermContext context) {
         BuiltinSet variables = trueVariables(termWithBoundVars, context);
-<<<<<<< HEAD
-        GlobalContext global = context.global();
-        return KLabelInjection.injectionOf((Term) termToFreeze.accept(new CopyOnWriteTransformer() {
-=======
         return (Term) termToFreeze.accept(new CopyOnWriteTransformer(context) {
->>>>>>> 8a330e7d
             @Override
             public ASTNode transform(Variable variable) {
                 if (!variables.contains(variable)) {
@@ -152,11 +141,7 @@
                 }
                 return variable;
             }
-<<<<<<< HEAD
-        }), global);
-=======
         });
->>>>>>> 8a330e7d
     }
 
     /**
