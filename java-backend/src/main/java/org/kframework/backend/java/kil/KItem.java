// Copyright (c) 2013-2015 K Team. All Rights Reserved.
package org.kframework.backend.java.kil;

import com.google.common.collect.Sets;
import com.google.inject.Inject;
import com.google.inject.Provider;
import org.kframework.attributes.Att;
import org.kframework.attributes.Location;
import org.kframework.attributes.Source;
import org.kframework.backend.java.builtins.BoolToken;
import org.kframework.backend.java.builtins.MetaK;
import org.kframework.backend.java.builtins.SortMembership;
import org.kframework.backend.java.rewritemachine.KAbstractRewriteMachine;
import org.kframework.backend.java.symbolic.*;
import org.kframework.backend.java.util.ImpureFunctionException;
import org.kframework.backend.java.util.Profiler;
import org.kframework.backend.java.util.Subsorts;
import org.kframework.backend.java.util.Constants;
import org.kframework.builtin.KLabels;
import org.kframework.kil.ASTNode;
import org.kframework.kil.Attribute;
import org.kframework.main.GlobalOptions;
import org.kframework.utils.BitSet;
import org.kframework.utils.errorsystem.KException.ExceptionType;
import org.kframework.utils.errorsystem.KExceptionManager;
import org.kframework.utils.errorsystem.KEMException;

import java.io.IOException;
import java.io.ObjectOutputStream;
import java.util.Arrays;
import java.util.Collections;
import java.util.List;
import java.util.Map;
import java.util.Set;


/**
 * Represents a K application which applies a {@link KLabel} to a {@link KList}.
 * Or in the usual syntax of K, it can be defined as the following:
 * <p>
 * <blockquote>
 * <p>
 * <pre>
 * syntax KItem ::= KLabel "(" KList ")"
 * </pre>
 * <p>
 * </blockquote>
 * <p>
 *
 * @author AndreiS
 */
@SuppressWarnings("serial")
public class KItem extends Term implements KItemRepresentation, HasGlobalContext {

    private final Term kLabel;
    private final Term kList;

    // sort info, computed lazily
    private boolean isExactSort;
    private Sort sort;
    private Set<Sort> possibleSorts;
    private transient boolean enableCache; // for lazy computation
    private final GlobalContext global; // for lazy computation

    private Boolean evaluable = null;
    private Boolean anywhereApplicable = null;

    private BitSet[] childrenDontCareRuleMask = null;

    public static KItem of(Term kLabel, Term kList, GlobalContext global) {
        return of(kLabel, kList, global, null, null, null);
    }

    public static KItem of(Term kLabel, KList kList, GlobalContext global, BitSet[] childrenDontCareRuleMask) {
        return of(kLabel, kList, global, null, null, childrenDontCareRuleMask);
    }

    public static KItem of(Term kLabel, Term kList, GlobalContext global, Source source, Location location) {
        return of(kLabel, kList, global, source, location, null);
    }

    public static KItem of(Term kLabel, Term kList, GlobalContext global, Source source, Location location, BitSet[] childrenDontCareRuleMask) {
        /* YilongL: since KList.Builder always canonicalizes its result, the
         * following conversion is necessary */
        kList = KCollection.upKind(kList, Kind.KLIST);

        // TODO(yilongli): break the dependency on the Tool object
        return new KItem(kLabel, kList, global, global.stage, source, location, childrenDontCareRuleMask);
    }

    public KItem(Term kLabel, Term kList, Sort sort, boolean isExactSort) {
        this(kLabel, kList, sort, isExactSort, null, null);
    }

    public KItem(Term kLabel, Term kList, Sort sort, boolean isExactSort, Source source, Location location) {
        this(kLabel, kList, sort, isExactSort, Collections.singleton(sort), source, location);
    }

    private KItem(Term kLabel, Term kList, Sort sort, boolean isExactSort, Set<Sort> possibleSorts, Source source, Location location) {
        super(computeKind(kLabel), source, location);
        this.kLabel = kLabel;
        this.kList = kList;
        this.sort = sort;
        this.isExactSort = isExactSort;
        this.possibleSorts = possibleSorts;
        this.global = null;
        this.enableCache = false;
    }

    private static Kind computeKind(Term kLabel) {
        if (kLabel instanceof KLabelConstant) {
            String name = ((KLabelConstant) kLabel).name();
            if (name.equals(KLabels.DOTK) || name.equals(KLabels.KSEQ)) {
                return Kind.K;
            }
        }
        return Kind.KITEM;
    }

    private KItem(Term kLabel, Term kList, GlobalContext global, Stage stage, Source source, Location location, BitSet[] childrenDonCareRuleMask) {
<<<<<<< HEAD
        super(Kind.KITEM, source, location);

        if(kLabel.att().contains(Att.assoc()))
            throw new AssertionError("Trying to build a KItem instead of a BuiltinList for klabel with assoc attribute");

=======
        super(computeKind(kLabel), source, location);
>>>>>>> 8e3c3eca
        this.kLabel = kLabel;
        this.kList = kList;
        this.global = global;

        Definition definition = global.getDefinition();
        this.childrenDontCareRuleMask = childrenDonCareRuleMask;

        if (kLabel instanceof KLabelConstant && kList instanceof KList
                && !((KList) kList).hasFrame()) {
            KLabelConstant kLabelConstant = (KLabelConstant) kLabel;

            /* at runtime, checks if the result has been cached */
            enableCache = (stage == Stage.REWRITING)
                    && definition.sortPredicateRulesOn(kLabelConstant).isEmpty();

            sort = null;
            isExactSort = false;
            possibleSorts = null;
        } else {
            /* not a KLabelConstant or the kList contains a frame variable */
            if (kLabel instanceof KLabelInjection) {
                assert kList.equals(KList.EMPTY);
                isExactSort = true;
            } else {
                isExactSort = false;
            }

            sort = kind.asSort();
            possibleSorts = Collections.singleton(sort);
            enableCache = false;
        }
    }

    private void computeSort() {
        if (sort != null) {
            return;
        }

        Definition definition = global.getDefinition();
        if (enableCache) {
            CacheTableColKey cacheTabColKey = new CacheTableColKey((KLabelConstant) kLabel, (KList) kList);
            CacheTableValue cacheTabVal = definition.getSortCacheValue(cacheTabColKey);
            if (cacheTabVal != null) {
                sort = cacheTabVal.sort;
                isExactSort = cacheTabVal.isExactSort;
                possibleSorts = cacheTabVal.possibleSorts;
                return;
            }
        }
        KLabelConstant kLabelConstant = (KLabelConstant) kLabel;
        KList kList = (KList) this.kList;
        Subsorts subsorts = definition.subsorts();

        Set<Sort> sorts = Sets.newHashSet();
        Set<Sort> possibleSorts = Sets.newHashSet();

        /**
         * Sort checks in the Java engine are not implemented as
         * rewrite rules, so we need to precompute the sort of
         * terms. However, right now, we also want to allow users
         * to provide user-defined sort predicate rules, e.g.
         *      ``rule isVal(cons V:Val) => true''
         * to express the same meaning as overloaded productions
         * which are not allowed to write in the current front-end.
         */
        /* YilongL: user-defined sort predicate rules are interpreted as overloaded productions at runtime */
        for (Rule rule : definition.sortPredicateRulesOn(kLabelConstant)) {
            TermContext context = TermContext.builder(global).build();
            if (MetaK.matchable(kList, rule.sortPredicateArgument().kList(), context)
                    .equals(BoolToken.TRUE)) {
                sorts.add(rule.predicateSort());
            } else if (BoolToken.TRUE.equals(MetaK.unifiable(
                    kList, rule.sortPredicateArgument().kList(), context))) {
                possibleSorts.add(rule.predicateSort());
            }
        }

        for (SortSignature signature : kLabelConstant.signatures()) {
            boolean mustMatch = true;
            boolean mayMatch = true;

            if (kList.concreteSize() == signature.parameters().size()) {
                /* check if the production can match this KItem */
                int idx = 0;
                for (Term term : kList) {
                    if (!mayMatch) {
                        break;
                    }

                    Sort childSort = term.sort();
                    if (!definition.subsorts().isSubsortedEq(signature.parameters().get(idx), childSort)) {
                        mustMatch = false;
                        /*
                         * YilongL: the following analysis can be made more
                         * precise by considering all possible sorts of the
                         * term; however, it would be too expensive to
                         * compute for our purpose
                         */
                        mayMatch = !term.isExactSort()
                                && definition.subsorts().hasCommonSubsort(signature.parameters().get(idx), childSort);
                    }
                    idx++;
                }
            } else {
                mustMatch = mayMatch = false;
            }

            if (mustMatch) {
                sorts.add(signature.result());
            } else if (mayMatch) {
                possibleSorts.add(signature.result());
            }
        }

        /*
         * YilongL: we are taking the GLB of all sorts because it is the
         * most precise sort information we can get without losing
         * information. e.g. sorts = [Types, #ListOfId{","}, Exps] => sort =
         * #ListOfId{","}. On the other hand, if the GLB doesn't exist, then
         * we must have an ambiguous grammar with which this KItem cannot be
         * correctly parsed.
         */
        Sort sort = sorts.isEmpty() ? kind.asSort() : subsorts.getGLBSort(sorts);
        if (sort == null) {
            throw KExceptionManager.criticalError("Cannot compute least sort of term: " +
                    this.toString() + "\nPossible least sorts are: " + sorts +
                    "\nAll terms must have a unique least sort; " +
                    "consider assigning unique KLabels to overloaded productions", this);
        }
        /* the sort is exact iff the klabel is a constructor and there is no other possible sort */
        boolean isExactSort = kLabelConstant.isConstructor() && possibleSorts.isEmpty();
        possibleSorts.add(sort);

        this.sort = sort;
        this.isExactSort = isExactSort;
        this.possibleSorts = possibleSorts;

        CacheTableValue cacheTabVal = new CacheTableValue(sort, isExactSort, possibleSorts);

        if (enableCache) {
            definition.putSortCacheValue(new CacheTableColKey(kLabelConstant, kList), cacheTabVal);
        }
    }

    public boolean isEvaluable() {
        return global.kItemOps.isEvaluable(this, global.getDefinition());
    }

    public Term evaluateFunction(boolean copyOnShareSubstAndEval, TermContext context) {
        return global.kItemOps.evaluateFunction(this, copyOnShareSubstAndEval, context);
    }

    public Term resolveFunctionAndAnywhere(boolean copyOnShareSubstAndEval, TermContext context) {
        return global.kItemOps.resolveFunctionAndAnywhere(this, copyOnShareSubstAndEval, context);
    }

    @Override
    public Term toKore() {
        return this;
    }

    /**
     * @param i
     * @return the rules for which position i only matches "don't care" variables (i.e., variables that do not appear
     * in the RHS or conditions)
     */
    public BitSet getChildrenDontCareRuleMaskForPosition(int i) {
        if (childrenDontCareRuleMask != null)
            return childrenDontCareRuleMask[i];
        else
            return null;
    }

    public static class KItemOperations {

        private final Stage stage;
        private final JavaExecutionOptions javaOptions;
        private final KExceptionManager kem;
        private final Provider<BuiltinFunction> builtins;
        private final GlobalOptions options;

        @Inject
        public KItemOperations(
                Stage stage,
                JavaExecutionOptions javaOptions,
                KExceptionManager kem,
                Provider<BuiltinFunction> builtins,
                GlobalOptions options) {
            this.stage = stage;
            this.javaOptions = javaOptions;
            this.kem = kem;
            this.builtins = builtins;
            this.options = options;
        }

        private static final String TRACE_MSG = "Function evaluation triggered infinite recursion. Trace:";

        /**
         * Evaluates this {@code KItem} if it is a predicate or function; otherwise,
         * applies [anywhere] rules associated with this {@code KItem}
         *
         * @param copyOnShareSubstAndEval
         *            specifies whether to use
         *            {@link CopyOnShareSubstAndEvalTransformer} when applying rules
         *
         * @param context
         *            a term context
         *
         * @return the reduced result on success, or this {@code KItem} otherwise
         */
        public Term resolveFunctionAndAnywhere(KItem kItem, boolean copyOnShareSubstAndEval, TermContext context) {
            try {
                Term result = kItem.isEvaluable() ?
                        evaluateFunction(kItem, copyOnShareSubstAndEval, context) :
                        kItem.applyAnywhereRules(copyOnShareSubstAndEval, context);
                if (result instanceof KItem && ((KItem) result).isEvaluable() && result.isGround()) {
                    // we do this check because this warning message can be very large and cause OOM
                    if (options.warnings.includesExceptionType(ExceptionType.HIDDENWARNING) && stage == Stage.REWRITING) {
                        StringBuilder sb = new StringBuilder();
                        sb.append("Unable to resolve function symbol:\n\t\t");
                        sb.append(result);
                        sb.append('\n');
                        if (!context.definition().functionRules().isEmpty()) {
                            sb.append("\tDefined function rules:\n");
                            for (Rule rule : context.definition().functionRules().get((KLabelConstant) ((KItem) result).kLabel())) {
                                sb.append("\t\t");
                                sb.append(rule);
                                sb.append('\n');
                            }
                        }
                        kem.registerInternalHiddenWarning(sb.toString(), kItem);
                    }
                    if (RuleAuditing.isAuditBegun()) {
                        System.err.println("Function failed to evaluate: returned " + result);
                    }
                }
                return result;
            } catch (StackOverflowError e) {
                throw KEMException.criticalError(TRACE_MSG, e);
            } catch (KEMException e) {
                e.exception.addTraceFrame("while evaluating function " + kItem.kLabel().toString());
                throw e;
            }
        }

        public boolean isEvaluable(KItem kItem, Definition definition) {
            if (kItem.evaluable != null) {
                return kItem.evaluable;
            }

            kItem.evaluable = false;
            if (!(kItem.kLabel instanceof KLabelConstant)) {
                return false;
            }
            KLabelConstant kLabelConstant = (KLabelConstant) kItem.kLabel;

            if (!(kItem.kList instanceof KList)) {
                return false;
            }

            if (kLabelConstant.isSortPredicate()
                    || !definition.functionRules().get(kLabelConstant).isEmpty()
                    || builtins.get().isBuiltinKLabel(kLabelConstant)) {
                kItem.evaluable = true;
            }
            return kItem.evaluable;
        }

        /**
         * Evaluates this {@code KItem} if it is a predicate or function
         *
         * @param copyOnShareSubstAndEval
         *            specifies whether to use
         *            {@link CopyOnShareSubstAndEvalTransformer} when applying
         *            user-defined function rules
         *
         * @param context
         *            a term context
         *
         * @return the evaluated result on success, or this {@code KItem} otherwise
         */
        public Term evaluateFunction(KItem kItem, boolean copyOnShareSubstAndEval, TermContext context) {
            if (!kItem.isEvaluable()) {
                return kItem;
            }

            Definition definition = context.definition();
            KLabelConstant kLabelConstant = (KLabelConstant) kItem.kLabel;

            Profiler.startTimer(Profiler.getTimerForFunction(kLabelConstant));

            try {
                KList kList = (KList) kItem.kList;

                if (builtins.get().isBuiltinKLabel(kLabelConstant)) {
                    try {
                        Term[] arguments = kList.getContents().toArray(new Term[kList.getContents().size()]);
                        Term result = builtins.get().invoke(context, kLabelConstant, arguments);
                        if (result != null) {
                            return result;
                        }
                    } catch (ClassCastException e) {
                    // DISABLE EXCEPTION CHECKSTYLE
                    } catch (ImpureFunctionException e) {
                        // do not do anything further: immediately assume this function is not ready to be evaluated yet.
                        return kItem;
                    } catch (Throwable t) {
                    // ENABLE EXCEPTION CHECKSTYLE
                        if (t instanceof Error) {
                            throw (Error) t;
                        }
                        if (t instanceof KEMException) {
                            throw (RuntimeException) t;
                        }
                        if (t instanceof RuntimeException) {
                            kem.registerInternalWarning("Ignored exception thrown by hook " + kLabelConstant, t);
                        } else {
                            throw new AssertionError("Builtin functions should not throw checked exceptions", t);
                        }
                    }
                }

                /* evaluate a sort membership predicate */
                // TODO(YilongL): maybe we can move sort membership evaluation after
                // applying user-defined rules to allow the users to provide their
                // own rules for checking sort membership
                if (kLabelConstant.isSortPredicate() && kList.getContents().size() == 1) {
                    Term checkResult = SortMembership.check(kItem, definition);
                    if (checkResult != kItem) {
                        return checkResult;
                    }
                }

                /* apply rules for user defined functions */
                if (!definition.functionRules().get(kLabelConstant).isEmpty()) {
                    Term result = null;
                    Term owiseResult = null;

                    for (Rule rule : definition.functionRules().get(kLabelConstant)) {
                        try {
                            if (rule == RuleAuditing.getAuditingRule()) {
                                RuleAuditing.beginAudit();
                            } else if (RuleAuditing.isAuditBegun() && RuleAuditing.getAuditingRule() == null) {
                                System.err.println("\nAuditing " + rule + "...\n");
                            }


                            Substitution<Variable, Term> solution;
                            List<Substitution<Variable, Term>> matches = PatternMatcher.match(kItem, rule, context);
                            if (matches.isEmpty()) {
                                continue;
                            } else {
                                if (matches.size() > 1) {
                                    if (javaOptions.deterministicFunctions) {
                                        throw KEMException.criticalError("More than one possible match. " +
                                                "Function " + kLabelConstant + " might be non-deterministic.");
                                    }
                                    kem.registerInternalWarning("More than one possible match. " +
                                            "Behaviors might be lost.");
                                }
                                solution = matches.get(0);
                            }

                            /* rename fresh variables of the rule */
                            for (Variable freshVar : rule.variableSet()) {
                                if (!solution.containsKey(freshVar)) {
                                    solution = solution.plus(freshVar, freshVar.getFreshCopy());
                                }
                            }
                            Term rightHandSide = KAbstractRewriteMachine.construct(
                                    rule.rhsInstructions(),
                                    solution,
                                    copyOnShareSubstAndEval ? rule.reusableVariables().elementSet() : null,
                                    context,
                                    false);

                            if (rule.containsAttribute("owise")) {
                                if (owiseResult != null) {
                                    throw KExceptionManager.criticalError("Found multiple [owise] rules for the function with KLabel " + kItem.kLabel, rule);
                                }
                                RuleAuditing.succeed(rule);
                                owiseResult = rightHandSide;
                            } else {
                                if (stage == Stage.REWRITING) {
                                    if (result != null && !result.equals(rightHandSide)) {
                                        throw KEMException.criticalError("[non-deterministic function definition]: more than one rule can apply to the function\n" + kItem);
                                    }
                                }
                                RuleAuditing.succeed(rule);
                                result = rightHandSide;
                            }

                            /*
                             * If the function definitions do not need to be deterministic, try them in order
                             * and apply the first one that matches.
                             */
                            if (!javaOptions.deterministicFunctions && result != null) {
                                return result;
                            }
                        } finally {
                            if (RuleAuditing.isAuditBegun()) {
                                if (RuleAuditing.getAuditingRule() == rule) {
                                    RuleAuditing.endAudit();
                                }
                                if (!RuleAuditing.isSuccess()
                                        && RuleAuditing.getAuditingRule() == rule) {
                                    throw RuleAuditing.fail();
                                }
                            }
                        }
                    }

                    if (result != null) {
                        return result;
                    } else if (owiseResult != null) {
                        if (!kItem.isGround()) {
                            if (context.global().stage != Stage.REWRITING) {
                                return kItem;
                            }

                            /**
                             * apply the "[owise]" rule only if this kItem does not unify with any
                             * of the left-hand-sides of the other rules (no other rule may apply)
                             */
                            for (Rule rule : definition.functionRules().get(kLabelConstant)) {
                                if (rule.containsAttribute("owise")) {
                                    continue;
                                }

                                ConstrainedTerm subject = new ConstrainedTerm(
                                        kItem.kList(),
                                        context);
                                ConstrainedTerm pattern = new ConstrainedTerm(
                                        ((KItem) rule.leftHandSide()).kList(),
                                        ConjunctiveFormula.of(context.global())
                                                .add(rule.lookups())
                                                .addAll(rule.requires()),
                                        context);
                                if (!subject.unify(pattern, null, null, null).isEmpty()) {
                                    return kItem;
                                }
                            }
                        }
                        return owiseResult;
                    }
                }
                return kItem;
            } finally {
                Profiler.stopTimer(Profiler.getTimerForFunction(kLabelConstant));
            }
        }
    }

    public boolean isAnywhereApplicable(TermContext context) {
        if (anywhereApplicable != null) {
            return anywhereApplicable;
        }

        anywhereApplicable = (kLabel instanceof KLabelConstant)
                && !context.definition().anywhereRules()
                        .get((KLabelConstant) kLabel).isEmpty();
        return anywhereApplicable;
    }

    /**
     * Apply [anywhere] associated with this {@code KItem}.
     *
     * @param copyOnShareSubstAndEval
     *            specifies whether to use
     *            {@link CopyOnShareSubstAndEvalTransformer} when applying
     *            [anywhere] rules
     *
     * @param context
     *            a term context
     *
     * @return the result on success, or this {@code KItem} otherwise
     */
    public Term applyAnywhereRules(boolean copyOnShareSubstAndEval, TermContext context) {
        // apply a .K ~> K => K normalization
        if ((kLabel instanceof KLabelConstant) && ((KLabelConstant) kLabel).name().equals(KLabels.KSEQ)
                && kList instanceof KList
                && (((KList) kList).get(0) instanceof KItem && ((KItem) ((KList) kList).get(0)).kLabel.toString().equals(KLabels.DOTK) || ((KList) kList).get(0).equals(KSequence.EMPTY))) {
            return ((KList) kList).get(1);
        }

        if (!isAnywhereApplicable(context)) {
            return this;
        }

        Definition definition = context.definition();
        KLabelConstant kLabelConstant = (KLabelConstant) kLabel;

        /* apply [anywhere] rules */
        /* TODO(YilongL): make KLabelConstant dependent on Definition and store
         * anywhere rules in KLabelConstant */
        for (Rule rule : definition.anywhereRules().get(kLabelConstant)) {
            try {
                if (rule == RuleAuditing.getAuditingRule()) {
                    RuleAuditing.beginAudit();
                } else if (RuleAuditing.isAuditBegun() && RuleAuditing.getAuditingRule() == null) {
                    System.err.println("\nAuditing " + rule + "...\n");
                }
                /* anywhere rules should be applied by pattern match rather than unification */
                Map<Variable, Term> solution;
                List<Substitution<Variable, Term>> matches = PatternMatcher.match(this, rule, context);
                if (matches.isEmpty()) {
                    continue;
                } else {
                    assert matches.size() == 1 : "unexpected non-deterministic anywhere rule " + rule;
                    solution = matches.get(0);
                }

                RuleAuditing.succeed(rule);
                Term rightHandSide = rule.rightHandSide();
                if (copyOnShareSubstAndEval) {
                    rightHandSide = rightHandSide.copyOnShareSubstAndEval(
                            solution,
                            rule.reusableVariables().elementSet(),
                            context);
                } else {
                    rightHandSide = rightHandSide.substituteAndEvaluate(solution, context);
                }
                return rightHandSide;
            } finally {
                if (RuleAuditing.isAuditBegun()) {
                    if (RuleAuditing.getAuditingRule() == rule) {
                        RuleAuditing.endAudit();
                    }
                    if (!RuleAuditing.isSuccess()
                            && RuleAuditing.getAuditingRule() == rule) {
                        throw RuleAuditing.fail();
                    }
                }
            }
        }

        return this;
    }

    @Override
    public Term kLabel() {
        return kLabel;
    }

    @Override
    public Term kList() {
        return kList;
    }

    public GlobalContext globalContext() {
        return global;
    }

    @Override
    public boolean isExactSort() {
        computeSort();
        return isExactSort;
    }

    /**
     * A {@code KItem} cannot be further decomposed in a unification task if and
     * only if its {@code KLabel} represents a function.
     */
    @Override
    public boolean isSymbolic() {
        // TODO(AndreiS): handle KLabel variables
        //return !(kLabel instanceof KLabel) || ((KLabel) kLabel).isFunction();
        return kLabel instanceof KLabel
                && (((KLabel) kLabel).isFunction() || ((KLabel) kLabel).isPattern());
    }

    @Override
    public Sort sort() {
        computeSort();
        return sort;
    }

    public Set<Sort> possibleSorts() {
        computeSort();
        return Collections.unmodifiableSet(possibleSorts);
    }

    @Override
    public boolean equals(Object object) {
        if (this == object) {
            return true;
        }

        if (!(object instanceof KItem)) {
            return false;
        }

        KItem kItem = (KItem) object;
        return kLabel.equals(kItem.kLabel) && kList.equals(kItem.kList);
    }

    @Override
    protected int computeHash() {
        int hashCode = 1;
        hashCode = hashCode * Constants.HASH_PRIME + kLabel.hashCode();
        hashCode = hashCode * Constants.HASH_PRIME + kList.hashCode();
        return hashCode;
    }

    @Override
    protected boolean computeMutability() {
        return kLabel.isMutable() || kList.isMutable();
    }

    @Override
    public String toString() {
        return kLabel + "(" + kList.toString() + ")";
    }

    @Override
    public void accept(Visitor visitor) {
        visitor.visit(this);
    }

    @Override
    public ASTNode accept(Transformer transformer) {
        return transformer.transform(this);
    }

    public List<Term> getPatternInput() {
        assert kLabel instanceof KLabelConstant && ((KLabelConstant) kLabel).isPattern() && kList instanceof KList;
        int inputCount = Integer.parseInt(((KLabelConstant) kLabel).getAttr(Attribute.PATTERN_KEY));
        return ((KList) kList).getContents().subList(0, inputCount);
    }

    public List<Term> getPatternOutput() {
        assert kLabel instanceof KLabelConstant && ((KLabelConstant) kLabel).isPattern() && kList instanceof KList;
        int inputCount = Integer.parseInt(((KLabelConstant) kLabel).getAttr(Attribute.PATTERN_KEY));
        return ((KList) kList).getContents().subList(inputCount, ((KList) kList).getContents().size());
    }

    /**
     * The sort information of this {@code KItem}, namely {@link KItem#sort} and
     * {@link KItem#isExactSort}, depends only on the {@code KLabelConstant} and
     * the sorts of its children.
     */
    static final class CacheTableColKey {

        final KLabelConstant kLabelConstant;
        final Sort[] sorts;
        final boolean[] bools;
        final int hashCode;

        public CacheTableColKey(KLabelConstant kLabelConstant, KList kList) {
            this.kLabelConstant = kLabelConstant;
            sorts = new Sort[kList.concreteSize()];
            bools = new boolean[kList.concreteSize()];
            int idx = 0;
            for (Term term : kList) {
                if (term instanceof KItem) {
                    KItem kItem = (KItem) term;
                    if (kItem.kLabel instanceof KLabelInjection) {
                        term = ((KLabelInjection) kItem.kLabel).term();
                    }
                }
                sorts[idx] = term.sort();
                bools[idx] = term.isExactSort();
                idx++;
            }
            hashCode = computeHash();
        }

        private int computeHash() {
            int hashCode = 1;
            hashCode = hashCode * Constants.HASH_PRIME + kLabelConstant.hashCode();
            hashCode = hashCode * Constants.HASH_PRIME + Arrays.deepHashCode(sorts);
            hashCode = hashCode * Constants.HASH_PRIME + Arrays.hashCode(bools);
            return hashCode;
        }

        @Override
        public int hashCode() {
            return hashCode;
        }

        @Override
        public boolean equals(Object object) {
            if (!(object instanceof CacheTableColKey)) {
                return false;
            }
            CacheTableColKey key = (CacheTableColKey) object;
            return kLabelConstant.equals(key.kLabelConstant)
                    && Arrays.deepEquals(sorts, key.sorts)
                    && Arrays.equals(bools, key.bools);
        }
    }

    /**
     * When serializing a KItem, compute its sort so that we don't end up serializing the TermContext
     * @param out
     * @throws IOException
     */
    private void writeObject(ObjectOutputStream out) throws IOException {
        computeSort();
        out.defaultWriteObject();
    }

    static final class CacheTableValue {

        final Sort sort;
        final boolean isExactSort;
        final Set<Sort> possibleSorts;

        CacheTableValue(Sort sort, boolean isExactSort, Set<Sort> possibleSorts) {
            this.sort = sort;
            this.isExactSort = isExactSort;
            this.possibleSorts = possibleSorts;
        }
    }

}<|MERGE_RESOLUTION|>--- conflicted
+++ resolved
@@ -118,15 +118,7 @@
     }
 
     private KItem(Term kLabel, Term kList, GlobalContext global, Stage stage, Source source, Location location, BitSet[] childrenDonCareRuleMask) {
-<<<<<<< HEAD
-        super(Kind.KITEM, source, location);
-
-        if(kLabel.att().contains(Att.assoc()))
-            throw new AssertionError("Trying to build a KItem instead of a BuiltinList for klabel with assoc attribute");
-
-=======
         super(computeKind(kLabel), source, location);
->>>>>>> 8e3c3eca
         this.kLabel = kLabel;
         this.kList = kList;
         this.global = global;
