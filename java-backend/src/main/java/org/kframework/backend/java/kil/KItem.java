--- conflicted
+++ resolved
@@ -399,17 +399,10 @@
             try {
                 KList kList = (KList) kItem.kList;
 
-<<<<<<< HEAD
-                if (builtins.isBuiltinKLabel(kLabelConstant)) {
-                    try {
-                        Term[] arguments = kList.getContents().toArray(new Term[kList.getContents().size()]);
-                        Term result = builtins.invoke(context, kLabelConstant, arguments);
-=======
                 if (builtins.get().isBuiltinKLabel(kLabelConstant)) {
                     try {
                         Term[] arguments = kList.getContents().toArray(new Term[kList.getContents().size()]);
                         Term result = builtins.get().invoke(context, kLabelConstant, arguments);
->>>>>>> 885072a3
                         if (result != null) {
                             return result;
                         }
