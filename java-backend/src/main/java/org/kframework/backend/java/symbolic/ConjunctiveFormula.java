// Copyright (c) 2015 K Team. All Rights Reserved.
package org.kframework.backend.java.symbolic;

import com.google.common.collect.HashMultimap;
import com.google.common.collect.ImmutableSet;
import com.google.common.collect.Maps;
import com.google.common.collect.Multimap;
import com.google.common.collect.Sets;
import org.apache.commons.lang3.tuple.Pair;
import org.kframework.backend.java.builtins.BoolToken;
import org.kframework.backend.java.kil.*;
import org.kframework.backend.java.util.RewriteEngineUtils;
import org.kframework.backend.java.util.Constants;
import org.kframework.kil.ASTNode;

import java.util.Collection;
import java.util.LinkedList;
import java.util.List;
import java.util.Map;
import java.util.Optional;
import java.util.Set;
import java.util.function.Predicate;
import java.util.stream.Collectors;
import java.util.stream.Stream;

/**
 * A conjunction of equalities (between terms with variables) and disjunctions
 *
 * @see org.kframework.backend.java.symbolic.Equality
 * @see org.kframework.backend.java.symbolic.DisjunctiveFormula
 */
public class ConjunctiveFormula extends Term implements CollectionInternalRepresentation, HasGlobalContext {

    public static final String SEPARATOR = " /\\ ";

    public static ConjunctiveFormula of(GlobalContext global) {
        return new ConjunctiveFormula(
                ImmutableMapSubstitution.empty(),
                PersistentUniqueList.empty(),
                PersistentUniqueList.empty(),
                TruthValue.TRUE,
                global);
    }

    public static ConjunctiveFormula of(ConjunctiveFormula formula) {
        return new ConjunctiveFormula(
                formula.substitution,
                formula.equalities,
                formula.disjunctions,
                formula.truthValue,
                formula.falsifyingEquality,
                formula.global);
    }

    public static ConjunctiveFormula of(Substitution<Variable, Term> substitution, GlobalContext global) {
        return new ConjunctiveFormula(
                substitution,
                PersistentUniqueList.empty(),
                PersistentUniqueList.empty(),
                substitution.isEmpty() ? TruthValue.TRUE : TruthValue.UNKNOWN,
                global);
    }

    public static ConjunctiveFormula of(
            Substitution<Variable, Term> substitution,
            PersistentUniqueList<Equality> equalities,
            PersistentUniqueList<DisjunctiveFormula> disjunctions,
            GlobalContext global) {
        return new ConjunctiveFormula(
                substitution,
                equalities,
                disjunctions,
                substitution.isEmpty() && equalities.isEmpty() && disjunctions.isEmpty() ? TruthValue.TRUE : TruthValue.UNKNOWN,
                global);
    }

    private final Substitution<Variable, Term> substitution;
    private final PersistentUniqueList<Equality> equalities;
    private final PersistentUniqueList<DisjunctiveFormula> disjunctions;

    private final TruthValue truthValue;

    private final Equality falsifyingEquality;

    private transient final GlobalContext global;

    public ConjunctiveFormula(
            Substitution<Variable, Term> substitution,
            PersistentUniqueList<Equality> equalities,
            PersistentUniqueList<DisjunctiveFormula> disjunctions,
            TruthValue truthValue,
            Equality falsifyingEquality,
            GlobalContext global) {
        super(Kind.KITEM);

        this.substitution = substitution;
        this.equalities = equalities;
        this.disjunctions = disjunctions;
        this.truthValue = truthValue;
        this.falsifyingEquality = falsifyingEquality;
        this.global = global;
    }

    public ConjunctiveFormula(
            Substitution<Variable, Term> substitution,
            PersistentUniqueList<Equality> equalities,
            PersistentUniqueList<DisjunctiveFormula> disjunctions,
            TruthValue truthValue,
            GlobalContext global) {
        this(substitution, equalities, disjunctions, truthValue, null, global);
    }

    public GlobalContext globalContext() {
        return global;
    }

    public Substitution<Variable, Term> substitution() {
        return substitution;
    }

    public PersistentUniqueList<Equality> equalities() {
        return equalities;
    }

    public PersistentUniqueList<DisjunctiveFormula> disjunctions() {
        return disjunctions;
    }

    /**
     * Adds the side condition of a rule to this constraint. The side condition is represented
     * as a list of {@code Term}s that are expected to be equal to {@code BoolToken#TRUE}.
     */
    public ConjunctiveFormula addAll(List<Term> condition) {
        ConjunctiveFormula result = this;
        for (Term term : condition) {
            result = result.add(term, BoolToken.TRUE);
            if (result == null) {
                return null;
            }
        }
        return result;
    }

    public ConjunctiveFormula addAndSimplify(Object term, TermContext context) {
        return add(term).simplify(context);
    }

    public ConjunctiveFormula add(ConjunctiveFormula conjunction) {
        return add(conjunction.substitution)
                .addAll(conjunction.equalities)
                .addAll(conjunction.disjunctions);
    }

    public ConjunctiveFormula add(Substitution<Variable, Term> substitution) {
        return addAll(substitution.equalities(global));
    }

    public ConjunctiveFormula add(Equality equality) {
        /* simplify andBool */
        if (equality.leftHandSide() instanceof KItem
                && ((KItem) equality.leftHandSide()).kLabel().toString().endsWith("_andBool_")
                && equality.rightHandSide().equals(BoolToken.TRUE)) {
            return this
                    .add(((KList) ((KItem) equality.leftHandSide()).kList()).get(0), BoolToken.TRUE)
                    .add(((KList) ((KItem) equality.leftHandSide()).kList()).get(1), BoolToken.TRUE);
        }
        if (equality.rightHandSide() instanceof KItem
                && ((KItem) equality.rightHandSide()).kLabel().toString().endsWith("_andBool_")
                && equality.leftHandSide().equals(BoolToken.TRUE)) {
            return this
                    .add(((KList) ((KItem) equality.rightHandSide()).kList()).get(0), BoolToken.TRUE)
                    .add(((KList) ((KItem) equality.rightHandSide()).kList()).get(1), BoolToken.TRUE);
        }

        /* simplify orBool */
        if (equality.leftHandSide() instanceof KItem
                && ((KItem) equality.leftHandSide()).kLabel().toString().endsWith("_orBool_")
                && equality.rightHandSide().equals(BoolToken.FALSE)) {
            return this
                    .add(((KList) ((KItem) equality.leftHandSide()).kList()).get(0), BoolToken.FALSE)
                    .add(((KList) ((KItem) equality.leftHandSide()).kList()).get(1), BoolToken.FALSE);
        }
        if (equality.rightHandSide() instanceof KItem
                && ((KItem) equality.rightHandSide()).kLabel().toString().endsWith("_orBool_")
                && equality.leftHandSide().equals(BoolToken.FALSE)) {
            return this
                    .add(((KList) ((KItem) equality.rightHandSide()).kList()).get(0), BoolToken.FALSE)
                    .add(((KList) ((KItem) equality.rightHandSide()).kList()).get(1), BoolToken.FALSE);
        }

        /* simplify notBool */
        if (equality.leftHandSide() instanceof KItem
                && ((KItem) equality.leftHandSide()).kLabel().toString().endsWith("notBool_")
                && equality.rightHandSide() instanceof BoolToken) {
            return this.add(
                    ((KList) ((KItem) equality.leftHandSide()).kList()).get(0),
                    BoolToken.of(!((BoolToken) equality.rightHandSide()).booleanValue()));
        }
        if (equality.rightHandSide() instanceof KItem
                && ((KItem) equality.rightHandSide()).kLabel().toString().endsWith("notBool_")
                && equality.leftHandSide() instanceof BoolToken) {
            return this.add(
                    ((KList) ((KItem) equality.rightHandSide()).kList()).get(0),
                    BoolToken.of(!((BoolToken) equality.leftHandSide()).booleanValue()));
        }

        return new ConjunctiveFormula(
                substitution,
                equalities.plus(equality),
                disjunctions,
                truthValue != TruthValue.FALSE ? TruthValue.UNKNOWN : TruthValue.FALSE,
                falsifyingEquality,
                global);
    }

    public ConjunctiveFormula unsafeAddVariableBinding(Variable variable, Term term) {
        // these assertions are commented out for performance reasons
        //assert term.substituteAndEvaluate(substitution, context) == term;
        //assert !term.variableSet().contains(variable);
        Term previousTerm = substitution.get(variable);
        if (previousTerm == null) {
            return new ConjunctiveFormula(
                    substitution.plus(variable, term),
                    equalities,
                    disjunctions,
                    truthValue,
                    global);
        } else if (previousTerm.equals(term)) {
            return this;
        } else {
            return falsify(substitution, equalities, disjunctions, new Equality(previousTerm, term, global));
        }
    }

    public ConjunctiveFormula add(Term leftHandSide, Term rightHandSide) {
        return add(new Equality(leftHandSide, rightHandSide, global));
    }

    public ConjunctiveFormula add(DisjunctiveFormula disjunction) {
        return new ConjunctiveFormula(
                substitution,
                equalities,
                disjunctions.plus(disjunction),
                truthValue != TruthValue.FALSE ? TruthValue.UNKNOWN : TruthValue.FALSE,
                falsifyingEquality,
                global);
    }

    @SuppressWarnings("unchecked")
    public ConjunctiveFormula add(Object term) {
        if (term instanceof ConjunctiveFormula) {
            return add((ConjunctiveFormula) term);
        } else if (term instanceof Substitution) {
            return add((Substitution) term);
        } else if (term instanceof Equality) {
            return add((Equality) term);
        } else if (term instanceof DisjunctiveFormula) {
            return add((DisjunctiveFormula) term);
        } else {
            assert false : "invalid argument found: " + term;
            return null;
        }
    }

    public ConjunctiveFormula addAll(Iterable<?> terms) {
        ConjunctiveFormula result = this;
        for (Object term : terms) {
            result = result.add(term);
            if (result == null) {
                return null;
            }
        }
        return result;
    }

    public TruthValue truthValue() {
        return truthValue;
    }

    public boolean isTrue() {
        return truthValue == TruthValue.TRUE;
    }

    public boolean isFalse() {
        return truthValue == TruthValue.FALSE;
    }

    public boolean isUnknown() {
        return truthValue == TruthValue.UNKNOWN;
    }

    /**
     * Removes specified variable bindings from this constraint.
     * <p>
     * Note: this method should only be used to garbage collect useless
     * bindings. It is called to remove all bindings of the rewrite rule
     * variables after building the rewrite result.
     */
    public ConjunctiveFormula removeBindings(Set<Variable> variablesToRemove) {
        return ConjunctiveFormula.of(
                substitution.minusAll(variablesToRemove),
                equalities,
                disjunctions,
                global);
    }


    public ConjunctiveFormula simplify() {
        return simplify(false, true, TermContext.builder(global).build());
    }

    /**
     * Simplifies this conjunctive formula as much as possible.
     * Decomposes equalities by using unification.
     */
    public ConjunctiveFormula simplify(TermContext context) {
        return simplify(false, true, context);
    }

    /**
     * Similar to {@link ConjunctiveFormula#simplify(TermContext)} except that equalities
     * between builtin data structures will remain intact if they cannot be
     * resolved completely.
     */
    public ConjunctiveFormula simplifyBeforePatternFolding(TermContext context) {
        return simplify(false, false, context);
    }

    public ConjunctiveFormula simplifyModuloPatternFolding(TermContext context) {
        return simplify(true, true, context);
    }

    /**
     * Simplifies this conjunctive formula as much as possible.
     * Decomposes equalities by using unification.
     */
    private ConjunctiveFormula simplify(boolean patternFolding, boolean partialSimplification, TermContext context) {
        assert !isFalse();
        Substitution<Variable, Term> substitution = this.substitution;
        PersistentUniqueList<Equality> equalities = this.equalities;
        PersistentUniqueList<DisjunctiveFormula> disjunctions = this.disjunctions;

        boolean change;
        do {
            change = false;
            PersistentUniqueList<Equality> pendingEqualities = PersistentUniqueList.empty();
            for (int i = 0; i < equalities.size(); ++i) {
                Equality equality = equalities.get(i);
                Term leftHandSide = equality.leftHandSide().substituteAndEvaluate(substitution, context);
                Term rightHandSide = equality.rightHandSide().substituteAndEvaluate(substitution, context);
                equality = new Equality(leftHandSide, rightHandSide, global);
                if (equality.isTrue()) {
                    // delete
                } else if (equality.truthValue() == TruthValue.FALSE) {
                    // conflict
                    return falsify(substitution, equalities, disjunctions, equality);
                } else {
                    if (equality.isSimplifiableByCurrentAlgorithm()) {
                        // (decompose + conflict)*
                        SymbolicUnifier unifier = new SymbolicUnifier(
                                patternFolding,
                                partialSimplification,
                                context);
                        if (!unifier.symbolicUnify(leftHandSide, rightHandSide)) {
                            return falsify(
                                    substitution,
                                    equalities,
                                    disjunctions,
                                    new Equality(
                                            unifier.unificationFailureLeftHandSide(),
                                            unifier.unificationFailureRightHandSide(),
                                            global));
                        }
                        // TODO(AndreiS): fix this in a general way
                        if (unifier.constraint().equalities.contains(equality)) {
                            pendingEqualities = pendingEqualities.plus(equality);
                            continue;
                        }
                        equalities = equalities.plusAll(i + 1, unifier.constraint().equalities);
                        equalities = equalities.plusAll(i + 1, unifier.constraint().substitution.equalities(global));
                        disjunctions = disjunctions.plusAll(unifier.constraint().disjunctions);
                    } else if (leftHandSide instanceof Variable
                            && !rightHandSide.variableSet().contains(leftHandSide)) {
                        // eliminate
                        ImmutableMapSubstitution<Variable, Term> eliminationSubstitution = getSubstitution(
                                (Variable) leftHandSide,
                                rightHandSide);
                        if (eliminationSubstitution == null) {
                            pendingEqualities = pendingEqualities.plus(equality);
                            continue;
                        }

                        substitution = ImmutableMapSubstitution.composeAndEvaluate(
                                substitution,
                                eliminationSubstitution,
                                context);
                        change = true;
                        if (substitution.isFalse(global)) {
                            return falsify(substitution, equalities, disjunctions, equality);
                        }
                    } else if (rightHandSide instanceof Variable
                            && !leftHandSide.variableSet().contains(rightHandSide)) {
                        // swap + eliminate
                        ImmutableMapSubstitution<Variable, Term> eliminationSubstitution = getSubstitution(
                                (Variable) rightHandSide,
                                leftHandSide);
                        if (eliminationSubstitution == null) {
                            pendingEqualities = pendingEqualities.plus(equality);
                            continue;
                        }

                        substitution = ImmutableMapSubstitution.composeAndEvaluate(
                                substitution,
                                eliminationSubstitution,
                                context);
                        change = true;
                        if (substitution.isFalse(global)) {
                            return falsify(substitution, equalities, disjunctions, equality);
                        }
                    } else if (leftHandSide instanceof Variable
                            && rightHandSide.isNormal()
                            && rightHandSide.variableSet().contains(leftHandSide)) {
                        // occurs
                        return falsify(substitution, equalities, disjunctions, equality);
                    } else if (rightHandSide instanceof Variable
                            && leftHandSide.isNormal()
                            && leftHandSide.variableSet().contains(rightHandSide)) {
                        // swap + occurs
                        return falsify(substitution, equalities, disjunctions, equality);
                    } else {
                        // unsimplified equation
                        pendingEqualities = pendingEqualities.plus(equality);
                    }
                }
            }
            equalities = pendingEqualities;
        } while (change);

        return ConjunctiveFormula.of(substitution, equalities, disjunctions, global);
    }

    private ConjunctiveFormula falsify(
            Substitution<Variable, Term> substitution,
            PersistentUniqueList<Equality> equalities,
            PersistentUniqueList<DisjunctiveFormula> disjunctions,
            Equality equality) {
        if (RuleAuditing.isAuditBegun()) {
            System.err.println("Unification failure: " + equality.leftHandSide()
                    + " does not unify with " + equality.rightHandSide());
        }
        return new ConjunctiveFormula(
                substitution,
                equalities,
                disjunctions,
                TruthValue.FALSE,
                equality,
                global);
    }

<<<<<<< HEAD
    public Substitution<Variable, Term> getSubstitution(Variable variable, Term term) {
        if (RewriteEngineUtils.isSubsortedEq(variable, term, global.getDefinition())) {
            return Substitution.singleton(variable, term);
        } else if (term instanceof Variable) {
            if (RewriteEngineUtils.isSubsortedEq(term, variable, global.getDefinition())) {
                return Substitution.singleton((Variable) term, variable);
=======
    public ImmutableMapSubstitution<Variable, Term> getSubstitution(Variable variable, Term term) {
        if (RewriteEngineUtils.isSubsortedEq(variable, term, context)) {
            return ImmutableMapSubstitution.singleton(variable, term);
        } else if (term instanceof Variable) {
            if (RewriteEngineUtils.isSubsortedEq(term, variable, context)) {
                return ImmutableMapSubstitution.singleton((Variable) term, variable);
>>>>>>> 8e436b89
            } else {
                Sort leastSort = global.getDefinition().subsorts().getGLBSort(
                        variable.sort(),
                        term.sort());
                assert leastSort != null;

                Variable freshVariable = Variable.getAnonVariable(leastSort);
                return ImmutableMapSubstitution.<Variable, Term>singleton(variable, freshVariable)
                        .plus((Variable) term, freshVariable);
            }
        } else {
            return null;
        }
    }

    public ConjunctiveFormula resolveNonDeterministicLookups() {
        ConjunctiveFormula result = this;
        for (Equality equality : equalities) {
            result = resolveNonDeterministicLookup(result, equality.leftHandSide());
            result = resolveNonDeterministicLookup(result, equality.rightHandSide());
        }
        return result;
    }

    private ConjunctiveFormula resolveNonDeterministicLookup(ConjunctiveFormula result, Term term) {
        if (DataStructures.isLookup(term)
                && DataStructures.getLookupBase(term) instanceof BuiltinMap
                && ((BuiltinMap) DataStructures.getLookupBase(term)).isConcreteCollection()) {
            result = result.add(new DisjunctiveFormula((
                    (BuiltinMap) DataStructures.getLookupBase(term)).getEntries().keySet().stream()
                        .map(key -> new Equality(DataStructures.getLookupKey(term), key, global))
                        .filter(e -> !e.isFalse())
                        .map(e -> ConjunctiveFormula.of(global).add(e))
                        .collect(Collectors.toList()),
                    global));
        }
        return result;
    }

    /**
     * Checks if this constraint is a substitution of the given variables.
     * <p>
     * This method is useful for checking if narrowing happens.
     */
    public boolean isMatching(Set<Variable> variables) {
        return isSubstitution() && substitution.keySet().equals(variables);
    }

    public boolean isSubstitution() {
        return equalities.isEmpty() && disjunctions.isEmpty();
    }

    public ConjunctiveFormula orientSubstitution(Set<Variable> variables) {
        if (substitution.keySet().containsAll(variables)) {
            return this;
        }

        /* compute the pre-images of each variable in the co-domain of the substitution */
        Multimap<Variable, Variable> equivalenceClasses = HashMultimap.create();
        substitution.entrySet().stream()
                .filter(e -> e.getValue() instanceof Variable)
                .forEach(e -> equivalenceClasses.put((Variable) e.getValue(), e.getKey()));

        Substitution<Variable, Variable> orientationSubstitution = ImmutableMapSubstitution.empty();
        for (Map.Entry<Variable, Collection<Variable>> entry : equivalenceClasses.asMap().entrySet()) {
            if (variables.contains(entry.getKey())) {
                Optional<Variable> replacement = entry.getValue().stream()
                        .filter(v -> v.sort().equals(entry.getKey().sort()))
                        .filter(v -> !variables.contains(v))
                        .findAny();
                if (replacement.isPresent()) {
                    orientationSubstitution = orientationSubstitution
                            .plus(entry.getKey(), replacement.get())
                            .plus(replacement.get(), entry.getKey());
                }
            }
        }

        TermContext context = TermContext.builder(global).build();
        return ((ConjunctiveFormula) substituteWithBinders(orientationSubstitution)).simplify(context);
    }

    public ConjunctiveFormula expandPatterns(boolean narrowing, TermContext context) {
        return new ConstrainedTerm(Bottom.BOTTOM, this, context).expandPatterns(narrowing).constraint();
    }

    public DisjunctiveFormula getDisjunctiveNormalForm() {
        if (disjunctions.isEmpty()) {
            return new DisjunctiveFormula(PersistentUniqueList.singleton(this), global);
        }

        ConjunctiveFormula result = ConjunctiveFormula.of(
                substitution,
                equalities,
                PersistentUniqueList.empty(),
                global);

        List<Set<ConjunctiveFormula>> collect = disjunctions.stream()
                .map(disjunction -> ImmutableSet.<ConjunctiveFormula>copyOf(disjunction.conjunctions()))
                .collect(Collectors.toList());
        return new DisjunctiveFormula(Sets.cartesianProduct(collect).stream()
                .map(result::addAll)
                .collect(Collectors.toList()), global);
    }

    public boolean checkUnsat() {
        return global.constraintOps.checkUnsat(this);
    }

    public boolean implies(ConjunctiveFormula constraint, Set<Variable> rightOnlyVariables) {
        // TODO(AndreiS): this can prove "stuff -> false", it needs fixing
        assert !constraint.isFalse();

        LinkedList<Pair<ConjunctiveFormula, ConjunctiveFormula>> implications = new LinkedList<>();
        implications.add(Pair.of(this, constraint));
        while (!implications.isEmpty()) {
            Pair<ConjunctiveFormula, ConjunctiveFormula> implication = implications.remove();
            ConjunctiveFormula left = implication.getLeft();
            ConjunctiveFormula right = implication.getRight();
            if (left.isFalse()) {
                continue;
            }

            if (global.globalOptions.debug) {
                System.err.println("Attempting to prove: \n\t" + left + "\n  implies \n\t" + right);
            }

            right = right.orientSubstitution(rightOnlyVariables);
            right = left.simplifyConstraint(right);
            right = right.orientSubstitution(rightOnlyVariables);
            if (right.isTrue() || (right.equalities().isEmpty() && rightOnlyVariables.containsAll(right.substitution().keySet()))) {
                if (global.globalOptions.debug) {
                    System.err.println("Implication proved by simplification");
                }
                continue;
            }

            IfThenElseFinder ifThenElseFinder = new IfThenElseFinder();
            right.accept(ifThenElseFinder);
            if (!ifThenElseFinder.result.isEmpty()) {
                KItem ite = ifThenElseFinder.result.get(0);
                // TODO (AndreiS): handle KList variables
                Term condition = ((KList) ite.kList()).get(0);
                if (global.globalOptions.debug) {
                    System.err.println("Split on " + condition);
                }
                TermContext context = TermContext.builder(global).build();
                implications.add(Pair.of(left.add(condition, BoolToken.TRUE).simplify(context), right));
                implications.add(Pair.of(left.add(condition, BoolToken.FALSE).simplify(context), right));
                continue;
            }

            if (!impliesSMT(left,right, rightOnlyVariables)) {
                if (global.globalOptions.debug) {
                    System.err.println("Failure!");
                }
                return false;
            } else {
                if (global.globalOptions.debug) {
                    System.err.println("Proved!");
                }
            }
        }

        return true;
    }

    /**
     * Simplifies the given constraint by eliding the equalities and substitution entries that are
     * implied by this constraint.
     */
    private ConjunctiveFormula simplifyConstraint(ConjunctiveFormula constraint) {
        Substitution<Variable, Term> simplifiedSubstitution = constraint.substitution.minusAll(
                Maps.difference(constraint.substitution, substitution).entriesInCommon().keySet());
        Predicate<Equality> inConstraint = equality -> !equalities().contains(equality)
                && !equalities().contains(new Equality(equality.rightHandSide(), equality.leftHandSide(), global));
        PersistentUniqueList<Equality> simplifiedEqualities= PersistentUniqueList.from(
                constraint.equalities().stream().filter(inConstraint).collect(Collectors.toList()));
        ConjunctiveFormula simplifiedConstraint = ConjunctiveFormula.of(
                simplifiedSubstitution,
                simplifiedEqualities,
                constraint.disjunctions,
                constraint.global);

        if (simplifiedConstraint.isTrue()) {
            return simplifiedConstraint;
        }

        // TODO(AndreiS): investigate what this code does
//        Map<Term, Term> substitution = Maps.newLinkedHashMap();
//        for (Equality e1:equalities()) {
//            if (e1.rightHandSide().isGround()) {
//                substitution.put(e1.leftHandSide(), e1.rightHandSide());
//            }
//            if (e1.leftHandSide().isGround()) {
//                substitution.put(e1.rightHandSide(), e1.leftHandSide());
//            }
//        }
//        simplifiedConstraint = (SymbolicConstraint) TermSubstitutionTransformer
//                .substitute(simplifiedConstraint, substitution, context);

        return simplifiedConstraint;
    }

    private static boolean impliesSMT(
            ConjunctiveFormula left,
            ConjunctiveFormula right,
            Set<Variable> rightOnlyVariables) {
        return left.global.constraintOps.impliesSMT(left, right, rightOnlyVariables);
    }

    public boolean hasMapEqualities() {
        for (Equality equality : equalities) {
            if (equality.leftHandSide() instanceof BuiltinMap
                    || equality.rightHandSide() instanceof BuiltinMap) {
                return true;
            }
        }
        return false;
    }

    @Override
    public boolean isExactSort() {
        return true;
    }

    @Override
    public boolean isSymbolic() {
        return true;
    }

    @Override
    public Sort sort() {
        return Sort.BOOL;
    }

    @Override
    protected boolean computeMutability() {
        return false;
    }

    @Override
    public List<Term> getKComponents() {
        Stream<Term> stream = Stream.concat(
                Stream.concat(
                        substitution.equalities(global).stream().map(Equality::toK),
                        equalities.stream().map(Equality::toK)),
                disjunctions.stream().map(DisjunctiveFormula::toKore));
        return stream.collect(Collectors.toList());
    }

    @Override
    public KLabel constructorLabel() {
        return KLabelConstant.of("'_andBool_", global.getDefinition());
    }

    @Override
    public Token unit() {
        return BoolToken.TRUE;
    }

    @Override
    protected int computeHash() {
        int hashCode = 1;
        hashCode = hashCode * Constants.HASH_PRIME + substitution.hashCode();
        hashCode = hashCode * Constants.HASH_PRIME + equalities.hashCode();
        hashCode = hashCode * Constants.HASH_PRIME + disjunctions.hashCode();
        return hashCode;
    }

    @Override
    public boolean equals(Object object) {
        if (this == object) {
            return true;
        }

        if (!(object instanceof ConjunctiveFormula)) {
            return false;
        }

        ConjunctiveFormula conjunction = (ConjunctiveFormula) object;
        return substitution.equals(conjunction.substitution)
                && equalities.equals(conjunction.equalities)
                && disjunctions.equals(conjunction.disjunctions);
    }

    @Override
    public String toString() {
        return toKore().toString();
    }

    @Override
    public void accept(Visitor visitor) {
        visitor.visit(this);
    }

    @Override
    public ASTNode accept(Transformer transformer) {
        return transformer.transform(this);
    }

}<|MERGE_RESOLUTION|>--- conflicted
+++ resolved
@@ -457,21 +457,12 @@
                 global);
     }
 
-<<<<<<< HEAD
-    public Substitution<Variable, Term> getSubstitution(Variable variable, Term term) {
+    public ImmutableMapSubstitution<Variable, Term> getSubstitution(Variable variable, Term term) {
         if (RewriteEngineUtils.isSubsortedEq(variable, term, global.getDefinition())) {
-            return Substitution.singleton(variable, term);
+            return ImmutableMapSubstitution.singleton(variable, term);
         } else if (term instanceof Variable) {
             if (RewriteEngineUtils.isSubsortedEq(term, variable, global.getDefinition())) {
-                return Substitution.singleton((Variable) term, variable);
-=======
-    public ImmutableMapSubstitution<Variable, Term> getSubstitution(Variable variable, Term term) {
-        if (RewriteEngineUtils.isSubsortedEq(variable, term, context)) {
-            return ImmutableMapSubstitution.singleton(variable, term);
-        } else if (term instanceof Variable) {
-            if (RewriteEngineUtils.isSubsortedEq(term, variable, context)) {
                 return ImmutableMapSubstitution.singleton((Variable) term, variable);
->>>>>>> 8e436b89
             } else {
                 Sort leastSort = global.getDefinition().subsorts().getGLBSort(
                         variable.sort(),
