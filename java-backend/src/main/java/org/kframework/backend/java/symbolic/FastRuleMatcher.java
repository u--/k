// Copyright (c) 2015 K Team. All Rights Reserved.

package org.kframework.backend.java.symbolic;

import org.kframework.backend.java.compile.KOREtoBackendKIL;
import org.kframework.backend.java.kil.ConstrainedTerm;
import org.kframework.backend.java.kil.GlobalContext;
import org.kframework.backend.java.kil.InnerRHSRewrite;
import org.kframework.backend.java.kil.KItem;
import org.kframework.backend.java.kil.KLabelConstant;
import org.kframework.backend.java.kil.KList;
import org.kframework.backend.java.kil.Rule;
import org.kframework.backend.java.kil.RuleAutomatonDisjunction;
import org.kframework.backend.java.kil.Sort;
import org.kframework.backend.java.kil.Term;
import org.kframework.backend.java.kil.TermContext;
import org.kframework.backend.java.kil.Token;
import org.kframework.backend.java.kil.Variable;
import org.kframework.builtin.KLabels;
import org.kframework.kore.KApply;
import org.kframework.kore.KLabel;
import org.kframework.utils.BitSet;

import static org.kframework.Collections.*;

import java.util.ArrayList;
import java.util.HashMap;
import java.util.List;
import java.util.Map;
import java.util.stream.Collectors;

import org.apache.commons.lang3.tuple.Pair;
import org.apache.commons.lang3.tuple.Triple;

import com.google.common.collect.Sets;

/**
 * A very fast interpreted matching implementation based on merging the rules into a decision-tree like structure.
 * All possible matches are computed in one matching step. The merged term is obtained by putting a Matching Logic
 * disjunction between the bodies of all rules, and then pushing the disjunction down into the term by identifying
 * common structure. Information about the originating rule is retained via a predicate attached to each element of the
 * disjunction.
 */
public class FastRuleMatcher {

    private final ConjunctiveFormula[] constraints;
    private final Map<scala.collection.immutable.List<Integer>, Term>[] rewrites;
    private final int ruleCount;

    /**
     * @return map from AST path to the corresponding rewrite RHS
     */
    public Map<scala.collection.immutable.List<Integer>, Term> getRewrite(int index) {
        return rewrites[index];
    }

    private BitSet empty;

    private final GlobalContext global;

    private final KLabelConstant kSeqLabel;
    private final KItem kDot;

    private final KLabelConstant threadCellBagLabel;
    private final KItem dotThreadCellBag;


    public FastRuleMatcher(GlobalContext global, int ruleCount) {
        this.global = global;
        kSeqLabel = KLabelConstant.of(KLabels.KSEQ, global.getDefinition());
        KLabelConstant kDotLabel = KLabelConstant.of(KLabels.DOTK, global.getDefinition());
        kDot = KItem.of(kDotLabel, KList.concatenate(), global);

        // remove hack when A/AC is properly supported
        threadCellBagLabel = KLabelConstant.of("_ThreadCellBag_", global.getDefinition());
        dotThreadCellBag = KItem.of(KLabelConstant.of(".ThreadCellBag", global.getDefinition()), KList.concatenate(), global);

        this.ruleCount = ruleCount;
        constraints = new ConjunctiveFormula[this.ruleCount];
        rewrites = new Map[this.ruleCount];
    }

    /**
     * Match the subject against the possibly-merged pattern.
     *
     * @return a list of constraints tagged with the Integer identifier of the rule they belong to.
     */
<<<<<<< HEAD
    public List<Triple<ConjunctiveFormula, Boolean, Integer>> mainMatch(
            ConstrainedTerm subject,
            Term pattern,
            BitSet ruleMask,
            boolean computeOne,
            TermContext context) {
        ruleMask.stream().forEach(i -> constraints[i] = ConjunctiveFormula.of(context.global()));
=======
    public List<Pair<Substitution<Variable, Term>, Integer>> mainMatch(Term subject, Term pattern, BitSet ruleMask, boolean computeOne, TermContext context) {
        ruleMask.stream().forEach(i -> substitutions[i].clear());
        rewrites = new Map[ruleMask.length()];
>>>>>>> 337d3a31
        ruleMask.stream().forEach(i -> rewrites[i] = new HashMap<>());
        empty = BitSet.apply(ruleCount);

        BitSet theMatchingRules = match(subject.term(), pattern, ruleMask, List());

        List<Triple<ConjunctiveFormula, Boolean, Integer>> theResult = new ArrayList<>();

        for (int i = theMatchingRules.nextSetBit(0); i >= 0; i = theMatchingRules.nextSetBit(i + 1)) {
            Rule rule = global.getDefinition().ruleTable.get(i);
            // TODO(YilongL): remove TermContext from the signature once
            // ConstrainedTerm doesn't hold a TermContext anymore
            ConjunctiveFormula patternConstraint = ConjunctiveFormula.of(rule.lookups()).addAll(rule.requires());
            List<Pair<ConjunctiveFormula, Boolean>> ruleResults = ConstrainedTerm.evaluateConstraints(
                    constraints[i],
                    subject.constraint(),
                    patternConstraint,
                    Sets.union(getLeftHandSide(pattern, i).variableSet(), patternConstraint.variableSet()).stream()
                            .filter(v -> !v.name().equals(KOREtoBackendKIL.THE_VARIABLE))
                            .collect(Collectors.toSet()),
                    context);
            for (Pair<ConjunctiveFormula, Boolean> pair : ruleResults) {
                theResult.add(Triple.of(pair.getLeft(), pair.getRight(), i));
                if (computeOne) {
                    return theResult;
                }
            }
//            assert constraints[i].isSubstitution();
//            Substitution<Variable, Term> subst = RewriteEngineUtils.evaluateConditions(rule, constraints[i].substitution(), context);
//            if (subst != null) {
//                theResult.add(Pair.of(subst, i));
//                if (computeOne) {
//                    break;
//                }
//            }
        }
        return theResult;
    }

    private BitSet match(Term subject, Term pattern, BitSet ruleMask, scala.collection.immutable.List<Integer> path) {
        assert !ruleMask.isEmpty();
        if (pattern instanceof RuleAutomatonDisjunction) {
            RuleAutomatonDisjunction automatonDisjunction = (RuleAutomatonDisjunction) pattern;
            BitSet returnSet = BitSet.apply(ruleCount);

            // handle variables in the disjunction
            List<Pair<Variable, BitSet>> pairs = automatonDisjunction.getVariablesForSort(subject.sort());
            for (Pair<Variable, BitSet> p : pairs) {
                if (ruleMask.intersects(p.getRight())) {
                    BitSet localRuleMask = ruleMask.clone();
                    localRuleMask.and(p.getRight());
                    returnSet.or(addSubstitution(p.getLeft(), subject, localRuleMask));
                }
            }

            // try to match the subject as-if it is a singleton kseq, i.e. subject ~> .K
            if (!(subject instanceof KItem && ((KItem) subject).kLabel() == kSeqLabel)) {
                matchInside(subject, ruleMask, path, returnSet, automatonDisjunction.getKItemPatternForKLabel(kSeqLabel));
            }

            // TODO: hack for threads to behave like the kseq above; remove once AC works
            if (!(subject instanceof KItem && ((KItem) subject).kLabel() == threadCellBagLabel) && threadCellBagLabel.ordinal() < automatonDisjunction.getKLabelMaxOrdinal()) {
                matchInside(subject, ruleMask, path, returnSet, automatonDisjunction.getKItemPatternForKLabel(threadCellBagLabel));
            }

            if (subject instanceof KItem) {
                // main match of KItem
                matchInside(subject, ruleMask, path, returnSet, automatonDisjunction.getKItemPatternForKLabel((KLabelConstant) ((KItem) subject).kLabel()));
                checkVarLabelPatterns(subject, ruleMask, path, automatonDisjunction, returnSet);
            } else if (subject instanceof Token) {
                // and matching Tokens
                BitSet rules = automatonDisjunction.tokenDisjunctions.get(subject);
                if (rules != null) {
                    BitSet localRuleMask = ruleMask.clone();
                    localRuleMask.and(rules);
                    returnSet.or(localRuleMask);
                }
            }

            return returnSet;
        }

        // register the RHS of the rewrite we have just encountered, and continue matching on its LHS
        if (pattern instanceof KItem && ((KItem) pattern).kLabel().toString().equals(KLabels.KREWRITE)) {
            KApply rw = (KApply) pattern;
            InnerRHSRewrite innerRHSRewrite = (InnerRHSRewrite) rw.klist().items().get(1);
            BitSet theNewMask = match(subject, (Term) rw.klist().items().get(0), ruleMask, path);

            for (int i = theNewMask.nextSetBit(0); i >= 0; i = theNewMask.nextSetBit(i + 1)) {
                if (innerRHSRewrite.theRHS[i] != null) {
                    rewrites[i].put(path.reverse(), innerRHSRewrite.theRHS[i]);
                }
            }
            return theNewMask;
        }

        // if the pattern is a variable, try to add its binding to the current solution
        if (pattern instanceof Variable) {
            return addSubstitution((Variable) pattern, subject, ruleMask);
        }

        if ((subject.isSymbolic() && !isThreadCellBag(subject) && !subject.equals(dotThreadCellBag))
                || (pattern.isSymbolic() && !isThreadCellBag(pattern) && !pattern.equals(dotThreadCellBag))) {
            return addUnification(subject, pattern, ruleMask, path);
        }

        // normalize KSeq representations
        if (AbstractUnifier.isKSeq(pattern)) {
            subject = upKSeq(subject);
        }

        // TODO: remove the hack below once AC works
        if (isThreadCellBag(pattern) && !subject.sort().equals(Sort.of("ThreadCellBag")) && !isThreadCellBag(subject)) {
            subject = KItem.of(threadCellBagLabel, KList.concatenate(subject, dotThreadCellBag), global);
        }

        if (subject instanceof KItem && pattern instanceof KItem) {
            KItem kitemPattern = (KItem) pattern;
            KLabelConstant subjectKLabel = (KLabelConstant) ((KItem) subject).kLabel();
            KLabel patternKLabel = ((KItem) pattern).klabel();
            if (!(patternKLabel instanceof Variable) && subjectKLabel != patternKLabel) {
                return empty;
            }

            KList subjectKList = (KList) ((KItem) subject).kList();
            KList patternKList = (KList) kitemPattern.kList();
            int size = subjectKList.size();

            if (size != patternKList.size()) {
                return empty;
            }

            // main loop matching the klist
            for (int i = 0; i < size; ++i) {
                BitSet childrenDontCareRuleMaskForPosition = kitemPattern.getChildrenDontCareRuleMaskForPosition(i);
                // continue if the pattern under this position only contains "don't care" variables
                if (childrenDontCareRuleMaskForPosition != null && ruleMask.subset(childrenDontCareRuleMaskForPosition)) {
                    continue;
                }

                ruleMask = match(subjectKList.get(i), patternKList.get(i), ruleMask, path.$colon$colon(i));
                if (ruleMask.isEmpty()) {
                    return ruleMask;
                }
            }
            if (patternKLabel instanceof Variable) {
                add((Variable) patternKLabel, ((KItem) subject).kLabel(), ruleMask);
            }
            return ruleMask;
        } else if (subject instanceof Token && pattern instanceof Token) {
            // TODO: make tokens unique?
            return subject.equals(pattern) ? ruleMask : empty;
        } else if (subject instanceof KItem && pattern instanceof Token || subject instanceof Token && pattern instanceof KItem) {
            return empty;
        } else {
            throw new AssertionError("unexpected class at matching: " + subject.getClass());
        }
    }

    private void checkVarLabelPatterns(Term subject, BitSet ruleMask, scala.collection.immutable.List<Integer> path, RuleAutomatonDisjunction automatonDisjunction, BitSet returnSet) {
        List<Pair<KItem, BitSet>> varLabelPatterns = automatonDisjunction.getKItemPatternByArity(((KItem) subject).klist().size());
        if (!(varLabelPatterns == null)) {
            for (Pair<KItem, BitSet> p : varLabelPatterns) {
                matchInside(subject, ruleMask, path, returnSet, p);
            }
        }
    }

    private void matchInside(Term subject, BitSet ruleMask, scala.collection.immutable.List<Integer> path, BitSet returnSet, Pair<KItem, BitSet> pSeq) {
        if (pSeq != null) {
            if (ruleMask.intersects(pSeq.getRight())) {
                BitSet localRuleMaskSeq = ((BitSet) ruleMask.clone());
                localRuleMaskSeq.and(pSeq.getRight());
                localRuleMaskSeq = match(subject, pSeq.getLeft(), localRuleMaskSeq, path);
                returnSet.or(localRuleMaskSeq);
            }
        }
    }

    private BitSet addSubstitution(Variable variable, Term term, BitSet ruleMask) {
        if (variable.name().equals(KOREtoBackendKIL.THE_VARIABLE)) {
            return ruleMask;
        }

        if (variable.equals(term)) {
            return ruleMask;
        }

        if (!global.getDefinition().subsorts().isSubsortedEq(variable.sort(), term.sort())) {
            return empty;
        }

        for (int i = ruleMask.nextSetBit(0); i >= 0; i = ruleMask.nextSetBit(i + 1)) {
            constraints[i] = constraints[i].add(variable, term).simplify();
            if (constraints[i].isFalse()) {
                ruleMask.clear(i);
            }
        }

        return ruleMask;
    }

    private BitSet addUnification(Term subject, Term pattern, BitSet ruleMask, scala.collection.immutable.List<Integer> path) {
        for (int i = ruleMask.nextSetBit(0); i >= 0; i = ruleMask.nextSetBit(i + 1)) {
            Term leftHandSide = getLeftHandSide(pattern, i);
            Term rightHandSide = getRightHandSide(pattern, i);

            constraints[i] = constraints[i].add(subject, leftHandSide).simplify();
            if (constraints[i].isFalse()) {
                ruleMask.clear(i);
                continue;
            }

            if (rightHandSide != null) {
                rewrites[i].put(path.reverse(), rightHandSide);
            }
        }

        return ruleMask;
    }

    private Term getLeftHandSide(Term pattern, int i) {
        return (Term) pattern.accept(new CopyOnWriteTransformer(null) {
            @Override
            public Term transform(RuleAutomatonDisjunction ruleAutomatonDisjunction) {
                return (Term) ruleAutomatonDisjunction.disjunctions().stream()
                        .filter(p -> p.getRight().get(i))
                        .map(Pair::getLeft)
                        .findAny().get()
                        .accept(this);
            }

            @Override
            public Term transform(KItem kItem) {
                if (!kItem.kLabel().toString().equals(KLabels.KREWRITE)) {
                    return (Term) super.transform(kItem);
                }

                return (Term) ((Term) kItem.klist().items().get(0)).accept(this);
            }
        });
    }

    private Term getRightHandSide(Term pattern, int i) {
        return (Term) pattern.accept(new CopyOnWriteTransformer(null) {
            @Override
            public Term transform(RuleAutomatonDisjunction ruleAutomatonDisjunction) {
                return (Term) ruleAutomatonDisjunction.disjunctions().stream()
                        .filter(p -> p.getRight().get(i))
                        .map(Pair::getLeft)
                        .findAny().get()
                        .accept(this);
            }

            @Override
            public Term transform(KItem kItem) {
                if (!kItem.kLabel().toString().equals(KLabels.KREWRITE)) {
                    return (Term) super.transform(kItem);
                }

                return ((InnerRHSRewrite) kItem.klist().items().get(1)).theRHS[i];
            }
        });
    }

    private Term upKSeq(Term otherTerm) {
        if (!AbstractUnifier.isKSeq(otherTerm) && !AbstractUnifier.isKSeqVar(otherTerm))
            otherTerm = KItem.of(kSeqLabel, KList.concatenate(otherTerm, kDot), global);
        return otherTerm;
    }

    private boolean isThreadCellBag(Term term) {
        return term instanceof KItem && ((KItem) term).kLabel().equals(threadCellBagLabel);
    }

}<|MERGE_RESOLUTION|>--- conflicted
+++ resolved
@@ -85,19 +85,15 @@
      *
      * @return a list of constraints tagged with the Integer identifier of the rule they belong to.
      */
-<<<<<<< HEAD
     public List<Triple<ConjunctiveFormula, Boolean, Integer>> mainMatch(
             ConstrainedTerm subject,
             Term pattern,
             BitSet ruleMask,
             boolean computeOne,
             TermContext context) {
+
         ruleMask.stream().forEach(i -> constraints[i] = ConjunctiveFormula.of(context.global()));
-=======
-    public List<Pair<Substitution<Variable, Term>, Integer>> mainMatch(Term subject, Term pattern, BitSet ruleMask, boolean computeOne, TermContext context) {
-        ruleMask.stream().forEach(i -> substitutions[i].clear());
         rewrites = new Map[ruleMask.length()];
->>>>>>> 337d3a31
         ruleMask.stream().forEach(i -> rewrites[i] = new HashMap<>());
         empty = BitSet.apply(ruleCount);
 
