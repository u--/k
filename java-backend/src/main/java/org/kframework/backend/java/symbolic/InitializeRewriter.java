--- conflicted
+++ resolved
@@ -121,11 +121,7 @@
 
         @Override
         public RewriterResult execute(K k, Optional<Integer> depth) {
-<<<<<<< HEAD
-            KOREtoBackendKIL converter = new KOREtoBackendKIL(module, definition, TermContext.of(rewritingContext), true);
-=======
-            KOREtoBackendKIL converter = new KOREtoBackendKIL(module, definition, TermContext.of(rewritingContext), false);
->>>>>>> 29728d91
+            KOREtoBackendKIL converter = new KOREtoBackendKIL(module, definition, TermContext.of(rewritingContext), true, false);
             Term backendKil = KILtoBackendJavaKILTransformer.expandAndEvaluate(rewritingContext, kem, converter.convert(k));
             JavaKRunState result = (JavaKRunState) rewriter.rewrite(new ConstrainedTerm(backendKil, TermContext.of(rewritingContext, backendKil, BigInteger.ZERO)), rewritingContext.getDefinition().context(), depth.orElse(-1), false);
             return new RewriterResult(result.getStepsTaken(), result.getJavaKilTerm());
@@ -139,11 +135,7 @@
 
         @Override
         public List<? extends Map<? extends KVariable, ? extends K>> search(K initialConfiguration, Optional<Integer> depth, Optional<Integer> bound, Rule pattern) {
-<<<<<<< HEAD
-            KOREtoBackendKIL converter = new KOREtoBackendKIL(module, definition, TermContext.of(rewritingContext), true);
-=======
-            KOREtoBackendKIL converter = new KOREtoBackendKIL(module, definition, TermContext.of(rewritingContext), false);
->>>>>>> 29728d91
+            KOREtoBackendKIL converter = new KOREtoBackendKIL(module, definition, TermContext.of(rewritingContext), true, false);
             Term javaTerm = KILtoBackendJavaKILTransformer.expandAndEvaluate(rewritingContext, kem, converter.convert(initialConfiguration));
             org.kframework.backend.java.kil.Rule javaPattern = converter.convert(Optional.empty(), pattern);
             List<Substitution<Variable, Term>> searchResults;
@@ -161,7 +153,7 @@
         @Override
         public List<K> prove(List<Rule> rules) {
             TermContext context = TermContext.of(rewritingContext);
-            KOREtoBackendKIL converter = new KOREtoBackendKIL(module, definition, context, false);
+            KOREtoBackendKIL converter = new KOREtoBackendKIL(module, definition, context, true, false);
             List<org.kframework.backend.java.kil.Rule> javaRules = rules.stream()
                     .map(r -> converter.convert(Optional.<Module>empty(), r))
                     .collect(Collectors.toList());
