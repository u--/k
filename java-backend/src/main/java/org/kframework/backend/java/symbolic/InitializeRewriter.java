// Copyright (c) 2015 K Team. All Rights Reserved.
package org.kframework.backend.java.symbolic;

import com.google.inject.Inject;
import com.google.inject.Provider;
import org.kframework.RewriterResult;
import org.kframework.backend.java.compile.KOREtoBackendKIL;
import org.kframework.backend.java.indexing.IndexingTable;
import org.kframework.backend.java.kil.ConstrainedTerm;
import org.kframework.backend.java.kil.Definition;
import org.kframework.backend.java.kil.GlobalContext;
import org.kframework.backend.java.kil.KItem;
import org.kframework.backend.java.kil.KLabelConstant;
import org.kframework.backend.java.kil.Term;
import org.kframework.backend.java.kil.TermContext;
import org.kframework.backend.java.kil.Variable;
import org.kframework.backend.java.util.JavaKRunState;
import org.kframework.definition.Module;
<<<<<<< HEAD
import org.kframework.definition.Rule;
=======
import org.kframework.kil.Attribute;
>>>>>>> 29728d91
import org.kframework.kompile.KompileOptions;
import org.kframework.kore.K;
import org.kframework.kore.KVariable;
import org.kframework.krun.KRunOptions;
import org.kframework.krun.api.KRunState;
import org.kframework.krun.api.io.FileSystem;
import org.kframework.main.GlobalOptions;
import org.kframework.rewriter.Rewriter;
import org.kframework.rewriter.SearchType;
import org.kframework.utils.errorsystem.KExceptionManager;
import org.kframework.utils.file.FileUtil;
import org.kframework.utils.inject.Builtins;
import org.kframework.utils.inject.DefinitionScoped;
import org.kframework.utils.inject.RequestScoped;
import org.kframework.utils.options.SMTOptions;
import scala.Tuple2;
import scala.collection.JavaConversions;

import java.lang.invoke.MethodHandle;
import java.math.BigInteger;
import java.util.LinkedHashMap;
import java.util.List;
import java.util.Map;
import java.util.Optional;
import java.util.function.Function;
import java.util.stream.Collectors;

/**
 * Created by dwightguth on 5/6/15.
 */
@RequestScoped
public class InitializeRewriter implements Function<Module, Rewriter> {

    private final FileSystem fs;
    private final JavaExecutionOptions javaOptions;
    private final GlobalOptions globalOptions;
    private final KExceptionManager kem;
    private final SMTOptions smtOptions;
    private final Map<String, Provider<MethodHandle>> hookProvider;
    private final KompileOptions kompileOptions;
    private final KRunOptions krunOptions;
    private final FileUtil files;
    private final InitializeDefinition initializeDefinition;
    private static int NEGATIVE_VALUE = -1;

    @Inject
    public InitializeRewriter(
            FileSystem fs,
            JavaExecutionOptions javaOptions,
            GlobalOptions globalOptions,
            KExceptionManager kem,
            SMTOptions smtOptions,
            @Builtins Map<String, Provider<MethodHandle>> hookProvider,
            KompileOptions kompileOptions,
            KRunOptions krunOptions,
            FileUtil files,
            InitializeDefinition initializeDefinition) {
        this.fs = fs;
        this.javaOptions = javaOptions;
        this.globalOptions = globalOptions;
        this.kem = kem;
        this.smtOptions = smtOptions;
        this.hookProvider = hookProvider;
        this.kompileOptions = kompileOptions;
        this.krunOptions = krunOptions;
        this.files = files;
        this.initializeDefinition = initializeDefinition;
    }

    @Override
    public synchronized Rewriter apply(Module module) {
        GlobalContext initializingContext = new GlobalContext(fs, javaOptions, globalOptions, krunOptions, kem, smtOptions, hookProvider, files, Stage.INITIALIZING);
        GlobalContext rewritingContext = new GlobalContext(fs, javaOptions, globalOptions, krunOptions, kem, smtOptions, hookProvider, files, Stage.REWRITING);
        Definition evaluatedDef = initializeDefinition.invoke(module, kem, initializingContext);
        rewritingContext.setDefinition(evaluatedDef);

        return new SymbolicRewriterGlue(module, evaluatedDef, kompileOptions, javaOptions, rewritingContext, kem);
    }

    public static class SymbolicRewriterGlue implements Rewriter {

        private final SymbolicRewriter rewriter;
        public final Definition definition;
        public final Module module;
        public final GlobalContext rewritingContext;
        private final KExceptionManager kem;

        public SymbolicRewriterGlue(Module module, Definition definition, KompileOptions kompileOptions, JavaExecutionOptions javaOptions, GlobalContext rewritingContext, KExceptionManager kem) {
            this.rewriter = new SymbolicRewriter(definition,  kompileOptions, javaOptions, new KRunState.Counter());
            this.definition = definition;
            this.module = module;
            this.rewritingContext = rewritingContext;
            this.kem = kem;
        }

        @Override
        public RewriterResult execute(K k, Optional<Integer> depth) {
            KOREtoBackendKIL converter = new KOREtoBackendKIL(module, definition, TermContext.of(rewritingContext), false);
            Term backendKil = KILtoBackendJavaKILTransformer.expandAndEvaluate(rewritingContext, kem, converter.convert(k));
            JavaKRunState result = (JavaKRunState) rewriter.rewrite(new ConstrainedTerm(backendKil, TermContext.of(rewritingContext, backendKil, BigInteger.ZERO)), rewritingContext.getDefinition().context(), depth.orElse(-1), false);
            return new RewriterResult(result.getStepsTaken(), result.getJavaKilTerm());
        }

        @Override
        public List<? extends Map<? extends KVariable,? extends K>> match(K k, org.kframework.definition.Rule rule) {
            return search(k, Optional.of(0), Optional.empty(), rule, SearchType.STAR);
        }


        @Override
<<<<<<< HEAD
        public List<? extends Map<? extends KVariable, ? extends K>> search(K initialConfiguration, Optional<Integer> depth, Optional<Integer> bound, Rule pattern, SearchType searchType) {
            KOREtoBackendKIL converter = new KOREtoBackendKIL(module, definition, TermContext.of(rewritingContext));
=======
        public List<? extends Map<? extends KVariable, ? extends K>> search(K initialConfiguration, Optional<Integer> depth, Optional<Integer> bound, Rule pattern) {
            KOREtoBackendKIL converter = new KOREtoBackendKIL(module, definition, TermContext.of(rewritingContext), false);
>>>>>>> 29728d91
            Term javaTerm = KILtoBackendJavaKILTransformer.expandAndEvaluate(rewritingContext, kem, converter.convert(initialConfiguration));
            org.kframework.backend.java.kil.Rule javaPattern = converter.convert(Optional.empty(), pattern);
            List<Substitution<Variable, Term>> searchResults;
            searchResults = rewriter.search(javaTerm, javaPattern, bound.orElse(NEGATIVE_VALUE), depth.orElse(NEGATIVE_VALUE),
                    searchType, TermContext.of(rewritingContext), false);
            return searchResults;
        }


        public Tuple2<K, List<? extends Map<? extends KVariable, ? extends K>>> executeAndMatch(K k, Optional<Integer> depth, Rule rule) {
            K res = execute(k, depth).k();
            return Tuple2.apply(res, match(res, rule));
        }

        @Override
        public List<K> prove(List<Rule> rules) {
            TermContext context = TermContext.of(rewritingContext);
            KOREtoBackendKIL converter = new KOREtoBackendKIL(module, definition, context, false);
            List<org.kframework.backend.java.kil.Rule> javaRules = rules.stream()
                    .map(r -> converter.convert(Optional.<Module>empty(), r))
                    .collect(Collectors.toList());
            List<org.kframework.backend.java.kil.Rule> allRules = javaRules.stream()
                    .map(r -> r.getFreshRule(context))
                    .collect(Collectors.toList());

            List<ConstrainedTerm> proofResults = javaRules.stream()
                    .filter(r -> !r.containsAttribute(Attribute.TRUSTED_KEY))
                    .flatMap(r -> {
                        //context.setCounter(counter);
                        ConstrainedTerm initialTerm = new ConstrainedTerm(
                                r.leftHandSide(),
                                ConjunctiveFormula.of(context).addAll(r.requires()));
                        ConstrainedTerm targetTerm = new ConstrainedTerm(
                                r.rightHandSide(),
                                ConjunctiveFormula.of(context).addAll(r.ensures()));
                        return rewriter.proveRule(initialTerm, targetTerm, allRules).stream();
                    })
                    .collect(Collectors.toList());

            return proofResults.stream()
                    .map(ConstrainedTerm::term)
                    .map(t -> (KItem) t)
                    .collect(Collectors.toList());
        }

    }


    @DefinitionScoped
    public static class InitializeDefinition {

        private final Map<Module, Definition> cache = new LinkedHashMap<Module, Definition>() {
            @Override
            protected boolean removeEldestEntry(Map.Entry<Module, Definition> eldest) {
                return this.size() > 20;
            }
        };

        public Definition invoke(Module module, KExceptionManager kem, GlobalContext initializingContext) {
            if (cache.containsKey(module)) {
                return cache.get(module);
            }
            Definition definition = new Definition(module, kem);

            TermContext termContext = TermContext.of(initializingContext);
            termContext.global().setDefinition(definition);

            JavaConversions.setAsJavaSet(module.attributesFor().keySet()).stream()
                    .map(l -> KLabelConstant.of(l.name(), definition))
                    .forEach(definition::addKLabel);
            definition.addKoreRules(module, termContext);

            Definition evaluatedDef = KILtoBackendJavaKILTransformer.expandAndEvaluate(termContext.global(), kem);

            evaluatedDef.setIndex(new IndexingTable(() -> evaluatedDef, new IndexingTable.Data()));
            cache.put(module, evaluatedDef);
            return evaluatedDef;
        }
    }
}<|MERGE_RESOLUTION|>--- conflicted
+++ resolved
@@ -16,11 +16,8 @@
 import org.kframework.backend.java.kil.Variable;
 import org.kframework.backend.java.util.JavaKRunState;
 import org.kframework.definition.Module;
-<<<<<<< HEAD
 import org.kframework.definition.Rule;
-=======
 import org.kframework.kil.Attribute;
->>>>>>> 29728d91
 import org.kframework.kompile.KompileOptions;
 import org.kframework.kore.K;
 import org.kframework.kore.KVariable;
@@ -131,13 +128,8 @@
 
 
         @Override
-<<<<<<< HEAD
         public List<? extends Map<? extends KVariable, ? extends K>> search(K initialConfiguration, Optional<Integer> depth, Optional<Integer> bound, Rule pattern, SearchType searchType) {
-            KOREtoBackendKIL converter = new KOREtoBackendKIL(module, definition, TermContext.of(rewritingContext));
-=======
-        public List<? extends Map<? extends KVariable, ? extends K>> search(K initialConfiguration, Optional<Integer> depth, Optional<Integer> bound, Rule pattern) {
             KOREtoBackendKIL converter = new KOREtoBackendKIL(module, definition, TermContext.of(rewritingContext), false);
->>>>>>> 29728d91
             Term javaTerm = KILtoBackendJavaKILTransformer.expandAndEvaluate(rewritingContext, kem, converter.convert(initialConfiguration));
             org.kframework.backend.java.kil.Rule javaPattern = converter.convert(Optional.empty(), pattern);
             List<Substitution<Variable, Term>> searchResults;
