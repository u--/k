--- conflicted
+++ resolved
@@ -7,12 +7,9 @@
 import com.google.common.collect.Sets;
 import com.google.inject.Inject;
 import org.apache.commons.lang3.tuple.Pair;
-<<<<<<< HEAD
 import org.apache.commons.lang3.tuple.Triple;
-=======
 import org.kframework.Strategy;
 import org.kframework.attributes.Att;
->>>>>>> 337d3a31
 import org.kframework.backend.java.builtins.BoolToken;
 import org.kframework.backend.java.builtins.FreshOperations;
 import org.kframework.backend.java.builtins.MetaK;
@@ -233,22 +230,15 @@
                 allRuleBits,
                 computeOne,
                 subject.termContext());
-<<<<<<< HEAD
         for (Triple<ConjunctiveFormula, Boolean, Integer> triple : matches) {
             assert triple.getLeft().isSubstitution();
-            Substitution<Variable, Term> substitution = triple.getLeft().substitution();
+            Substitution<Variable, Term> substitution =
+                    rule.containsAttribute(Att.refers_THIS_CONFIGURATION()) ?
+                            triple.getLeft().substitution().plus(new Variable(KLabels.THIS_CONFIGURATION, Sort.KSEQUENCE), filterOurStrategyCell(subject.term())) :
+                            triple.getLeft().substitution();
             boolean isMatching = triple.getMiddle();
             Rule rule = definition.ruleTable.get(triple.getRight());
-=======
-        for (Pair<Substitution<Variable, Term>, Integer> pair : matches) {
             // start the optimized substitution
-            Rule rule = definition.ruleTable.get(pair.getRight());
-
-            Substitution<Variable, Term> substitution =
-                    rule.containsAttribute(Att.refers_THIS_CONFIGURATION()) ?
-                            pair.getLeft().plus(new Variable(KLabels.THIS_CONFIGURATION, Sort.KSEQUENCE), filterOurStrategyCell(subject.term())) :
-                            pair.getLeft();
->>>>>>> 337d3a31
 
             // get a map from AST paths to (fine-grained, inner) rewrite RHSs
             Map<scala.collection.immutable.List<Integer>, Term> rewrites = theFastMatcher.getRewrite(triple.getRight());
@@ -268,11 +258,8 @@
                         subject.termContext());
             }
 
-<<<<<<< HEAD
             // rename rule variables in the term
             theNew = theNew.substituteWithBinders(Variable.rename(rule.variableSet()));
-=======
->>>>>>> 337d3a31
 
             if (!isMatching) {
                 theNew = theNew.substituteAndEvaluate(substitution, subject.termContext());
