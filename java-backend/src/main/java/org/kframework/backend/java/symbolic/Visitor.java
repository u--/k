// Copyright (c) 2013-2015 K Team. All Rights Reserved.
package org.kframework.backend.java.symbolic;

import org.kframework.backend.java.builtins.*;
import org.kframework.backend.java.kil.*;


/**
 * Interface for a visitor pattern.
 *
 * @author AndreiS
 */
public interface Visitor {

    String getName();

<<<<<<< HEAD
    public void visit(BitVector bitVector);
    public void visit(BoolToken boolToken);
    public void visit(BuiltinList builtinList);
    public void visit(BuiltinMap builtinMap);
    public void visit(BuiltinSet builtinSet);
    public void visit(CellCollection cellCollection);
    public void visit(Collection collection);
    public void visit(ConjunctiveFormula node);
    public void visit(ConstrainedTerm constrainedTerm);
    public void visit(DisjunctiveFormula node);
    public void visit(Hole hole);
    public void visit(IntToken intToken);
    public void visit(KLabelConstant kLabelConstant);
    public void visit(KLabelFreezer kLabelFreezer);
    public void visit(KLabelInjection kLabelInjection);
    public void visit(KItem kItem);
    public void visit(KItemProjection kItemProjection);
    public void visit(KCollection kCollection);
    public void visit(KLabel kLabel);
    public void visit(KList kList);
    public void visit(KSequence kSequence);
    public void visit(MetaVariable metaVariable);
    public void visit(Rule rule);
    public void visit(Term node);
    public void visit(Token token);
    public void visit(UninterpretedToken uninterpretedToken);
    public void visit(Variable variable);
    public void visit(InjectedKLabel injectedKLabel);
    public void visit(RuleAutomatonDisjunction ruleAutomatonDisjunction);
    public void visit(InnerRHSRewrite innerRHSRewrite);
=======
    void visit(BitVector bitVector);
    void visit(BoolToken boolToken);
    void visit(BuiltinList builtinList);
    void visit(BuiltinMap builtinMap);
    void visit(BuiltinSet builtinSet);
    void visit(CellCollection cellCollection);
    void visit(Collection collection);
    void visit(ConjunctiveFormula node);
    void visit(ConstrainedTerm constrainedTerm);
    void visit(DisjunctiveFormula node);
    void visit(Hole hole);
    void visit(IntToken intToken);
    void visit(KLabelConstant kLabelConstant);
    void visit(KLabelFreezer kLabelFreezer);
    void visit(KLabelInjection kLabelInjection);
    void visit(KItem kItem);
    void visit(KItemProjection kItemProjection);
    void visit(KCollection kCollection);
    void visit(KLabel kLabel);
    void visit(KList kList);
    void visit(KSequence kSequence);
    void visit(MetaVariable metaVariable);
    void visit(Rule rule);
    void visit(Term node);
    void visit(Token token);
    void visit(UninterpretedToken uninterpretedToken);
    void visit(Variable variable);
    void visit(InjectedKLabel injectedKLabel);

>>>>>>> a8ba32cf
}<|MERGE_RESOLUTION|>--- conflicted
+++ resolved
@@ -14,38 +14,6 @@
 
     String getName();
 
-<<<<<<< HEAD
-    public void visit(BitVector bitVector);
-    public void visit(BoolToken boolToken);
-    public void visit(BuiltinList builtinList);
-    public void visit(BuiltinMap builtinMap);
-    public void visit(BuiltinSet builtinSet);
-    public void visit(CellCollection cellCollection);
-    public void visit(Collection collection);
-    public void visit(ConjunctiveFormula node);
-    public void visit(ConstrainedTerm constrainedTerm);
-    public void visit(DisjunctiveFormula node);
-    public void visit(Hole hole);
-    public void visit(IntToken intToken);
-    public void visit(KLabelConstant kLabelConstant);
-    public void visit(KLabelFreezer kLabelFreezer);
-    public void visit(KLabelInjection kLabelInjection);
-    public void visit(KItem kItem);
-    public void visit(KItemProjection kItemProjection);
-    public void visit(KCollection kCollection);
-    public void visit(KLabel kLabel);
-    public void visit(KList kList);
-    public void visit(KSequence kSequence);
-    public void visit(MetaVariable metaVariable);
-    public void visit(Rule rule);
-    public void visit(Term node);
-    public void visit(Token token);
-    public void visit(UninterpretedToken uninterpretedToken);
-    public void visit(Variable variable);
-    public void visit(InjectedKLabel injectedKLabel);
-    public void visit(RuleAutomatonDisjunction ruleAutomatonDisjunction);
-    public void visit(InnerRHSRewrite innerRHSRewrite);
-=======
     void visit(BitVector bitVector);
     void visit(BoolToken boolToken);
     void visit(BuiltinList builtinList);
@@ -74,6 +42,6 @@
     void visit(UninterpretedToken uninterpretedToken);
     void visit(Variable variable);
     void visit(InjectedKLabel injectedKLabel);
-
->>>>>>> a8ba32cf
+    void visit(RuleAutomatonDisjunction ruleAutomatonDisjunction);
+    void visit(InnerRHSRewrite innerRHSRewrite);
 }