// Copyright (c) 2014-2015 K Team. All Rights Reserved.
package org.kframework.backend.java.symbolic;

import com.beust.jcommander.internal.Lists;
import com.google.common.collect.HashMultimap;
import com.google.common.collect.ImmutableList;
import com.google.inject.AbstractModule;
import com.google.inject.Guice;
import com.google.inject.Injector;
import com.google.inject.Key;
import com.google.inject.Module;
import com.google.inject.util.Modules;
import org.junit.Before;
import org.junit.Ignore;
import org.junit.Test;
import org.kframework.backend.java.kil.Definition;
import org.kframework.kil.Production;
import org.kframework.kompile.KompileFrontEnd;
import org.kframework.krun.KRunFrontEnd;
import org.kframework.krun.modes.ExecutionMode;
import org.kframework.main.FrontEnd;
import org.kframework.utils.BaseTestCase;
import org.kframework.utils.inject.Main;
import org.mockito.Mock;

import java.util.HashMap;
import java.util.List;

import static org.junit.Assert.*;

public class JavaSymbolicKRunModuleTest extends BaseTestCase {

    @Mock
    Definition definition;

    @Before
    public void setUp() {
        context.klabels = HashMultimap.<String, Production>create();
        context.configVarSorts = new HashMap<>();
    }

    @Test
    public void testCreateInjectionJava() {
        context.kompileOptions.backend = "java";
        String[] argv = new String[] { "foo.c" };
        List<Module> definitionSpecificModules = Lists.newArrayList(KRunFrontEnd.getDefinitionSpecificModules());
        definitionSpecificModules.addAll(new JavaBackendKModule().getDefinitionSpecificKRunModules());
        Module definitionSpecificModuleOverride = Modules.override(definitionSpecificModules).with(new TestModule());
        List<Module> modules = Lists.newArrayList(KRunFrontEnd.getModules(ImmutableList.of(definitionSpecificModuleOverride)));
        modules.addAll(new JavaBackendKModule().getKRunModules(ImmutableList.of(definitionSpecificModuleOverride)));
        Injector injector = Guice.createInjector(Modules.override(modules).with(new BaseTestCase.TestModule()));
        prepInjector(injector, "-krun", argv);
        assertTrue(injector.getInstance(FrontEnd.class) instanceof KRunFrontEnd);
        injector.getInstance(Key.get(ExecutionMode.class, Main.class));
        injector.getInstance(Key.get(InitializeRewriter.class, Main.class));
    }

<<<<<<< HEAD
    @Test @Ignore("irrelevant until we convert to kore")
    public void testCreateInjectionSimulation() {

        context.kompileOptions.backend = "java";
        String[] argv = new String[] { "foo.c", "--simulation", "bar.c" };
        List<Module> definitionSpecificModules = Lists.newArrayList(KRunFrontEnd.getDefinitionSpecificModules());
        definitionSpecificModules.addAll(new JavaBackendKModule().getDefinitionSpecificKRunModules());
        Module definitionSpecificModuleOverride = Modules.override(definitionSpecificModules).with(new TestModule());
        List<Module> modules = Lists.newArrayList(KRunFrontEnd.getModules(ImmutableList.of(definitionSpecificModuleOverride)));
        modules.addAll(new JavaBackendKModule().getKRunModules(ImmutableList.of(definitionSpecificModuleOverride)));
        Injector injector = Guice.createInjector(Modules.override(modules).with(new BaseTestCase.TestModule()));
        prepInjector(injector, "-krun", argv);
        assertTrue(injector.getInstance(FrontEnd.class) instanceof KRunFrontEnd);
        injector.getInstance(Key.get(Simulator.class, Main.class));
    }
=======
>>>>>>> f0ae243c

    @Test
    public void testCreateInjectionJavaKompile() {
        String[] argv = new String[] { "foo.k", "--backend", "java" };
        List<Module> modules = Lists.newArrayList(KompileFrontEnd.getModules());
        modules.addAll(new JavaBackendKModule().getKompileModules());
        Injector injector = Guice.createInjector(Modules.override(modules).with(new TestModule(), new BaseTestCase.TestModule()));
        prepInjector(injector, "-kompile", argv);
        assertTrue(injector.getInstance(FrontEnd.class) instanceof KompileFrontEnd);
    }

    public class TestModule extends AbstractModule {
        @Override
        protected void configure() {
            install(new DefinitionSpecificTestModule());
            bind(Definition.class).toInstance(definition);
        }
    }
}<|MERGE_RESOLUTION|>--- conflicted
+++ resolved
@@ -55,25 +55,6 @@
         injector.getInstance(Key.get(InitializeRewriter.class, Main.class));
     }
 
-<<<<<<< HEAD
-    @Test @Ignore("irrelevant until we convert to kore")
-    public void testCreateInjectionSimulation() {
-
-        context.kompileOptions.backend = "java";
-        String[] argv = new String[] { "foo.c", "--simulation", "bar.c" };
-        List<Module> definitionSpecificModules = Lists.newArrayList(KRunFrontEnd.getDefinitionSpecificModules());
-        definitionSpecificModules.addAll(new JavaBackendKModule().getDefinitionSpecificKRunModules());
-        Module definitionSpecificModuleOverride = Modules.override(definitionSpecificModules).with(new TestModule());
-        List<Module> modules = Lists.newArrayList(KRunFrontEnd.getModules(ImmutableList.of(definitionSpecificModuleOverride)));
-        modules.addAll(new JavaBackendKModule().getKRunModules(ImmutableList.of(definitionSpecificModuleOverride)));
-        Injector injector = Guice.createInjector(Modules.override(modules).with(new BaseTestCase.TestModule()));
-        prepInjector(injector, "-krun", argv);
-        assertTrue(injector.getInstance(FrontEnd.class) instanceof KRunFrontEnd);
-        injector.getInstance(Key.get(Simulator.class, Main.class));
-    }
-=======
->>>>>>> f0ae243c
-
     @Test
     public void testCreateInjectionJavaKompile() {
         String[] argv = new String[] { "foo.k", "--backend", "java" };
