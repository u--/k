--- conflicted
+++ resolved
@@ -68,13 +68,8 @@
     }
 
     @Override
-<<<<<<< HEAD
     public ASTNode transform(org.kframework.kil.Token node) throws TransformerException {
         return new BuiltinConstant(node.value(), node.tokenSort());
-=======
-    public ASTNode transform(org.kframework.kil.Builtin node) throws TransformerException {
-        return new BuiltinConstant(node.getValue(), node.getSort(definitionHelper));
->>>>>>> 7dc5f021
     }
 
     @Override
