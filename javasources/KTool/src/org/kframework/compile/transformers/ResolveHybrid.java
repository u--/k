--- conflicted
+++ resolved
@@ -36,15 +36,11 @@
                 KApp.of(definitionHelper, KLabelConstant.KRESULT_PREDICATE,
 				        new KApp(KLabelConstant.of(((Terminal) node.getItems().get(0)).getTerminal(), definitionHelper),
                                  new Variable("Ks", KSorts.KLIST))),
-<<<<<<< HEAD
 		        BoolBuiltin.TRUE));
 		rule.setCondition(new KApp(
                 KLabelConstant.KRESULT_PREDICATE,
                 new Variable("Ks", KSorts.KLIST)));
-=======
-		        KApp.of(definitionHelper, new KInjectedLabel(BoolBuiltin.TRUE)), definitionHelper));
-		rule.setCondition(new KApp(KLabelConstant.KRESULT_PREDICATE, new Variable("Ks", KSorts.KLIST)));
->>>>>>> 7dc5f021
+
 		rule.addAttribute(Attribute.PREDICATE);
 		hybrids.add(rule);
 		return node;
