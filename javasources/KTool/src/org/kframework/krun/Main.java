package org.kframework.krun;

import java.io.BufferedReader;
import java.io.Console;
import java.io.File;
import java.io.FileInputStream;
import java.io.FilenameFilter;
import java.io.FileNotFoundException;
import java.io.FileOutputStream;
import java.io.IOException;
import java.io.InputStreamReader;
import java.util.ArrayList;
import java.util.Enumeration;
import java.util.HashMap;
import java.util.LinkedList;
import java.util.List;
import java.util.Map;

import jline.ArgumentCompletor;
import jline.Completor;
import jline.ConsoleReader;
import jline.FileNameCompletor;
import jline.MultiCompletor;
import jline.SimpleCompletor;

import org.apache.commons.cli.CommandLine;
import org.apache.commons.cli.HelpFormatter;
import org.apache.commons.cli.Option;
import org.apache.commons.cli.Options;
import org.fusesource.jansi.AnsiConsole;
import org.kframework.backend.java.symbolic.JavaSymbolicKRun;
import org.kframework.backend.java.symbolic.SpecificationCompilerSteps;
import org.kframework.backend.maude.krun.MaudeKRun;
import org.kframework.compile.ConfigurationCleaner;
import org.kframework.compile.FlattenModules;
import org.kframework.compile.transformers.AddEmptyLists;
import org.kframework.compile.transformers.AddTopCellConfig;
import org.kframework.compile.transformers.FlattenSyntax;
import org.kframework.compile.transformers.RemoveBrackets;
import org.kframework.compile.transformers.RemoveSyntacticCasts;
import org.kframework.compile.utils.CompilerStepDone;
import org.kframework.compile.utils.RuleCompilerSteps;
import org.kframework.kil.ASTNode;
import org.kframework.kil.BackendTerm;
import org.kframework.kil.Bag;
import org.kframework.kil.Configuration;
import org.kframework.kil.DataStructureBuiltin;
import org.kframework.kil.DataStructureSort;
import org.kframework.kil.Definition;
import org.kframework.kil.KApp;
import org.kframework.kil.KLabelConstant;
import org.kframework.kil.KSequence;
import org.kframework.kil.ListItem;
import org.kframework.kil.Module;
import org.kframework.kil.Rule;
import org.kframework.kil.Sentence;
import org.kframework.kil.StringBuiltin;
import org.kframework.kil.Term;
import org.kframework.kil.loader.Context;
import org.kframework.kil.visitors.exceptions.TransformerException;
import org.kframework.krun.api.KRun;
import org.kframework.krun.api.KRunDebugger;
import org.kframework.krun.api.KRunResult;
import org.kframework.krun.api.KRunState;
import org.kframework.krun.api.SearchResults;
import org.kframework.krun.api.SearchType;
import org.kframework.krun.api.Transition;
import org.kframework.krun.api.UnsupportedBackendOptionException;
import org.kframework.krun.gui.Controller.RunKRunCommand;
import org.kframework.krun.gui.UIDesign.MainWindow;
import org.kframework.parser.DefinitionLoader;
import org.kframework.parser.concrete.disambiguate.CollectVariablesVisitor;
import org.kframework.utils.BinaryLoader;
import org.kframework.utils.Stopwatch;
import org.kframework.utils.errorsystem.KException;
import org.kframework.utils.errorsystem.KException.ExceptionType;
import org.kframework.utils.errorsystem.KException.KExceptionGroup;
import org.kframework.utils.file.KPaths;
import org.kframework.utils.general.GlobalSettings;
import org.kframework.utils.OptionComparator;

import edu.uci.ics.jung.graph.DirectedGraph;

public class Main {

    private static final String USAGE_KRUN = "krun [options] <file>"
            + K.lineSeparator;
    private static final String USAGE_DEBUG = "Enter one of the following commands without \"--\" in front. "
            + K.lineSeparator
            + "For autocompletion press TAB key and for accessing the command"
            + K.lineSeparator
            + "history use up and down arrows."
            + K.lineSeparator;
    private static final String HEADER_STANDARD = "";
    private static final String FOOTER_STANDARD = "";
    private static final String HEADER_EXPERIMENTAL = "Experimental options:";
    private static final String FOOTER_EXPERIMENTAL = K.lineSeparator + "These options are non-standard and subject to change without notice.";
    public static void printKRunUsageS(CommandlineOptions op) {
        org.kframework.utils.Error.helpMsg(USAGE_KRUN, HEADER_STANDARD, FOOTER_STANDARD, op.getOptionsStandard(), new OptionComparator(op.getOptionList()));
    }
    public static void printKRunUsageE(CommandlineOptions op) {
        org.kframework.utils.Error.helpMsg(USAGE_KRUN, HEADER_EXPERIMENTAL, FOOTER_EXPERIMENTAL, op.getOptionsExperimental(), new OptionComparator(op.getOptionList()));
    }
<<<<<<< HEAD
    public static void printDebugUsage(CommandlineOptions op) {
        org.kframework.utils.Error.helpMsg(USAGE_DEBUG, HEADER_STANDARD, FOOTER_STANDARD, op.getOptionsStandard(), new OptionComparator(op.getOptionList()));
=======

    // find the maude compiled definitions on the disk
    public static String initOptions(String path) {
        String result = null;
        // String path_ = null;
        StringBuilder str = new StringBuilder();
        int count = 0;

        try {
            File[] maudeFiles = FileUtil.searchSubFolders(path, ".*-kompiled");
            for (File maudeFile : maudeFiles) {
                String fullPath = maudeFile.getCanonicalPath();
                if (fullPath.endsWith("-kompiled")) {
                    result = fullPath;
                    str.append("\"./" + maudeFile.getName() + "\" ");
                    count++;
                }
            }
            if (count > 1) {
                Error.report("Multiple compiled definitions found.\n"
                        + "Please specify one of the following with --compiled-def:\n"
                        + str.toString().replaceAll("\" ", "\"\n"));
            } else if (count == 1) {
                return result;
            }
        } catch (IOException e) {
            e.printStackTrace();
        }
        return result;
    }

    // set the main-module, syntax-module and k-definition according to their
    // correlation with compiled-def
    public static void resolveOption(String optionName, CommandLine cmd) {
        String s;
        if (K.k_definition != null) {
            s = FileUtil.dropKExtension(K.k_definition, ".", K.fileSeparator);
        } else {
            // using --compiled-def
            if (K.compiled_def != null && K.compiled_def.endsWith("-kompiled")) {
                s = K.compiled_def.substring(0,
                        K.compiled_def.lastIndexOf("-kompiled"));
            } else {
                s = null;
            }
        }

        int index;

        if (optionName == "compiled-def") {
            if (cmd.hasOption("k-definition")) {
                K.compiled_def = s + "-kompiled";
            } else {
                K.compiled_def = initOptions(K.userdir);
                if (K.compiled_def != null) {
                    index = K.compiled_def.indexOf("-kompiled");
                    K.k_definition = K.compiled_def.substring(0, index);
                }
            }
        } else if (optionName == "main-module") {
            K.main_module = K.definition.getMainModule();
        } else if (optionName == "syntax-module") {
            K.syntax_module = K.definition.getMainSyntaxModule();
        }
>>>>>>> 331f65e2
    }
    private static Stopwatch sw = new Stopwatch();

    private static Term parseTerm(String value, Context context) throws Exception {
        org.kframework.parser.concrete.KParser.ImportTblGround(K.compiled_def
                + "/ground/Concrete.tbl");
        ASTNode term = DefinitionLoader.parseCmdString(
                value, "", "Command line argument", context);
        return (Term) term.accept(new FlattenSyntax(context));
    }

    public static Term plug(Map<String, Term> args, Context context) throws TransformerException {
        Configuration cfg = K.kompiled_cfg;
        ASTNode cfgCleanedNode = null;
        try {
            cfgCleanedNode = new ConfigurationCleaner(context).transform(cfg);
        } catch (TransformerException e) {
            // TODO Auto-generated catch block
            e.printStackTrace();
        }
        Term cfgCleaned;
        if (cfgCleanedNode == null) {
            cfgCleaned = Bag.EMPTY;
        } else {
            if (!(cfgCleanedNode instanceof Configuration)) {
                GlobalSettings.kem.register(new KException(ExceptionType.ERROR,
                        KExceptionGroup.INTERNAL,
                        "Configuration Cleaner failed.", cfg.getFilename(), cfg
                        .getLocation()));
            }
            cfgCleaned = ((Configuration) cfgCleanedNode).getBody();
        }

        if (GlobalSettings.verbose)
            sw.printIntermediate("Plug configuration variables");

        return (Term) cfgCleaned.accept(new SubstitutionFilter(args, context));
    }

    public static Term makeConfiguration(Term kast, String stdin,
                                         RunProcess rp, boolean hasTerm, Context context) throws TransformerException {

        if (hasTerm) {
            if (kast == null) {
                return rp.runParserOrDie(K.parser, K.term, false, null, context);
            } else {
                Error.report("You cannot specify both the term and the configuration\nvariables.");
            }
        }

        HashMap<String, Term> output = new HashMap<String, Term>();
        boolean hasPGM = false;
        Enumeration<Object> en = K.configuration_variables.keys();
        while (en.hasMoreElements()) {
            String name = (String) en.nextElement();
            String value = K.configuration_variables.getProperty(name);
            String parser = K.cfg_parsers.getProperty(name);
            // TODO: get sort from configuration term in definition and pass it
            // here
            Term parsed = null;
            if (parser == null) {
                parser = "kast -groundParser -e";
            }
            parsed = rp.runParserOrDie(parser, value, false, null, context);
            output.put("$" + name, parsed);
            hasPGM = hasPGM || name.equals("$PGM");
        }
        if (!hasPGM && kast != null) {
            output.put("$PGM", kast);
        }
        if (!K.io && stdin == null) {
            stdin = "";
        }
        if (stdin != null) {
            KApp noIO = KApp.of(KLabelConstant.of("'#noIO", context));
            if (K.backend.equals("java-symbolic")) {
                DataStructureSort myList = context.dataStructureListSortOf(DataStructureSort.DEFAULT_LIST_SORT);
                if (myList != null) {
                    output.put("$noIO", DataStructureBuiltin.element(myList, noIO));
                }
            } else {
                output.put("$noIO", new ListItem(noIO));
            }
            output.put("$stdin", StringBuiltin.kAppOf(stdin + "\n"));
        } else {
            if (K.backend.equals("java-symbolic")) {
                DataStructureSort myList = context.dataStructureListSortOf(DataStructureSort.DEFAULT_LIST_SORT);
                if (myList != null) {
                    output.put("$noIO", DataStructureBuiltin.empty(myList));
                }
            } else {
                output.put("$noIO", org.kframework.kil.List.EMPTY);
            }
            output.put("$stdin", StringBuiltin.EMPTY);
        }

        if (GlobalSettings.verbose)
            sw.printIntermediate("Make configuration");

        return plug(output, context);
    }

    private static KRun obtainKRun(Context context) {
        if (K.backend.equals("maude")) {
            return new MaudeKRun(context);
        } else if (K.backend.equals("java-symbolic")) {
            try {
                return new JavaSymbolicKRun(context);
            } catch (KRunExecutionException e) {
                Error.report(e.getMessage());
                return null;
            }
        } else {
            Error.report("Currently supported backends are 'maude' and 'java-symbolic'");
            return null;
        }
    }

    // execute krun in normal mode (i.e. not in debug mode)
    public static void normalExecution(Term KAST, String lang, RunProcess rp,
                                       CommandlineOptions cmd_options, Context context) {
        try {
            CommandLine cmd = cmd_options.getCommandLine();

            KRun krun = obtainKRun(context);
            KRunResult<?> result = null;
            //Set<String> varNames = null;
            Rule patternRule = null;
            RuleCompilerSteps steps;
            steps = new RuleCompilerSteps(K.definition, context);
            try {
                if (cmd.hasOption("pattern") || "search".equals(K.maude_cmd)) {
                    org.kframework.parser.concrete.KParser
                            .ImportTbl(K.compiled_def + "/def/Concrete.tbl");
                    ASTNode pattern = DefinitionLoader.parsePattern(K.pattern,
                            "Command line pattern", context);
                    CollectVariablesVisitor vars = new CollectVariablesVisitor(context);
                    pattern.accept(vars);
                    //varNames = vars.getVars().keySet();

                    try {
                        pattern = steps.compile(new Rule((Sentence) pattern), null);
                    } catch (CompilerStepDone e) {
                        pattern = (ASTNode) e.getResult();
                    }
                    patternRule = new Rule((Sentence) pattern);
                    if (GlobalSettings.verbose)
                        sw.printIntermediate("Parsing search pattern");
                }

                if (K.do_search) {
                    if ("search".equals(K.maude_cmd)) {
                        BufferedReader br = new BufferedReader(
                                new InputStreamReader(System.in));
                        String buffer = "";
                        // detect if the input comes from console or redirected
                        // from a pipeline
                        Console c = System.console();
                        if (c == null && br.ready()) {
                            try {
                                buffer = br.readLine();
                            } catch (IOException ioe) {
                                ioe.printStackTrace();
                            } finally {
                                if (br != null) {
                                    try {
                                        br.close();
                                    } catch (IOException e) {
                                        e.printStackTrace();
                                    }
                                }
                            }
                        }
                        Integer depth = null;
                        Integer bound = null;
                        if (cmd.hasOption("bound") && cmd.hasOption("depth")) {
                            bound = Integer.parseInt(K.bound);
                            depth = Integer.parseInt(K.depth);
                        } else if (cmd.hasOption("bound")) {
                            bound = Integer.parseInt(K.bound);
                        } else if (cmd.hasOption("depth")) {
                            depth = Integer.parseInt(K.depth);
                        }
                        if(K.do_testgen){
                            result = krun.generate(bound,
                                    depth,
                                    K.searchType,
                                    patternRule,
                                    makeConfiguration(KAST, buffer, rp,
                                            (K.term != null), context), steps);
                        } else{
                            result = krun.search(
                                    bound,
                                    depth,
                                    K.searchType,
                                    patternRule,
                                    makeConfiguration(KAST, buffer, rp,
                                            (K.term != null), context), steps);
                        }

                        if (GlobalSettings.verbose)
                            sw.printTotal("Search total");
                    } else {
                        Error.report("For the search option you must specify that --maude-cmd=search");
                    }
                } else if (K.model_checking.length() > 0) {
                    // run kast for the formula to be verified
                    File formulaFile = new File(K.model_checking);
                    Term KAST1 = null;
                    if (!formulaFile.exists()) {
                        // Error.silentReport("\nThe specified argument does not exist as a file on the disc; it may represent a direct formula: "
                        // + K.model_checking);
                        // assume that the specified argument is not a file and
                        // maybe represents a formula
                        KAST1 = rp.runParserOrDie("kast -e", K.model_checking, false,
                                "LtlFormula", context);
                    } else {
                        // the specified argument represents a file
                        KAST1 = rp.runParserOrDie("kast", K.model_checking, false,
                                "LtlFormula", context);
                    }

                    result = krun
                            .modelCheck(
                                    KAST1,
                                    makeConfiguration(KAST, null, rp,
                                            (K.term != null), context));

                    if (GlobalSettings.verbose)
                        sw.printTotal("Model checking total");
                } else if (K.prove.length() > 0) {
                    File proofFile = new File(K.prove);
                    if (!proofFile.exists()) {
                        Error.report("Cannot find the file containing rules to prove");
                    }
                    String content = FileUtil.getFileContent(proofFile.getAbsolutePath());
                    Definition parsed = DefinitionLoader.parseString(content,
                            proofFile.getAbsolutePath(), context);
                    Module mod = parsed.getSingletonModule();
                    try {
                        mod = new SpecificationCompilerSteps(context).compile(mod, null);
                    } catch (CompilerStepDone e) {
                        assert false: "dead code";
                    }
                    result = krun.prove(mod);
                } else if (cmd.hasOption("depth")) {
                    int depth = Integer.parseInt(K.depth);
                    result = krun.step(makeConfiguration(KAST, null, rp,
                            (K.term != null), context), depth);

                    if (GlobalSettings.verbose)
                        sw.printTotal("Bounded execution total");
                } else {
                    result = krun.run(makeConfiguration(KAST, null, rp,
                            (K.term != null), context));

                    if (GlobalSettings.verbose)
                        sw.printTotal("Normal execution total");
                }

                if (cmd.hasOption("pattern") && !K.do_search) {
                    Object krs = result.getResult();
                    if (krs instanceof KRunState) {
                        Term res = ((KRunState) krs).getRawResult();
                        krun.setBackendOption("io", false);
                        result = krun.search(null, null, K.searchType, patternRule, res, steps);
                    }else {
                        Error.report("Pattern matching after execution is not supported by search\nand model checking");
                    }
                }

            } catch (KRunExecutionException e) {
                rp.printError(e.getMessage(), lang, context);
                System.exit(1);
            } catch (TransformerException e) {
                e.report();
            } catch (UnsupportedBackendOptionException e) {
                Error.report("Backend \"" + K.backend + "\" does not support option " + e.getMessage());
            }

            if ("pretty".equals(K.output_mode)) {
                String output = result.toString();
                if (!cmd.hasOption("output")) {
                    AnsiConsole.out.println(output);
                } else {
                    FileUtil.createFile(K.output, output);
                }
                // print search graph
                if ("search".equals(K.maude_cmd) && K.do_search
                        && K.showSearchGraph) {
                    System.out.println(K.lineSeparator + "The search graph is:"
                            + K.lineSeparator);
                    @SuppressWarnings("unchecked")
                    KRunResult<SearchResults> searchResult = (KRunResult<SearchResults>) result;
                    AnsiConsole.out
                            .println(searchResult.getResult().getGraph());
                    // offer the user the possibility to turn execution into
                    // debug mode
                    while (true) {
                        System.out.print(K.lineSeparator
                                + "Do you want to enter in debug mode? (y/n):");
                        BufferedReader stdin = new BufferedReader(
                                new InputStreamReader(System.in));
                        String input = stdin.readLine();
                        if (input == null) {
                            K.debug = false;
                            K.guidebug = false;
                            System.out.println();
                            break;
                        }
                        if (input.equals("y")) {
                            K.debug = true;
                            debugExecution(KAST, lang, searchResult, context);
                        } else if (input.equals("n")) {
                            K.debug = false;
                            K.guidebug = false;
                            break;
                        } else {
                            System.out
                                    .println("You should specify one of the possible answers:y or n");
                        }
                    }
                }
            } else if ("raw".equals(K.output_mode)) {
                String output = result.getRawOutput();
                ;
                if (!cmd.hasOption("output")) {
                    System.out.println(output);
                } else {
                    FileUtil.createFile(K.output, output);
                }
            } else if ("none".equals(K.output_mode)) {
                System.out.print("");
            } else if ("binary".equals(K.output_mode)) {
                Object krs = result.getResult();
                if (krs instanceof KRunState) {
                    Term res = ((KRunState) krs).getRawResult();

                    if (!cmd.hasOption("output")) {
                        Error.silentReport("Did not specify an output file. Cannot print output-mode binary to\nstandard out. Saving to .k/krun/krun_output");
                        BinaryLoader.toBinary(res, new FileOutputStream(
                                K.krun_output));
                    } else {
                        BinaryLoader.toBinary(res, new FileOutputStream(
                                K.output));
                    }
                } else {
                    Error.report("binary output mode is not supported by search and model\nchecking");
                }

            } else {
                Error.report(K.output_mode
                        + " is not a valid value for output-mode option");
            }

            System.exit(0);
        } catch (IOException e) {
            e.printStackTrace();
            System.exit(1);
        }
    }

    // execute krun in debug mode (i.e. step by step execution)
    // isSwitch variable is true if we enter in debug execution from normal
    // execution (we use the search command with --graph option)
    @SuppressWarnings("unchecked")
    public static void debugExecution(Term kast, String lang,
                                      KRunResult<SearchResults> state, org.kframework.kil.loader.Context context) {
        try {
            // adding autocompletion and history feature to the stepper internal
            // commandline by using the JLine library
            ConsoleReader reader = new ConsoleReader();
            reader.setBellEnabled(false);

            List<Completor> argCompletor = new LinkedList<Completor>();
            argCompletor.add(new SimpleCompletor(new String[] { "help",
                    "abort", "resume", "step", "step-all", "select",
                    "show-search-graph", "show-node", "show-edge", "save", "load", "read" }));
            argCompletor.add(new FileNameCompletor());
            List<Completor> completors = new LinkedList<Completor>();
            completors.add(new ArgumentCompletor(argCompletor));
            reader.addCompletor(new MultiCompletor(completors));

            new File(K.compiled_def + K.fileSeparator + "main.maude")
                    .getCanonicalPath();
            RunProcess rp = new RunProcess();
            KRun krun = obtainKRun(context);
            krun.setBackendOption("io", false);
            KRunDebugger debugger;
            try {
                if (state == null) {
                    Term t = makeConfiguration(kast, "", rp, (K.term != null), context);
                    debugger = krun.debug(t);
                    System.out
                            .println("After running one step of execution the result is:");
                    AnsiConsole.out.println(debugger.printState(debugger
                            .getCurrentState()));
                } else {
                    debugger = krun.debug(state.getResult().getGraph());
                }
            } catch (UnsupportedBackendOptionException e) {
                Error.report("Backend \"" + K.backend + "\" does not support option " + e.getMessage());
                throw e; //unreachable
            }
            while (true) {
                System.out.println();
                String input = reader.readLine("Command > ");
                if (input == null) {
                    // probably pressed ^D
                    System.out.println();
                    System.exit(0);
                }

                // construct the right command line input when we specify the
                // "step" option with an argument (i.e. step=3)
                input = input.trim();
                String[] tokens = input.split(" ");
                // store the tokens that are not a blank space
                List<String> items = new ArrayList<String>();
                for (int i = 0; i < tokens.length; i++) {
                    if ((!(tokens[i].equals(" ")) && (!tokens[i].equals("")))) {
                        items.add(tokens[i]);
                    }
                }
                StringBuilder aux = new StringBuilder();
                // excepting the case of a command like: help
                if (items.size() > 1) {
                    for (int i = 0; i < items.size(); i++) {
                        if (i > 0) {
                            aux.append("=");
                            aux.append(items.get(i));
                        } else if (i == 0) {
                            aux.append(items.get(i));
                        }
                    }
                    input = aux.toString();
                }
                // apply trim to remove possible blank spaces from the inserted
                // command
                String[] cmds = new String[] { "--" + input };
                CommandlineOptions cmd_options = new CommandlineOptions();
                CommandLine cmd = cmd_options.parse(cmds);
                // when an error occurred during parsing the commandline
                // continue the execution of the stepper
                if (cmd == null) {
                    continue;
                } else {
                    if (cmd.hasOption("help")) {
                        printDebugUsage(cmd_options);
                    }
                    if (cmd.hasOption("abort")) {
                        System.exit(0);
                    }
                    if (cmd.hasOption("resume")) {
                        try {
                            debugger.resume();
                            AnsiConsole.out.println(debugger
                                    .printState(debugger.getCurrentState()));
                        } catch (IllegalStateException e) {
                            Error.silentReport("Wrong command: If you previously used the step-all command you must"
                                    + K.lineSeparator
                                    + "seletc first a solution with step command before executing steps of rewrites!");
                        }
                    }
                    // one step execution (by default) or more if you specify an
                    // argument
                    if (cmd.hasOption("step")) {
                        // by default execute only one step at a time
                        String arg = new String("1");
                        String[] remainingArguments = null;
                        remainingArguments = cmd.getArgs();
                        if (remainingArguments.length > 0) {
                            arg = remainingArguments[0];
                        }
                        try {
                            int steps = Integer.parseInt(arg);
                            debugger.step(steps);
                            AnsiConsole.out.println(debugger
                                    .printState(debugger.getCurrentState()));
                        } catch (NumberFormatException e) {
                            Error.silentReport("Argument to step must be an integer.");
                        } catch (IllegalStateException e) {
                            Error.silentReport("Wrong command: If you previously used the step-all command you must"
                                    + K.lineSeparator
                                    + "select first a solution with step command before executing steps of rewrites!");
                        }
                    }
                    if (cmd.hasOption("step-all")) {
                        // by default compute all successors in one transition
                        String arg = new String("1");
                        String[] remainingArguments = null;
                        remainingArguments = cmd.getArgs();
                        if (remainingArguments.length > 0) {
                            arg = remainingArguments[0];
                        }
                        try {
                            int steps = Integer.parseInt(arg);
                            SearchResults states = debugger.stepAll(steps);
                            AnsiConsole.out.println(states);

                        } catch (NumberFormatException e) {
                            Error.silentReport("Argument to step-all must be an integer.");
                        } catch (IllegalStateException e) {
                            Error.silentReport("Wrong command: If you previously used the step-all command you must"
                                    + K.lineSeparator
                                    + "select first a solution with step command before executing steps of rewrites!");
                        }
                    }
                    // "select n7" or "select 3" are both valid commands
                    if (cmd.hasOption("select")) {
                        String arg = new String();
                        arg = cmd.getOptionValue("select").trim();
                        try {
                            int stateNum = Integer.parseInt(arg);
                            debugger.setCurrentState(stateNum);
                            AnsiConsole.out.println(debugger
                                    .printState(debugger.getCurrentState()));
                        } catch (NumberFormatException e) {
                            Error.silentReport("Argument to select must bean integer.");
                        } catch (IllegalArgumentException e) {
                            System.out
                                    .println("A node with the specified state number could not be found in the"
                                            + K.lineSeparator + "search graph");
                        }
                    }
                    if (cmd.hasOption("show-search-graph")) {
                        System.out.println(K.lineSeparator
                                + "The search graph is:" + K.lineSeparator);
                        System.out.println(debugger.getGraph());
                    }
                    if (cmd.hasOption("show-node")) {
                        String nodeId = cmd.getOptionValue("show-node").trim();
                        try {
                            int stateNum = Integer.parseInt(nodeId);
                            AnsiConsole.out.println(debugger
                                    .printState(stateNum));
                        } catch (NumberFormatException e) {
                            Error.silentReport("Argument to select node to show must be an integer.");
                        } catch (IllegalArgumentException e) {
                            System.out
                                    .println("A node with the specified state number could not be found in the"
                                            + K.lineSeparator + "search graph");
                        }
                    }
                    if (cmd.hasOption("show-edge")) {
                        String[] vals = cmd.getOptionValues("show-edge");
                        vals = vals[0].split("=", 2);
                        try {
                            int state1 = Integer.parseInt(vals[0].trim());
                            int state2 = Integer.parseInt(vals[1].trim());
                            AnsiConsole.out.println(debugger.printEdge(state1,
                                    state2));
                        } catch (ArrayIndexOutOfBoundsException e) {
                            Error.silentReport("Must specify two nodes with an edge between them.");
                        } catch (NumberFormatException e) {
                            Error.silentReport("Arguments to select edge to show must be integers.");
                        } catch (IllegalArgumentException e) {
                            System.out
                                    .println("An edge with the specified endpoints could not be found in the"
                                            + K.lineSeparator + "search graph");
                        }
                    }

                    DirectedGraph<KRunState, Transition> savedGraph = null;
                    if(cmd.hasOption("save")) {
                        BinaryLoader.toBinary(debugger.getGraph(), new FileOutputStream(new File(cmd.getOptionValue("save")).getCanonicalPath()));
                        System.out.println("File successfully saved.");
                    }
                    if (cmd.hasOption("load")) {
                        try {
                            savedGraph = (DirectedGraph<KRunState, Transition>) BinaryLoader.fromBinary(new FileInputStream(cmd.getOptionValue("load")));
                            krun = new MaudeKRun(context);
                            debugger = krun.debug(savedGraph);
                            debugger.setCurrentState(1);
                            System.out.println("File successfully loaded.");
                        } catch (FileNotFoundException e) {
                            System.out.println("There is no such file, please try again.");
                        }
                    }
                    if (cmd.hasOption("read")) {
                        try {
                            debugger.readFromStdin(StringBuiltin.valueOf("\"" +
                                    cmd.getOptionValue("read") + "\"").stringValue());
                            AnsiConsole.out.println(
                                    debugger.printState(debugger.getCurrentState()));
                        } catch (IllegalStateException e) {
                            Error.silentReport(e.getMessage());
                        }
                    }
                }
            }
        } catch (Exception e) {
            e.printStackTrace();
            System.exit(1);
        }
    }

    public static void guiDebugExecution(Term kast, String lang,
                                         KRunResult<SearchResults> state, Context context) {

        try {
            new MainWindow(new RunKRunCommand(kast, lang, false, obtainKRun(context)), context);
        } catch (IOException e) {
            // TODO Auto-generated catch block
            e.printStackTrace();
        }
    }

    /**
     * @param cmds
     *            represents the arguments/options given to krun command..
     */
    public static void execute_Krun(String cmds[]) {
        Context context = new Context();
        K.init(context);
        // delete temporary krun directory
        FileUtil.deleteDirectory(new File(K.krunDir));
        Runtime.getRuntime().addShutdownHook(new Thread() {
            public void run() {
                try {
                    FileUtil.renameFolder(K.krunTempDir, K.krunDir);
                } catch (IOException e) {
                    e.printStackTrace();
                }
            }
        });

        CommandlineOptions cmd_options = new CommandlineOptions();
        CommandLine cmd = cmd_options.parse(cmds);
        if (cmd == null) {
            printKRunUsageS(cmd_options);
         /* printKRunUsageE(cmd_options); */ /* TODO: Switch to this when the user has tried to use an experimental option. */
            System.exit(1);
        }

        // set verbose
        if (cmd.hasOption("verbose")) {
            GlobalSettings.verbose = true;
        }

        // set fast-kast
        if (cmd.hasOption("fast-kast")) {
            GlobalSettings.fastKast = true;
        }

        if (GlobalSettings.verbose)
            sw.printIntermediate("Deleting temporary krun directory");

        try {

            // Parse the program arguments

            if (cmd.hasOption("search")
                    || cmd.hasOption("search-final")
                    || cmd.hasOption("search-all")
                    || cmd.hasOption("search-one-step")
                    || cmd.hasOption("search-one-or-more-steps")) {
                K.maude_cmd = "search";
                K.io = false;
                K.do_search = true;
                if (cmd.hasOption("search") && cmd.hasOption("depth")) {
                    K.searchType = SearchType.STAR;
                }
            }
            if (cmd.hasOption("search-final")) {
                K.searchType = SearchType.FINAL;
            }
            if (cmd.hasOption("search-all")) {
                K.searchType = SearchType.STAR;
            }
            if (cmd.hasOption("search-one-step")) {
                K.searchType = SearchType.ONE;
            }
            if (cmd.hasOption("search-one-or-more-steps")) {
                K.searchType = SearchType.PLUS;
            }
            if (cmd.hasOption("help")) {
                K.help = true;
            }
            if (cmd.hasOption("help-experimental")) {
                K.helpExperimental = true;
            }
            if (cmd.hasOption("version")) {
                K.version = true;
            }
            // CLEANUP_OPTIONS: The option --directory was added, replacing --k-definition and --compiled-def.
            if (cmd.hasOption("directory")) {
                K.directory = new File(cmd.getOptionValue("directory")).getCanonicalPath();
            }
            if (cmd.hasOption("main-module")) {
                K.main_module = cmd.getOptionValue("main-module");
            }
            if (cmd.hasOption("syntax-module")) {
                K.syntax_module = cmd.getOptionValue("syntax-module");
            }
            if (cmd.hasOption("parser")) {
                K.parser = cmd.getOptionValue("parser");
            }
            if (cmd.hasOption("term")) {
                K.term = cmd.getOptionValue("term");
            }
            if (cmd.hasOption("io")) {
                K.io = true;
            }
            if (cmd.hasOption("no-io")) {
                K.io = false;
            }
            if (cmd.hasOption("statistics")) {
                K.statistics = true;
            }
            if (cmd.hasOption("no-statistics")) {
                K.statistics = false;
            }
            if (cmd.hasOption("color")) {
                K.color = true;
            }
            if (cmd.hasOption("no-color")) {
                K.color = false;
            }
            if (cmd.hasOption("parens")) {
                String v = cmd.getOptionValue("parens");
                if (v.equals("greedy")) {
                    K.parens = true;
                } else if (v.equals("smart")) {
                    K.parens = false;
                } else {
                    Error.report("Unrecognized option: --parens " + v + "\nUsage: krun --parens [greedy|smart]");
                }
            }

            //testcase generation
            if (cmd.hasOption("generate-tests")) {
                K.do_testgen = true;
                K.io = false;
                K.do_search = true;
            }
            if (cmd.hasOption("maude-cmd")) {
                K.maude_cmd = cmd.getOptionValue("maude-cmd");
            }
			/*
			 * if (cmd.hasOption("xsearch-pattern")) { K.maude_cmd = "search";
			 * K.do_search = true; K.xsearch_pattern =
			 * cmd.getOptionValue("xsearch-pattern"); //
			 * System.out.println("xsearch-pattern:" + K.xsearch_pattern); }
			 */
            if (cmd.hasOption("pattern")) {
                K.pattern = cmd.getOptionValue("pattern");
            }
            if (cmd.hasOption("bound")) {
                K.bound = cmd.getOptionValue("bound");
            }
            if (cmd.hasOption("depth")) {
                K.depth = cmd.getOptionValue("depth");
            }
            if (cmd.hasOption("graph")) {
                K.showSearchGraph = true;
            }
            if (cmd.hasOption("output-mode")) {
                K.output_mode = cmd.getOptionValue("output-mode");
            }
            if (cmd.hasOption("log-io")) {
                K.log_io = true;
            }
            if (cmd.hasOption("no-log-io")) {
                K.log_io = false;
            }
            if (cmd.hasOption("debug")) {
                K.debug = true;
            }
            if (cmd.hasOption("debug-gui")) {
                K.guidebug = true;
            }
            if (cmd.hasOption("trace")) {
                K.trace = true;
            }
            if (cmd.hasOption("profile")) {
                K.profile = true;
            }
            if (cmd.hasOption("ltlmc")) {
                K.model_checking = cmd.getOptionValue("ltlmc");
            }
            if (cmd.hasOption("prove")) {
                K.prove = cmd.getOptionValue("prove");
            }
            if (cmd.hasOption("smt")) {
                K.smt = cmd.getOptionValue("smt");
            }
            if (cmd.hasOption("output")) {
                if (!cmd.hasOption("color")) {
                    K.color = false;
                }
                K.output = new File(cmd.getOptionValue("output"))
                        .getCanonicalPath();
            }
            if (cmd.hasOption("c")) {

                if (K.term != null) {
                    Error.report("You cannot specify both the term and the configuration\nvariables.");
                }

                K.configuration_variables = cmd.getOptionProperties("c");
                String parser = null;
                for (Option opt : cmd.getOptions()) {
                    if (opt.equals(cmd_options.getOptions().getOption("c"))
                            && parser != null) {
                        K.cfg_parsers.setProperty(opt.getValue(0), parser);
                    }
                    if (opt.equals(cmd_options.getOptions().getOption(
                            "cfg-parser"))) {
                        parser = opt.getValue();
                    }
                }
            }
            if (cmd.hasOption("backend")) {
                K.backend = cmd.getOptionValue("backend");
            }
            // printing the output according to the given options
            if (K.help) {
                printKRunUsageS(cmd_options);
                System.exit(0);
            }
            if (K.helpExperimental) {
                printKRunUsageE(cmd_options);
                System.exit(0);
            }
            if (K.version) {
                String msg = org.kframework.utils.file.FileUtil.getFileContent(KPaths.getKBase(false) + KPaths.VERSION_FILE);
                System.out.println(msg);
                System.exit(0);
            }

            String[] remainingArguments = null;
            if (cmd_options.getCommandLine().getOptions().length > 0) {
                remainingArguments = cmd.getArgs();
            } else {
                remainingArguments = cmds;
            }
            String programArg = new String();
            if (remainingArguments.length > 0) {
                programArg = remainingArguments[0];
                K.pgm = programArg;
            }
            String lang = null;
            if (K.pgm != null) {
                File pgmFile = new File(K.pgm);
                if (pgmFile.exists()) {
                    lang = FileUtil.getExtension(K.pgm, ".", K.fileSeparator);
                }
            }

            if (GlobalSettings.verbose)
                sw.printIntermediate("Parsing command line options");

            /* CLEANUP_OPTIONS */
            if (!cmd.hasOption("directory")) {
                K.directory = new File(K.userdir).getCanonicalPath();
            }
            {
                // search for the definition
                File[] dirs = new File(K.directory).listFiles(new FilenameFilter() {
                    @Override
                    public boolean accept(File current, String name) {
                        return new File(current, name).isDirectory();
                    }
                });

                K.compiled_def = null;
                for (int i = 0; i < dirs.length; i++) {
                    if (dirs[i].getAbsolutePath().endsWith("-kompiled")) {
                        if (context.kompiled != null) {
                            String msg = "Multiple compiled definitions found.";
                            GlobalSettings.kem.register(new KException(ExceptionType.ERROR, KExceptionGroup.CRITICAL, msg, "command line", new File(".").getAbsolutePath()));
                        } else {
                            K.compiled_def = dirs[i].getAbsolutePath();
                        }
                    }
                }

                if (K.compiled_def == null) {
                    String msg = "Could not find a compiled definition.";
                    GlobalSettings.kem.register(new KException(ExceptionType.ERROR, KExceptionGroup.CRITICAL, msg, "command line", new File(".").getAbsolutePath()));
                }
            }

            if (K.compiled_def == null) {
<<<<<<< HEAD
                Error.report("Could not find a compiled K definition. Please ensure that either a compiled\nK definition exists in the current directory with its default name, or that the option --directory has been specified.");
=======
                Error.report("Could not find a compiled K definition. Please ensure that\neither a compiled K definition exists in the current directory with its default\nname, or that --k-definition or --compiled-def have been specified.");
>>>>>>> 331f65e2
            }
            File compiledFile = new File(K.compiled_def);
            if (!compiledFile.exists()) {
                Error.report("\nCould not find compiled definition: "
                        + K.compiled_def
                        + "\nPlease compile the definition by using `kompile'.");
            }

            context.dotk = new File(
                    new File(K.compiled_def).getParent() + File.separator
                            + ".k");
            if (!context.dotk.exists()) {
                context.dotk.mkdirs();
            }
            context.kompiled = new File(K.compiled_def);
            K.kdir = context.dotk.getCanonicalPath();
            K.setKDir();
			/*
			 * System.out.println("K.k_definition=" + K.k_definition);
			 * System.out.println("K.syntax_module=" + K.syntax_module);
			 * System.out.println("K.main_module=" + K.main_module);
			 * System.out.println("K.compiled_def=" + K.compiled_def);
			 */

            if (GlobalSettings.verbose)
                sw.printIntermediate("Checking compiled definition");

            // in KAST variable we obtain the output from running kast process
            // on a program defined in K
            Term KAST = null;
            RunProcess rp = new RunProcess();

            if (!context.initialized) {
                String path = K.compiled_def + "/defx-" + K.backend + ".bin";
                Definition javaDef;
                if (new File(path).exists()) {
                    javaDef = (Definition) BinaryLoader
                            .fromBinary(new FileInputStream(K.compiled_def
                                    + "/defx-" + K.backend + ".bin"));
                } else {
                    GlobalSettings.kem.register(new KException(ExceptionType.ERROR,
                            KExceptionGroup.CRITICAL,
                            "Could not find compiled definition for backend '" + K.backend + "'.  " +
                                    "Please ensure this backend has been kompiled."));
                    throw new AssertionError("unreachable");
                }

                if (GlobalSettings.verbose)
                    sw.printIntermediate("Reading definition from binary");

                // This is essential for generating maude
                javaDef = new FlattenModules(context).compile(javaDef, null);

                if (GlobalSettings.verbose)
                    sw.printIntermediate("Flattening modules");

                try {
                    javaDef = (Definition) javaDef
                            .accept(new AddTopCellConfig(context));
                } catch (TransformerException e) {
                    e.report();
                }

                if (GlobalSettings.verbose)
                    sw.printIntermediate("Adding top cell to configuration");

                javaDef.preprocess(context);

                if (GlobalSettings.verbose)
                    sw.printIntermediate("Preprocessing definition");

                K.definition = javaDef;

                if (GlobalSettings.verbose)
                    sw.printIntermediate("Importing tables");

                org.kframework.kil.Configuration configKompiled = (org.kframework.kil.Configuration) BinaryLoader
                        .fromBinary(new FileInputStream(K.compiled_def
                                + "/configuration.bin"));

                CommandLine compileOptions = (CommandLine) BinaryLoader
                        .fromBinary(new FileInputStream(K.compiled_def +
                                "/compile-options.bin"));
                if (compileOptions.hasOption("sortCells"))
                    GlobalSettings.sortedCells = true;

                K.kompiled_cfg = configKompiled;

                if (GlobalSettings.verbose)
                    sw.printIntermediate("Reading configuration from binary");
            }

            if (!cmd.hasOption("main-module")) {
                K.main_module = K.definition.getMainModule();
            }
            if (!cmd.hasOption("syntax-module")) {
                K.syntax_module = K.definition.getMainSyntaxModule();
            }

            if (GlobalSettings.verbose)
                sw.printIntermediate("Resolving main and syntax modules");

            if (K.pgm != null) {
                KAST = rp.runParserOrDie(K.parser, K.pgm, false, null, context);
            } else {
                KAST = null;
            }

            if (GlobalSettings.verbose)
                sw.printIntermediate("Kast process");

            if (K.term != null) {
                if (K.parser.equals("kast") && !cmd.hasOption("parser")) {
                    if (K.backend.equals("java-symbolic")) {
                        K.parser = "kast -ruleParser";
                    } else {
                        K.parser = "kast -groundParser";
                    }
                }
            }

            GlobalSettings.kem.print();

            if (!K.debug && !K.guidebug) {
                normalExecution(KAST, lang, rp, cmd_options, context);
            } else {
                if (K.do_search) {
                    Error.report("Cannot specify --search with --debug. In order to search\nnside the debugger, use the step-all command.");
                }
                if (K.guidebug)
                    guiDebugExecution(KAST, lang, null, context);
                else
                    debugExecution(KAST, lang, null, context);
            }
        } catch (IOException e) {
            e.printStackTrace();
            System.exit(1);
        }
    }

    public static void main(String[] args) {
        execute_Krun(args);
    }
}<|MERGE_RESOLUTION|>--- conflicted
+++ resolved
@@ -101,75 +101,8 @@
     public static void printKRunUsageE(CommandlineOptions op) {
         org.kframework.utils.Error.helpMsg(USAGE_KRUN, HEADER_EXPERIMENTAL, FOOTER_EXPERIMENTAL, op.getOptionsExperimental(), new OptionComparator(op.getOptionList()));
     }
-<<<<<<< HEAD
     public static void printDebugUsage(CommandlineOptions op) {
         org.kframework.utils.Error.helpMsg(USAGE_DEBUG, HEADER_STANDARD, FOOTER_STANDARD, op.getOptionsStandard(), new OptionComparator(op.getOptionList()));
-=======
-
-    // find the maude compiled definitions on the disk
-    public static String initOptions(String path) {
-        String result = null;
-        // String path_ = null;
-        StringBuilder str = new StringBuilder();
-        int count = 0;
-
-        try {
-            File[] maudeFiles = FileUtil.searchSubFolders(path, ".*-kompiled");
-            for (File maudeFile : maudeFiles) {
-                String fullPath = maudeFile.getCanonicalPath();
-                if (fullPath.endsWith("-kompiled")) {
-                    result = fullPath;
-                    str.append("\"./" + maudeFile.getName() + "\" ");
-                    count++;
-                }
-            }
-            if (count > 1) {
-                Error.report("Multiple compiled definitions found.\n"
-                        + "Please specify one of the following with --compiled-def:\n"
-                        + str.toString().replaceAll("\" ", "\"\n"));
-            } else if (count == 1) {
-                return result;
-            }
-        } catch (IOException e) {
-            e.printStackTrace();
-        }
-        return result;
-    }
-
-    // set the main-module, syntax-module and k-definition according to their
-    // correlation with compiled-def
-    public static void resolveOption(String optionName, CommandLine cmd) {
-        String s;
-        if (K.k_definition != null) {
-            s = FileUtil.dropKExtension(K.k_definition, ".", K.fileSeparator);
-        } else {
-            // using --compiled-def
-            if (K.compiled_def != null && K.compiled_def.endsWith("-kompiled")) {
-                s = K.compiled_def.substring(0,
-                        K.compiled_def.lastIndexOf("-kompiled"));
-            } else {
-                s = null;
-            }
-        }
-
-        int index;
-
-        if (optionName == "compiled-def") {
-            if (cmd.hasOption("k-definition")) {
-                K.compiled_def = s + "-kompiled";
-            } else {
-                K.compiled_def = initOptions(K.userdir);
-                if (K.compiled_def != null) {
-                    index = K.compiled_def.indexOf("-kompiled");
-                    K.k_definition = K.compiled_def.substring(0, index);
-                }
-            }
-        } else if (optionName == "main-module") {
-            K.main_module = K.definition.getMainModule();
-        } else if (optionName == "syntax-module") {
-            K.syntax_module = K.definition.getMainSyntaxModule();
-        }
->>>>>>> 331f65e2
     }
     private static Stopwatch sw = new Stopwatch();
 
@@ -1055,11 +988,7 @@
             }
 
             if (K.compiled_def == null) {
-<<<<<<< HEAD
-                Error.report("Could not find a compiled K definition. Please ensure that either a compiled\nK definition exists in the current directory with its default name, or that the option --directory has been specified.");
-=======
-                Error.report("Could not find a compiled K definition. Please ensure that\neither a compiled K definition exists in the current directory with its default\nname, or that --k-definition or --compiled-def have been specified.");
->>>>>>> 331f65e2
+                Error.report("Could not find a compiled K definition. Please ensure that\neither a compiled K definition exists in the current directory with its default\nname, or that --directory has been specified.");
             }
             File compiledFile = new File(K.compiled_def);
             if (!compiledFile.exists()) {
