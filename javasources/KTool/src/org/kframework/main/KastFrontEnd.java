package org.kframework.main;

import java.io.File;
import java.io.FileInputStream;
import java.io.FilenameFilter;
import java.io.IOException;

import org.apache.commons.cli.CommandLine;
import org.kframework.backend.maude.MaudeFilter;
import org.kframework.backend.unparser.IndentationOptions;
import org.kframework.backend.unparser.KastFilter;
import org.kframework.compile.FlattenModules;
import org.kframework.compile.transformers.AddTopCellConfig;
import org.kframework.kil.ASTNode;
import org.kframework.kil.loader.DefinitionHelper;
import org.kframework.kil.visitors.exceptions.TransformerException;
import org.kframework.utils.BinaryLoader;
import org.kframework.utils.Stopwatch;
import org.kframework.utils.errorsystem.KException;
import org.kframework.utils.errorsystem.KException.ExceptionType;
import org.kframework.utils.errorsystem.KException.KExceptionGroup;
import org.kframework.utils.file.FileUtil;
import org.kframework.utils.file.KPaths;
import org.kframework.utils.general.GlobalSettings;

public class KastFrontEnd {

	public static void kast(String[] args) {
		Stopwatch sw = new Stopwatch();
		KastOptionsParser op = new KastOptionsParser();
		CommandLine cmd = op.parse(args);

		if (cmd.hasOption("version")) {
			String msg = FileUtil.getFileContent(KPaths.getKBase(false) + "/bin/version.txt");
			System.out.println(msg);
			System.exit(0);
		}

		// set verbose
		if (cmd.hasOption("verbose")) {
			GlobalSettings.verbose = true;
		}

		if (cmd.hasOption("nofilename")) {
			GlobalSettings.noFilename = true;
		}
		// options: help
		if (cmd.hasOption("help")) {
			org.kframework.utils.Error.helpExit(op.getHelp(), op.getOptions());
		}
		String pgm = null;
		String path;

		if (cmd.hasOption("e")) {
			pgm = cmd.getOptionValue("e");
			path = "Command line";
		} else if (cmd.hasOption("binaryParser")) {
			GlobalSettings.whatParser = GlobalSettings.ParserType.BINARY;
			path = new File(cmd.getOptionValue("binaryParser")).getAbsolutePath();
		} else {
			if (cmd.hasOption("pgm")) {
				pgm = cmd.getOptionValue("pgm");
			} else {
				String[] restArgs = cmd.getArgs();
				if (restArgs.length < 1) {
					String msg = "You have to provide a file in order to kast a program!.";
					GlobalSettings.kem.register(new KException(ExceptionType.ERROR, KExceptionGroup.CRITICAL, msg, "command line", "System file."));
				} else
					pgm = restArgs[0];
			}
			File mainFile = new File(pgm);
			path = mainFile.getAbsolutePath();
			if (!mainFile.exists())
				GlobalSettings.kem.register(new KException(ExceptionType.ERROR, KExceptionGroup.CRITICAL, "Could not find file: " + pgm, "command line", "System file."));
			pgm = FileUtil.getFileContent(mainFile.getAbsolutePath());
		}

		File def = null;
		org.kframework.kil.Definition javaDef = null;
		if (cmd.hasOption("k-definition")) {
			def = new File(cmd.getOptionValue("k-definition"));
			if (!def.exists())
				GlobalSettings.kem.register(new KException(ExceptionType.ERROR, KExceptionGroup.CRITICAL, "Could not find file: " + pgm, "command line", "System file."));
			if (DefinitionHelper.kompiled == null) {
				try {
					String fileName = FileUtil.stripExtension(def.getName());
					DefinitionHelper.kompiled = new File(def.getCanonicalFile().getParent() + File.separator + fileName + "-kompiled");
				} catch (IOException e) {
					e.printStackTrace();
				}
			}
		} else if (cmd.hasOption("compiled-def")) {
			DefinitionHelper.kompiled = new File(cmd.getOptionValue("compiled-def"));
			if (!DefinitionHelper.kompiled.exists()) {
				String msg = "Could not find directory: " + DefinitionHelper.kompiled;
				GlobalSettings.kem.register(new KException(ExceptionType.ERROR, KExceptionGroup.CRITICAL, msg, "command line", DefinitionHelper.kompiled.getAbsolutePath()));
			}
		} else {
			// search for the definition
			String[] dirs = new File(".").list(new FilenameFilter() {
				@Override
				public boolean accept(File current, String name) {
					return new File(current, name).isDirectory();
				}
			});

			for (int i = 0; i < dirs.length; i++) {
				if (dirs[i].endsWith("-kompiled")) {
					if (DefinitionHelper.kompiled != null) {
						String msg = "Multiple compiled definitions found. Use -kDefinition or -compiledDef to specify one.";
						GlobalSettings.kem.register(new KException(ExceptionType.ERROR, KExceptionGroup.CRITICAL, msg, "command line", new File(".").getAbsolutePath()));
					} else {
						DefinitionHelper.kompiled = new File(dirs[i]).getAbsoluteFile();
					}
				}
			}
			if (DefinitionHelper.kompiled == null && System.getenv("KRUN_COMPILED_DEF") != null) {
				DefinitionHelper.kompiled = new File(System.getenv("KRUN_COMPILED_DEF"));
			}

			if (DefinitionHelper.kompiled == null) {
				String msg = "Could not find a compiled definition. Use -kDefinition or -compiledDef to specify one.";
				GlobalSettings.kem.register(new KException(ExceptionType.ERROR, KExceptionGroup.CRITICAL, msg, "command line", new File(".").getAbsolutePath()));
			}
		}
		try {
			if (DefinitionHelper.kompiled.exists()) {
				File defXml = new File(DefinitionHelper.kompiled.getCanonicalPath() + "/defx.bin");
				if (!defXml.exists()) {
					GlobalSettings.kem.register(new KException(ExceptionType.ERROR, KExceptionGroup.CRITICAL, "Could not find the compiled definition.", "command line", defXml.getAbsolutePath()));
				}

				javaDef = (org.kframework.kil.Definition) BinaryLoader.fromBinary(new FileInputStream(defXml));
				javaDef = new FlattenModules().compile(javaDef, null);
				javaDef = (org.kframework.kil.Definition) javaDef.accept(new AddTopCellConfig());
				// This is essential for generating maude
				javaDef.preprocess();

				def = new File(javaDef.getMainFile());
			} else {
				String msg = "Could not find a valid compiled definition. Use -kDefinition or -compiledDef to specify one.";
				GlobalSettings.kem.register(new KException(ExceptionType.ERROR, KExceptionGroup.CRITICAL, msg, "command line", new File(".").getAbsolutePath()));
			}
		} catch (IOException e) {
			e.printStackTrace();
		} catch (TransformerException e) {
			e.printStackTrace();
		}

		boolean prettyPrint = false;
		boolean nextline = false;
		IndentationOptions indentationOptions = new IndentationOptions();
		if (cmd.hasOption("pretty")) {
			prettyPrint = true;
			if (cmd.hasOption("tabsize")) {
				indentationOptions.setTabSize(new Integer(cmd.getOptionValue("tabsize")));
			} else {
				indentationOptions.setTabSize(4);
			}
			if (cmd.hasOption("maxwidth")) {
				indentationOptions.setWidth(new Integer(cmd.getOptionValue("maxwidth")));
			} else {
				indentationOptions.setWidth(Integer.MAX_VALUE);
			}
			if (cmd.hasOption("auxtabsize")) {
				indentationOptions.setAuxTabSize(new Integer(cmd.getOptionValue("auxtabsize")));
			}
			if (cmd.hasOption("nextline")) {
				nextline = true;
			}
		}

		if (cmd.hasOption("ruleParser")) {
			GlobalSettings.whatParser = GlobalSettings.ParserType.RULES;
		}
		if (cmd.hasOption("groundParser")) {
			GlobalSettings.whatParser = GlobalSettings.ParserType.GROUND;
		}

		String sort = DefinitionHelper.startSymbolPgm;
		if (System.getenv("KRUN_SORT") != null) {
			sort = System.getenv("KRUN_SORT");
		}
		if (cmd.hasOption("sort")) {
			sort = cmd.getOptionValue("sort");
		}
<<<<<<< HEAD
		
=======

>>>>>>> c49ba303
		try {
			ASTNode out = org.kframework.utils.ProgramLoader.processPgm(pgm, path, javaDef, sort);
			String kast;
			if (prettyPrint) {
				KastFilter kastFilter = new KastFilter(indentationOptions, nextline);
				out.accept(kastFilter);
				kast = kastFilter.getResult();
			} else {
				MaudeFilter maudeFilter = new MaudeFilter();
				out.accept(maudeFilter);
				kast = maudeFilter.getResult();
			}
			System.out.println(kast);

			if (GlobalSettings.verbose) {
				sw.printIntermediate("Maudify Program");
				sw.printTotal("Total");
			}
			GlobalSettings.kem.print();
		} catch (TransformerException e) {
			e.report();
		}
	}
}
<|MERGE_RESOLUTION|>--- conflicted
+++ resolved
@@ -1,215 +1,211 @@
-package org.kframework.main;
-
-import java.io.File;
-import java.io.FileInputStream;
-import java.io.FilenameFilter;
-import java.io.IOException;
-
-import org.apache.commons.cli.CommandLine;
-import org.kframework.backend.maude.MaudeFilter;
-import org.kframework.backend.unparser.IndentationOptions;
-import org.kframework.backend.unparser.KastFilter;
-import org.kframework.compile.FlattenModules;
-import org.kframework.compile.transformers.AddTopCellConfig;
-import org.kframework.kil.ASTNode;
-import org.kframework.kil.loader.DefinitionHelper;
-import org.kframework.kil.visitors.exceptions.TransformerException;
-import org.kframework.utils.BinaryLoader;
-import org.kframework.utils.Stopwatch;
-import org.kframework.utils.errorsystem.KException;
-import org.kframework.utils.errorsystem.KException.ExceptionType;
-import org.kframework.utils.errorsystem.KException.KExceptionGroup;
-import org.kframework.utils.file.FileUtil;
-import org.kframework.utils.file.KPaths;
-import org.kframework.utils.general.GlobalSettings;
-
-public class KastFrontEnd {
-
-	public static void kast(String[] args) {
-		Stopwatch sw = new Stopwatch();
-		KastOptionsParser op = new KastOptionsParser();
-		CommandLine cmd = op.parse(args);
-
-		if (cmd.hasOption("version")) {
-			String msg = FileUtil.getFileContent(KPaths.getKBase(false) + "/bin/version.txt");
-			System.out.println(msg);
-			System.exit(0);
-		}
-
-		// set verbose
-		if (cmd.hasOption("verbose")) {
-			GlobalSettings.verbose = true;
-		}
-
-		if (cmd.hasOption("nofilename")) {
-			GlobalSettings.noFilename = true;
-		}
-		// options: help
-		if (cmd.hasOption("help")) {
-			org.kframework.utils.Error.helpExit(op.getHelp(), op.getOptions());
-		}
-		String pgm = null;
-		String path;
-
-		if (cmd.hasOption("e")) {
-			pgm = cmd.getOptionValue("e");
-			path = "Command line";
-		} else if (cmd.hasOption("binaryParser")) {
-			GlobalSettings.whatParser = GlobalSettings.ParserType.BINARY;
-			path = new File(cmd.getOptionValue("binaryParser")).getAbsolutePath();
-		} else {
-			if (cmd.hasOption("pgm")) {
-				pgm = cmd.getOptionValue("pgm");
-			} else {
-				String[] restArgs = cmd.getArgs();
-				if (restArgs.length < 1) {
-					String msg = "You have to provide a file in order to kast a program!.";
-					GlobalSettings.kem.register(new KException(ExceptionType.ERROR, KExceptionGroup.CRITICAL, msg, "command line", "System file."));
-				} else
-					pgm = restArgs[0];
-			}
-			File mainFile = new File(pgm);
-			path = mainFile.getAbsolutePath();
-			if (!mainFile.exists())
-				GlobalSettings.kem.register(new KException(ExceptionType.ERROR, KExceptionGroup.CRITICAL, "Could not find file: " + pgm, "command line", "System file."));
-			pgm = FileUtil.getFileContent(mainFile.getAbsolutePath());
-		}
-
-		File def = null;
-		org.kframework.kil.Definition javaDef = null;
-		if (cmd.hasOption("k-definition")) {
-			def = new File(cmd.getOptionValue("k-definition"));
-			if (!def.exists())
-				GlobalSettings.kem.register(new KException(ExceptionType.ERROR, KExceptionGroup.CRITICAL, "Could not find file: " + pgm, "command line", "System file."));
-			if (DefinitionHelper.kompiled == null) {
-				try {
-					String fileName = FileUtil.stripExtension(def.getName());
-					DefinitionHelper.kompiled = new File(def.getCanonicalFile().getParent() + File.separator + fileName + "-kompiled");
-				} catch (IOException e) {
-					e.printStackTrace();
-				}
-			}
-		} else if (cmd.hasOption("compiled-def")) {
-			DefinitionHelper.kompiled = new File(cmd.getOptionValue("compiled-def"));
-			if (!DefinitionHelper.kompiled.exists()) {
-				String msg = "Could not find directory: " + DefinitionHelper.kompiled;
-				GlobalSettings.kem.register(new KException(ExceptionType.ERROR, KExceptionGroup.CRITICAL, msg, "command line", DefinitionHelper.kompiled.getAbsolutePath()));
-			}
-		} else {
-			// search for the definition
-			String[] dirs = new File(".").list(new FilenameFilter() {
-				@Override
-				public boolean accept(File current, String name) {
-					return new File(current, name).isDirectory();
-				}
-			});
-
-			for (int i = 0; i < dirs.length; i++) {
-				if (dirs[i].endsWith("-kompiled")) {
-					if (DefinitionHelper.kompiled != null) {
-						String msg = "Multiple compiled definitions found. Use -kDefinition or -compiledDef to specify one.";
-						GlobalSettings.kem.register(new KException(ExceptionType.ERROR, KExceptionGroup.CRITICAL, msg, "command line", new File(".").getAbsolutePath()));
-					} else {
-						DefinitionHelper.kompiled = new File(dirs[i]).getAbsoluteFile();
-					}
-				}
-			}
-			if (DefinitionHelper.kompiled == null && System.getenv("KRUN_COMPILED_DEF") != null) {
-				DefinitionHelper.kompiled = new File(System.getenv("KRUN_COMPILED_DEF"));
-			}
-
-			if (DefinitionHelper.kompiled == null) {
-				String msg = "Could not find a compiled definition. Use -kDefinition or -compiledDef to specify one.";
-				GlobalSettings.kem.register(new KException(ExceptionType.ERROR, KExceptionGroup.CRITICAL, msg, "command line", new File(".").getAbsolutePath()));
-			}
-		}
-		try {
-			if (DefinitionHelper.kompiled.exists()) {
-				File defXml = new File(DefinitionHelper.kompiled.getCanonicalPath() + "/defx.bin");
-				if (!defXml.exists()) {
-					GlobalSettings.kem.register(new KException(ExceptionType.ERROR, KExceptionGroup.CRITICAL, "Could not find the compiled definition.", "command line", defXml.getAbsolutePath()));
-				}
-
-				javaDef = (org.kframework.kil.Definition) BinaryLoader.fromBinary(new FileInputStream(defXml));
-				javaDef = new FlattenModules().compile(javaDef, null);
-				javaDef = (org.kframework.kil.Definition) javaDef.accept(new AddTopCellConfig());
-				// This is essential for generating maude
-				javaDef.preprocess();
-
-				def = new File(javaDef.getMainFile());
-			} else {
-				String msg = "Could not find a valid compiled definition. Use -kDefinition or -compiledDef to specify one.";
-				GlobalSettings.kem.register(new KException(ExceptionType.ERROR, KExceptionGroup.CRITICAL, msg, "command line", new File(".").getAbsolutePath()));
-			}
-		} catch (IOException e) {
-			e.printStackTrace();
-		} catch (TransformerException e) {
-			e.printStackTrace();
-		}
-
-		boolean prettyPrint = false;
-		boolean nextline = false;
-		IndentationOptions indentationOptions = new IndentationOptions();
-		if (cmd.hasOption("pretty")) {
-			prettyPrint = true;
-			if (cmd.hasOption("tabsize")) {
-				indentationOptions.setTabSize(new Integer(cmd.getOptionValue("tabsize")));
-			} else {
-				indentationOptions.setTabSize(4);
-			}
-			if (cmd.hasOption("maxwidth")) {
-				indentationOptions.setWidth(new Integer(cmd.getOptionValue("maxwidth")));
-			} else {
-				indentationOptions.setWidth(Integer.MAX_VALUE);
-			}
-			if (cmd.hasOption("auxtabsize")) {
-				indentationOptions.setAuxTabSize(new Integer(cmd.getOptionValue("auxtabsize")));
-			}
-			if (cmd.hasOption("nextline")) {
-				nextline = true;
-			}
-		}
-
-		if (cmd.hasOption("ruleParser")) {
-			GlobalSettings.whatParser = GlobalSettings.ParserType.RULES;
-		}
-		if (cmd.hasOption("groundParser")) {
-			GlobalSettings.whatParser = GlobalSettings.ParserType.GROUND;
-		}
-
-		String sort = DefinitionHelper.startSymbolPgm;
-		if (System.getenv("KRUN_SORT") != null) {
-			sort = System.getenv("KRUN_SORT");
-		}
-		if (cmd.hasOption("sort")) {
-			sort = cmd.getOptionValue("sort");
-		}
-<<<<<<< HEAD
-		
-=======
-
->>>>>>> c49ba303
-		try {
-			ASTNode out = org.kframework.utils.ProgramLoader.processPgm(pgm, path, javaDef, sort);
-			String kast;
-			if (prettyPrint) {
-				KastFilter kastFilter = new KastFilter(indentationOptions, nextline);
-				out.accept(kastFilter);
-				kast = kastFilter.getResult();
-			} else {
-				MaudeFilter maudeFilter = new MaudeFilter();
-				out.accept(maudeFilter);
-				kast = maudeFilter.getResult();
-			}
-			System.out.println(kast);
-
-			if (GlobalSettings.verbose) {
-				sw.printIntermediate("Maudify Program");
-				sw.printTotal("Total");
-			}
-			GlobalSettings.kem.print();
-		} catch (TransformerException e) {
-			e.report();
-		}
-	}
-}
+package org.kframework.main;
+
+import java.io.File;
+import java.io.FileInputStream;
+import java.io.FilenameFilter;
+import java.io.IOException;
+
+import org.apache.commons.cli.CommandLine;
+import org.kframework.backend.maude.MaudeFilter;
+import org.kframework.backend.unparser.IndentationOptions;
+import org.kframework.backend.unparser.KastFilter;
+import org.kframework.compile.FlattenModules;
+import org.kframework.compile.transformers.AddTopCellConfig;
+import org.kframework.kil.ASTNode;
+import org.kframework.kil.loader.DefinitionHelper;
+import org.kframework.kil.visitors.exceptions.TransformerException;
+import org.kframework.utils.BinaryLoader;
+import org.kframework.utils.Stopwatch;
+import org.kframework.utils.errorsystem.KException;
+import org.kframework.utils.errorsystem.KException.ExceptionType;
+import org.kframework.utils.errorsystem.KException.KExceptionGroup;
+import org.kframework.utils.file.FileUtil;
+import org.kframework.utils.file.KPaths;
+import org.kframework.utils.general.GlobalSettings;
+
+public class KastFrontEnd {
+
+	public static void kast(String[] args) {
+		Stopwatch sw = new Stopwatch();
+		KastOptionsParser op = new KastOptionsParser();
+		CommandLine cmd = op.parse(args);
+
+		if (cmd.hasOption("version")) {
+			String msg = FileUtil.getFileContent(KPaths.getKBase(false) + "/bin/version.txt");
+			System.out.println(msg);
+			System.exit(0);
+		}
+
+		// set verbose
+		if (cmd.hasOption("verbose")) {
+			GlobalSettings.verbose = true;
+		}
+
+		if (cmd.hasOption("nofilename")) {
+			GlobalSettings.noFilename = true;
+		}
+		// options: help
+		if (cmd.hasOption("help")) {
+			org.kframework.utils.Error.helpExit(op.getHelp(), op.getOptions());
+		}
+		String pgm = null;
+		String path;
+
+		if (cmd.hasOption("e")) {
+			pgm = cmd.getOptionValue("e");
+			path = "Command line";
+		} else if (cmd.hasOption("binaryParser")) {
+			GlobalSettings.whatParser = GlobalSettings.ParserType.BINARY;
+			path = new File(cmd.getOptionValue("binaryParser")).getAbsolutePath();
+		} else {
+			if (cmd.hasOption("pgm")) {
+				pgm = cmd.getOptionValue("pgm");
+			} else {
+				String[] restArgs = cmd.getArgs();
+				if (restArgs.length < 1) {
+					String msg = "You have to provide a file in order to kast a program!.";
+					GlobalSettings.kem.register(new KException(ExceptionType.ERROR, KExceptionGroup.CRITICAL, msg, "command line", "System file."));
+				} else
+					pgm = restArgs[0];
+			}
+			File mainFile = new File(pgm);
+			path = mainFile.getAbsolutePath();
+			if (!mainFile.exists())
+				GlobalSettings.kem.register(new KException(ExceptionType.ERROR, KExceptionGroup.CRITICAL, "Could not find file: " + pgm, "command line", "System file."));
+			pgm = FileUtil.getFileContent(mainFile.getAbsolutePath());
+		}
+
+		File def = null;
+		org.kframework.kil.Definition javaDef = null;
+		if (cmd.hasOption("k-definition")) {
+			def = new File(cmd.getOptionValue("k-definition"));
+			if (!def.exists())
+				GlobalSettings.kem.register(new KException(ExceptionType.ERROR, KExceptionGroup.CRITICAL, "Could not find file: " + pgm, "command line", "System file."));
+			if (DefinitionHelper.kompiled == null) {
+				try {
+					String fileName = FileUtil.stripExtension(def.getName());
+					DefinitionHelper.kompiled = new File(def.getCanonicalFile().getParent() + File.separator + fileName + "-kompiled");
+				} catch (IOException e) {
+					e.printStackTrace();
+				}
+			}
+		} else if (cmd.hasOption("compiled-def")) {
+			DefinitionHelper.kompiled = new File(cmd.getOptionValue("compiled-def"));
+			if (!DefinitionHelper.kompiled.exists()) {
+				String msg = "Could not find directory: " + DefinitionHelper.kompiled;
+				GlobalSettings.kem.register(new KException(ExceptionType.ERROR, KExceptionGroup.CRITICAL, msg, "command line", DefinitionHelper.kompiled.getAbsolutePath()));
+			}
+		} else {
+			// search for the definition
+			String[] dirs = new File(".").list(new FilenameFilter() {
+				@Override
+				public boolean accept(File current, String name) {
+					return new File(current, name).isDirectory();
+				}
+			});
+
+			for (int i = 0; i < dirs.length; i++) {
+				if (dirs[i].endsWith("-kompiled")) {
+					if (DefinitionHelper.kompiled != null) {
+						String msg = "Multiple compiled definitions found. Use -kDefinition or -compiledDef to specify one.";
+						GlobalSettings.kem.register(new KException(ExceptionType.ERROR, KExceptionGroup.CRITICAL, msg, "command line", new File(".").getAbsolutePath()));
+					} else {
+						DefinitionHelper.kompiled = new File(dirs[i]).getAbsoluteFile();
+					}
+				}
+			}
+			if (DefinitionHelper.kompiled == null && System.getenv("KRUN_COMPILED_DEF") != null) {
+				DefinitionHelper.kompiled = new File(System.getenv("KRUN_COMPILED_DEF"));
+			}
+
+			if (DefinitionHelper.kompiled == null) {
+				String msg = "Could not find a compiled definition. Use -kDefinition or -compiledDef to specify one.";
+				GlobalSettings.kem.register(new KException(ExceptionType.ERROR, KExceptionGroup.CRITICAL, msg, "command line", new File(".").getAbsolutePath()));
+			}
+		}
+		try {
+			if (DefinitionHelper.kompiled.exists()) {
+				File defXml = new File(DefinitionHelper.kompiled.getCanonicalPath() + "/defx.bin");
+				if (!defXml.exists()) {
+					GlobalSettings.kem.register(new KException(ExceptionType.ERROR, KExceptionGroup.CRITICAL, "Could not find the compiled definition.", "command line", defXml.getAbsolutePath()));
+				}
+
+				javaDef = (org.kframework.kil.Definition) BinaryLoader.fromBinary(new FileInputStream(defXml));
+				javaDef = new FlattenModules().compile(javaDef, null);
+				javaDef = (org.kframework.kil.Definition) javaDef.accept(new AddTopCellConfig());
+				// This is essential for generating maude
+				javaDef.preprocess();
+
+				def = new File(javaDef.getMainFile());
+			} else {
+				String msg = "Could not find a valid compiled definition. Use -kDefinition or -compiledDef to specify one.";
+				GlobalSettings.kem.register(new KException(ExceptionType.ERROR, KExceptionGroup.CRITICAL, msg, "command line", new File(".").getAbsolutePath()));
+			}
+		} catch (IOException e) {
+			e.printStackTrace();
+		} catch (TransformerException e) {
+			e.printStackTrace();
+		}
+
+		boolean prettyPrint = false;
+		boolean nextline = false;
+		IndentationOptions indentationOptions = new IndentationOptions();
+		if (cmd.hasOption("pretty")) {
+			prettyPrint = true;
+			if (cmd.hasOption("tabsize")) {
+				indentationOptions.setTabSize(new Integer(cmd.getOptionValue("tabsize")));
+			} else {
+				indentationOptions.setTabSize(4);
+			}
+			if (cmd.hasOption("maxwidth")) {
+				indentationOptions.setWidth(new Integer(cmd.getOptionValue("maxwidth")));
+			} else {
+				indentationOptions.setWidth(Integer.MAX_VALUE);
+			}
+			if (cmd.hasOption("auxtabsize")) {
+				indentationOptions.setAuxTabSize(new Integer(cmd.getOptionValue("auxtabsize")));
+			}
+			if (cmd.hasOption("nextline")) {
+				nextline = true;
+			}
+		}
+
+		if (cmd.hasOption("ruleParser")) {
+			GlobalSettings.whatParser = GlobalSettings.ParserType.RULES;
+		}
+		if (cmd.hasOption("groundParser")) {
+			GlobalSettings.whatParser = GlobalSettings.ParserType.GROUND;
+		}
+
+		String sort = DefinitionHelper.startSymbolPgm;
+		if (System.getenv("KRUN_SORT") != null) {
+			sort = System.getenv("KRUN_SORT");
+		}
+		if (cmd.hasOption("sort")) {
+			sort = cmd.getOptionValue("sort");
+		}
+
+		try {
+			ASTNode out = org.kframework.utils.ProgramLoader.processPgm(pgm, path, javaDef, sort);
+			String kast;
+			if (prettyPrint) {
+				KastFilter kastFilter = new KastFilter(indentationOptions, nextline);
+				out.accept(kastFilter);
+				kast = kastFilter.getResult();
+			} else {
+				MaudeFilter maudeFilter = new MaudeFilter();
+				out.accept(maudeFilter);
+				kast = maudeFilter.getResult();
+			}
+			System.out.println(kast);
+
+			if (GlobalSettings.verbose) {
+				sw.printIntermediate("Maudify Program");
+				sw.printTotal("Total");
+			}
+			GlobalSettings.kem.print();
+		} catch (TransformerException e) {
+			e.report();
+		}
+	}
+}