// Copyright (c) 2015 K Team. All Rights Reserved.

// Module defining only the sorts K and KString, useful for modularity
module BASIC-K
  syntax K
  syntax KLabel
  syntax KItem
  syntax K     ::= KItem
  syntax KConfigVar
endmodule

module KSTRING
  syntax KString ::= r"[\\\"](([^\\\"\n\r\\\\])|([\\\\][nrtf\\\"\\\\])|([\\\\][x][0-9a-fa-f]{2})|([\\\\][u][0-9a-fa-f]{4})|([\\\\][u][0-9a-fa-f]{8}))*[\\\"]"      [token, hook(org.kframework.kore.KString)]
  // optionally qualified strings, like in Scala "abc", i"abc", r"a*bc", etc.
endmodule

module KAST
  imports BASIC-K
  imports KSTRING
  syntax KBott ::= "#token" "(" KString "," KString ")"  [klabel(#KToken), hook(org.kframework.kore.KToken)]
                 | "#klabel" "(" KLabel ")"              [klabel(#WrappedKLabel), hook(org.kframework.kore.meta.WrappedKLabel)]
                 | KLabel "(" KList ")"                  [klabel(#KApply), hook(org.kframework.kore.KApply)]
  syntax KItem ::= KBott

  syntax KLabel ::= r"`(\\\\`|\\\\\\\\|[^`\\\\\n\r])+`" [token, hook(org.kframework.kore.KLabel)]
                  | r"(?<![a-zA-Z0-9])[#a-z][a-zA-Z0-9]*"               [token, hook(org.kframework.kore.KLabel), autoReject]
                       // something that doesn't collide with meta-variables

  syntax KList ::= K
                 | ".KList"          [klabel(#EmptyKList), hook(org.kframework.kore.EmptyKList)]
                 | ".::KList"        [klabel(#EmptyKList), hook(org.kframework.kore.EmptyKList)]
                 | KList "," KList   [klabel(#KList), left, assoc, unit(#EmptyKList), hook(org.kframework.kore.KList), prefer]
                 | KList ",," KList  [klabel(#KList), left, assoc, unit(#EmptyKList), hook(org.kframework.kore.KList), prefer]
endmodule


// To be used when parsing/pretty-printing ground configurations
module KSEQ
  imports KAST
  imports K-TOP-SORT
  syntax KBott ::= ".K"      [klabel(#EmptyK), hook(org.kframework.kore.EmptyK)]
                 | ".::K"    [klabel(#EmptyK), hook(org.kframework.kore.EmptyK)]
                 | K "~>" K  [klabel(#KSequence), left, assoc, unit(#EmptyK), hook(org.kframework.kore.KSequence)]
  syntax left #KSequence
  syntax KBott     ::= "`" K "`"    [bracket]
<<<<<<< HEAD
  syntax KConfigVar
=======
>>>>>>> eb095196
endmodule


// To be used when parsing/pretty-printing symbolic configurations
module KSEQ-SYMBOLIC
  imports KSEQ
  syntax #KVariable  ::= r"(?<![A-Za-z0-9_\\$!\\?])(\\!|\\?)?([A-Z][A-Za-z0-9'_]*|_)"   [token, autoReject, hook(org.kframework.kore.KVariable)]
  syntax KConfigVar ::= r"(?<![A-Za-z0-9_\\$!\\?])(\\$)([A-Z][A-Za-z0-9'_]*)"          [token, autoReject]
  syntax KBott      ::= #KVariable
  syntax KBott      ::= KConfigVar
  syntax KLabel     ::= #KVariable
endmodule

module KCELLS
  imports KAST

  syntax Cell
  syntax Bag ::= Bag Bag  [left, assoc, klabel(#cells), unit(#cells)]
               | ".Bag"   [klabel(#cells)]
               | ".::Bag" [klabel(#cells)]
               | Cell
  syntax K ::= Bag
  syntax Bag ::= KBott
endmodule

module RULE-CELLS
  imports KCELLS
  // if this module is imported, the parser automatically
  // generates, for all productions that have the attribute 'cell' or 'maincell',
  // a production like below:
  //syntax Cell ::= "<top>" #OptionalDots K #OptionalDots "</top>" [klabel(<top>)]

  syntax #OptionalDots ::= "..." [klabel(#dots)]
                         | ""    [klabel(#noDots)]
endmodule

module CONFIG-CELLS
  imports KCELLS
  syntax #CellName ::= r"[a-zA-Z0-9\\-]+"  [token]
  syntax Cell ::= "<" #CellName #CellProperties ">" K "</" #CellName ">" [klabel(#configCell)]
  syntax #CellProperties ::= #CellProperty #CellProperties [klabel(#cellPropertyList)]
                           | ""                            [klabel(#cellPropertyListTerminator)]
  syntax #CellProperty ::= #CellName "=" KString           [klabel(#cellProperty)]

endmodule


module REQUIRES-ENSURES
  imports BASIC-K

  syntax RuleContent ::= K                                 [klabel("#ruleNoConditions")]
                       | K "requires" K                    [klabel("#ruleRequires")]
                       | K "when" K                        [klabel("#ruleRequires")]
                       | K "ensures"  K                    [klabel("#ruleEnsures")]
                       | K "requires" K "ensures" K        [klabel("#ruleRequiresEnsures")]
                       | K "when" K "ensures" K            [klabel("#ruleRequiresEnsures")]
endmodule

module K-TOP-SORT
  // if this module is imported, the parser automatically
  // generates, for all sorts, productions of the form:
  // K     ::= Sort
  // this is part of the mechanism that allows concrete user syntax in K
endmodule

module K-BOTTOM-SORT
  // if this module is imported, the parser automatically
  // generates, for all sorts, productions of the form:
  // Sort  ::= KBott
  // this is part of the mechanism that allows concrete user syntax in K
endmodule

module K-SORT-LATTICE
  imports K-TOP-SORT
  imports K-BOTTOM-SORT
endmodule

module AUTO-CASTS
  // if this module is imported, the parser automatically
  // generates, for all sorts, productions of the form:
  // Sort  ::= Sort "::Sort"
  // Sort  ::= Sort ":Sort"
  // KBott ::= Sort "<:Sort"
  // Sort  ::= K    ":>Sort"
  // this is part of the mechanism that allows concrete user syntax in K
endmodule

module AUTO-FOLLOW
  // if this module is imported, the parser automatically
  // generates a follow restriction for every terminal which is a prefix
  // of another terminal. This is useful to prevent ambiguities such as:
  // syntax K ::= "a"
  // syntax K ::= "b"
  // syntax K ::= "ab"
  // syntax K ::= K K
  // #parse("ab", "K")
  // In the above example, the terminal "a" is not allowed to be followed by a "b"
  // because it would turn the terminal into the terminal "ab".
endmodule

module DEFAULT-CONFIGURATION
  imports BASIC-K

  configuration <k> $PGM:K </k>
endmodule

// To be used to parse semantic rules
module K
  imports KSEQ-SYMBOLIC
  imports REQUIRES-ENSURES
  imports K-SORT-LATTICE
  imports AUTO-CASTS
  imports AUTO-FOLLOW
  syntax KBott     ::= K "=>" K     [klabel(#KRewrite), hook(org.kframework.kore.KRewrite), non-assoc]
  syntax non-assoc #KRewrite

endmodule

// To be used to parse terms in full K
module K-TERM
  imports KSEQ-SYMBOLIC
  imports K-SORT-LATTICE
  imports AUTO-CASTS
  imports AUTO-FOLLOW
endmodule<|MERGE_RESOLUTION|>--- conflicted
+++ resolved
@@ -43,10 +43,6 @@
                  | K "~>" K  [klabel(#KSequence), left, assoc, unit(#EmptyK), hook(org.kframework.kore.KSequence)]
   syntax left #KSequence
   syntax KBott     ::= "`" K "`"    [bracket]
-<<<<<<< HEAD
-  syntax KConfigVar
-=======
->>>>>>> eb095196
 endmodule
 
 
