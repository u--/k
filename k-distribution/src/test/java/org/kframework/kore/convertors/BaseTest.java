--- conflicted
+++ resolved
@@ -49,11 +49,7 @@
 
     private File testResource(String baseName) {
         return new File(new File("k-distribution/src/test/resources" + baseName)
-<<<<<<< HEAD
-                .getAbsoluteFile().toString().replaceAll("k-distribution.k-distribution", "k-distribution"));
-=======
                 .getAbsoluteFile().toString().replace("k-distribution" + File.separator + "k-distribution", "k-distribution"));
->>>>>>> 61a02093
         // a bit of a hack to get around not having a clear working directory
         // Eclipse runs tests within k/k-distribution, IntelliJ within /k
     }
