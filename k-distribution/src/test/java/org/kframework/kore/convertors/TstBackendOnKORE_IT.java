--- conflicted
+++ resolved
@@ -88,11 +88,7 @@
             try {
                 InitializeRewriter init = injector.getInstance(InitializeRewriter.class);
                 K kResult = init.apply(compiledDef.executionModule()).execute(krun.plugConfigVars(compiledDef, Collections.singletonMap(KToken("$PGM", Sorts.KConfigVar()), program)), Optional.empty());
-<<<<<<< HEAD
-                Module unparsingModule = compiledDef.getParserModule(Module("UNPARSING", Set(compiledDef.executionModule(), compiledDef.syntaxModule(), compiledDef.getParsedDefinition().getModule("K-SORT-LATTICE").get()), Set(), Att()));
-=======
                 Module unparsingModule = compiledDef.getParserModule(Module("UNPARSING", Set(compiledDef.executionModule(), compiledDef.syntaxModule(), compiledDef.getParsedDefinition().getModule("K-SORT-LATTICE").get(), compiledDef.getParsedDefinition().getModule("KSEQ-SYMBOLIC").get()), Set(), Att()));
->>>>>>> eb095196
                 System.err.println(KOREToTreeNodes.toString(new AddBrackets(unparsingModule).addBrackets((ProductionReference) KOREToTreeNodes.apply(KOREToTreeNodes.up(kResult), unparsingModule))));
             } finally {
                 requestScope.exit();
