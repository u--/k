<<<<<<< HEAD
<T> <threads> <thread> <k> .::K </k> <env> s |-> 5 r |-> 4 q |-> 3 n |-> 2 m |-> 1 </env> <id> 0 </id> </thread> </threads> <store> 1 |-> 2 2 |-> 1 3 |-> 1 4 |-> 3 5 |-> 66 </store> <in> ListItem ( #buffer ( "" ) ) ListItem ( "on" ) ListItem ( #istream ( 0 ) ) </in> <out> ListItem ( #ostream ( 1 ) ) ListItem ( "on" ) ListItem ( #buffer ( "" ) ) </out> </T>
=======
<T> <threads> <thread> <k> . </k> <env> s |-> 5 r |-> 4 q |-> 3 n |-> 2 m |-> 1 </env> <id> 0 </id> </thread> .ThreadCellBag </threads> <store> 1 |-> 2 2 |-> 1 3 |-> 1 4 |-> 3 5 |-> 66 </store> <in> ListItem ( #buffer ( "" ) ) ListItem ( "on" ) ListItem ( #istream ( 0 ) ) </in> <out> ListItem ( #ostream ( 1 ) ) ListItem ( "on" ) ListItem ( #buffer ( "" ) ) </out> </T>
>>>>>>> 8e3c3eca
<|MERGE_RESOLUTION|>--- conflicted
+++ resolved
@@ -1,5 +1 @@
-<<<<<<< HEAD
-<T> <threads> <thread> <k> .::K </k> <env> s |-> 5 r |-> 4 q |-> 3 n |-> 2 m |-> 1 </env> <id> 0 </id> </thread> </threads> <store> 1 |-> 2 2 |-> 1 3 |-> 1 4 |-> 3 5 |-> 66 </store> <in> ListItem ( #buffer ( "" ) ) ListItem ( "on" ) ListItem ( #istream ( 0 ) ) </in> <out> ListItem ( #ostream ( 1 ) ) ListItem ( "on" ) ListItem ( #buffer ( "" ) ) </out> </T>
-=======
-<T> <threads> <thread> <k> . </k> <env> s |-> 5 r |-> 4 q |-> 3 n |-> 2 m |-> 1 </env> <id> 0 </id> </thread> .ThreadCellBag </threads> <store> 1 |-> 2 2 |-> 1 3 |-> 1 4 |-> 3 5 |-> 66 </store> <in> ListItem ( #buffer ( "" ) ) ListItem ( "on" ) ListItem ( #istream ( 0 ) ) </in> <out> ListItem ( #ostream ( 1 ) ) ListItem ( "on" ) ListItem ( #buffer ( "" ) ) </out> </T>
->>>>>>> 8e3c3eca
+<T> <threads> <thread> <k> . </k> <env> s |-> 5 r |-> 4 q |-> 3 n |-> 2 m |-> 1 </env> <id> 0 </id> </thread> </threads> <store> 1 |-> 2 2 |-> 1 3 |-> 1 4 |-> 3 5 |-> 66 </store> <in> ListItem ( #buffer ( "" ) ) ListItem ( "on" ) ListItem ( #istream ( 0 ) ) </in> <out> ListItem ( #ostream ( 1 ) ) ListItem ( "on" ) ListItem ( #buffer ( "" ) ) </out> </T>