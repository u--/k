--- conflicted
+++ resolved
@@ -130,14 +130,8 @@
 
     // TODO(dwightguth): remove these fields and replace with injected dependencies
     @Deprecated @Inject public transient GlobalOptions globalOptions;
-<<<<<<< HEAD
     public KompileOptions kompileOptions;
     @Deprecated @Inject(optional=true) public transient KRunOptions krunOptions;
-    @Deprecated @Inject(optional=true) public ColorOptions colorOptions;
-=======
-    @Deprecated public KompileOptions kompileOptions;
-    @Deprecated @Inject(optional=true) public KRunOptions krunOptions;
->>>>>>> 04a27c13
 
     public Context() {
         initSubsorts(subsorts);
