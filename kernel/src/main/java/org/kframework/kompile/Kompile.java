--- conflicted
+++ resolved
@@ -237,12 +237,7 @@
             }
         }
 
-<<<<<<< HEAD
-        gen = new RuleGrammarGenerator(definition.getParsedDefinition(), kompileOptions.strict());
-        ResolveConfig resolveConfig = new ResolveConfig(definition.getParsedDefinition());
-=======
         ResolveConfig resolveConfig = new ResolveConfig(definition.getParsedDefinition(), kompileOptions.strict());
->>>>>>> ef30c290
         Module modWithConfig = resolveConfig.apply(module);
 
         gen = new RuleGrammarGenerator(definition.getParsedDefinition(), kompileOptions.strict());
@@ -305,12 +300,7 @@
             }
         }
 
-<<<<<<< HEAD
-        gen = new RuleGrammarGenerator(definitionWithConfigBubble, kompileOptions.strict());
-        ResolveConfig resolveConfig = new ResolveConfig(definitionWithConfigBubble);
-=======
         ResolveConfig resolveConfig = new ResolveConfig(definitionWithConfigBubble, kompileOptions.strict());
->>>>>>> ef30c290
         Definition defWithConfig = DefinitionTransformer.from(resolveConfig, "parsing configurations").apply(definitionWithConfigBubble);
 
         gen = new RuleGrammarGenerator(defWithConfig, kompileOptions.strict());
@@ -333,23 +323,6 @@
 
     class ResolveConfig implements UnaryOperator<Module> {
         private final Definition def;
-<<<<<<< HEAD
-
-        ResolveConfig(Definition def) {
-            this.def = def;
-        }
-
-        public Module apply(Module module) {
-            return new ModuleTransformer(func(this::applyInner), "resolve config").apply(module);
-        }
-
-        private Module applyInner(Module module) {
-            if (stream(module.localSentences())
-                    .filter(s -> s instanceof Bubble)
-                    .map(b -> (Bubble) b)
-                    .filter(b -> b.sentenceType().equals("config")).count() == 0)
-                return module;
-=======
         private final RuleGrammarGenerator gen;
 
         ResolveConfig(Definition def, boolean isStrict) {
@@ -373,7 +346,6 @@
                     (Set<Sentence>) inputModule.localSentences().$bar(importedConfigurationSortsSubsortedToCell),
                     inputModule.att());
 
->>>>>>> ef30c290
             Module configParserModule = gen.getConfigGrammar(module);
 
             ParseCache cache = loadCache(configParserModule);
@@ -401,14 +373,6 @@
                             configDecl -> stream(GenerateSentencesFromConfigDecl.gen(configDecl.body(), configDecl.ensures(), configDecl.att(), parser.getExtensionModule())))
                     .collect(Collections.toSet());
 
-<<<<<<< HEAD
-            Set<Sentence> importedConfigurationSortsSubsortedToCell = stream(module.productions())
-                    .filter(p -> p.att().contains("cell"))
-                    .map(p -> Production(Sort("Cell"), Seq(NonTerminal(p.sort())))).collect(Collections.toSet());
-
-=======
->>>>>>> ef30c290
-
             Module mapModule;
             if (def.getModule("MAP").isDefined()) {
                 mapModule = def.getModule("MAP").get();
@@ -416,11 +380,7 @@
                 throw KEMException.compilerError("Module Map must be visible at the configuration declaration, in module " + module.name());
             }
             return Module(module.name(), (Set<Module>) module.imports().$bar(Set(mapModule)),
-<<<<<<< HEAD
-                    (Set<Sentence>) module.localSentences().$bar(configDeclProductions).$bar(importedConfigurationSortsSubsortedToCell),
-=======
                     (Set<Sentence>) module.localSentences().$bar(configDeclProductions),
->>>>>>> ef30c290
                     module.att());
         }
     }
