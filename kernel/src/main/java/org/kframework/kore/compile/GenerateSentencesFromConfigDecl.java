--- conflicted
+++ resolved
@@ -5,10 +5,7 @@
 import org.kframework.Collections;
 import org.kframework.attributes.Att;
 import org.kframework.builtin.BooleanUtils;
-<<<<<<< HEAD
-=======
 import org.kframework.builtin.KLabels;
->>>>>>> d81242c0
 import org.kframework.builtin.Labels;
 import org.kframework.builtin.Sorts;
 import org.kframework.compile.ConfigurationInfo.Multiplicity;
@@ -145,11 +142,7 @@
                     }
                 }
                 throw KEMException.compilerError("Malformed io cell in configuration declaration.", term);
-<<<<<<< HEAD
-            } else if (kapp.klabel().name().equals(Labels.Cells())) {
-=======
             } else if (kapp.klabel().name().equals(KLabels.CELLS)) {
->>>>>>> d81242c0
                 //is a cell bag, and thus represents the multiple children of its parent cell
                 if (ensures != null) {
                     //top level cell, therefore, should be the children of the generatedTop cell
@@ -168,11 +161,7 @@
                     sorts.addAll(childResult._2());
                     initializers.add(childResult._3());
                 }
-<<<<<<< HEAD
-                return Tuple3.apply(accumSentences, sorts, KApply(KLabel(Labels.Cells()), immutable(initializers)));
-=======
                 return Tuple3.apply(accumSentences, sorts, KApply(KLabel(KLabels.CELLS), immutable(initializers)));
->>>>>>> d81242c0
             }
             //TODO: call generic getSort method of some kind
             // child of a leaf cell. Generate no productions, but inform parent that it has a child of a particular sort.
@@ -431,11 +420,7 @@
         } else if (cellProperties.contains("initial")) {
             return KApply(KLabel(initLabel));
         } else {
-<<<<<<< HEAD
-            return KApply(KLabel(Labels.Cells()));
-=======
             return KApply(KLabel(KLabels.CELLS));
->>>>>>> d81242c0
         }
     }
 
