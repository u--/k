// Copyright (c) 2014-2015 K Team. All Rights Reserved.

package org.kframework.kore.convertors;

import java.util.List;
import java.util.Map;
import java.util.Set;
import java.util.stream.Collectors;

import org.kframework.attributes.*;
import org.kframework.builtin.Labels;
import org.kframework.builtin.Sorts;
import org.kframework.kil.*;
import org.kframework.kil.KSequence;
import org.kframework.kil.loader.Context;
import org.kframework.kore.*;
import org.kframework.kore.KLabel;
import org.kframework.kore.KList;
import org.kframework.meta.Up;

import static org.kframework.kore.KORE.*;
import static org.kframework.Collections.*;

@SuppressWarnings("unused")
public class KILtoInnerKORE extends KILTransformation<K> {

    private Context context;
    private final boolean doDropQuote;

    private KLabel KLabel(String name) {
        return KORE.KLabel(dropQuote(name));
    }

    public KILtoInnerKORE(org.kframework.kil.loader.Context context, boolean doDropQuote) {
        this.context = context;
        this.doDropQuote = doDropQuote;
    }

    public static final String PRODUCTION_ID = "productionID";
    public static final String LIST_TERMINATOR = "listTerminator";

    public static final Labels labels = new Labels(KORE.constructor());

    public K apply(Bag body) {
        List<K> contents = body.getContents().stream().map(this).collect(Collectors.toList());
        return KApply(labels.KBag(), (KList(contents)));
    }

    // public K apply(TermComment c) {
    // return KList();
    // }

    private K cellMarker = org.kframework.definition.Configuration.cellMarker();

    @SuppressWarnings("unchecked")
    public KApply apply(Cell body) {
        // K x = ;
        // if (x instanceof KApply && ((KApply) x).klabel() == Labels.KBag()
        // && ((KApply) x).size() == 0) {

        return KApply(KLabel(body.getLabel()), KList(apply(body.getContents())),
                Attributes(cellMarker).addAll(convertCellAttributes(body)));
        // } else {
        // return KApply(KLabel(body.getLabel()), KList(x),
        // Att(cellMarker));
        // }
    }

    public K apply(org.kframework.kil.KLabelConstant c) {
        return InjectedKLabel(KLabel(c.getLabel()), Attributes());
    }

    public org.kframework.kore.KSequence apply(KSequence seq) {
        return KSequence(apply(seq.getContents()));
    }

    private List<K> apply(List<Term> contents) {
        return contents.stream().map(this).collect(Collectors.toList());
    }

    public org.kframework.kore.KApply apply(Bracket b) {
        Object content = apply(b.getContent());
        if (content instanceof KList) {
            content = KApply(KLabel(KORE.injectedKListLabel()), (KList) content);
        }
        return KApply(KLabel("bracket"), KList((K) content));
    }

    public KApply apply(TermCons cons) {
        org.kframework.attributes.Att att = attributesFor(cons);
        return KApply(KLabel(cons.getProduction().getKLabel()), KList(apply(cons.getContents())),
                att);
    }

    public KApply apply(ListTerminator t) {
        Production production = context.listProductions.get(t.getSort());
        String terminatorKLabel = production.getTerminatorKLabel();

        // NOTE: we don't covert it back to ListTerminator because Radu thinks
        // it is not necessary

        return KApply(KLabel(terminatorKLabel), KList(), Attributes().add(LIST_TERMINATOR));
    }

    public String dropQuote(String s) {
        if (doDropQuote && s.startsWith("'"))
            return s.substring(1);
        else
            return s;
    }

    public K apply(KApp kApp) {
        Term label = kApp.getLabel();

        if (label instanceof Token) {
            return KToken(((Token) label).value(), Sort(((Token) label).tokenSort().getName()));
        } else {
            Term child = kApp.getChild();

            if (child instanceof org.kframework.kil.KList) {
                return KApply(applyToLabel(label), (KList) apply(child),
                        convertAttributes(kApp));
            } else if (child instanceof org.kframework.kil.Variable) {
                return KApply(applyToLabel(label), KList(apply(child)), convertAttributes(kApp));
            } else {
                throw new AssertionError("encountered " + child.getClass() + " in a KApp");
            }
        }
    }

    public KLabel applyToLabel(Term label) {
        if (label instanceof KLabelConstant) {
            return KLabel(dropQuote(((KLabelConstant) label).getLabel()));
        } else if (label instanceof KApp) {
            throw new RuntimeException(label.toString());
        } else if (label instanceof Variable) {
            return (KLabel) apply(label);
        }
        throw new RuntimeException(label.getClass().toString());
    }

    public KList apply(org.kframework.kil.KList kList) {
        return (KList) kList.getContents().stream().map(this).collect(toKList());
    }

    private org.kframework.attributes.Att attributesFor(TermCons cons) {
        String uniqueishID = "" + System.identityHashCode(cons.getProduction());
        org.kframework.attributes.Att att = sortAttributes(cons).add(PRODUCTION_ID, uniqueishID);
        return att;
    }

    private org.kframework.attributes.Att sortAttributes(Term cons) {

        return convertAttributes(cons).addAll(
                Attributes(KApply(KLabel("sort"),
                        KList(KToken(cons.getSort().toString(), Sorts.KString())))));
    }

    public KApply apply(Hole hole) {
        return KApply(labels.Hole(), KList(KToken("", Sort(hole.getSort().getName()))),
                sortAttributes(hole));
    }

    public KVariable apply(Variable v) {
        return KVariable(v.getName(), sortAttributes(v));
    }

    public KRewrite apply(Rewrite r) {
        Object right = apply(r.getRight());
        if (right instanceof KList)
            right = KApply(KLabel(KORE.injectedKListLabel()), (KList) right);

        Object left = apply(r.getLeft());
        if (left instanceof KList)
            left = KApply(KLabel(KORE.injectedKListLabel()), (KList) left);

        return KRewrite((K) left, (K) right, sortAttributes(r));
    }

    public K applyOrTrue(Term t) {
        if (t != null)
            return apply(t);
        else
            return KToken("true", Sorts.Bool());
    }

    public K apply(TermComment t) {
        return KSequence();
    }

    public org.kframework.attributes.Att convertAttributes(ASTNode t) {
        Attributes attributes = t.getAttributes();

        Set<K> attributesSet = attributes
                .keySet()
                .stream()
                .map(key -> {
                    String keyString = key.toString();
                    String valueString = attributes.get(key).getValue().toString();
                    if (keyString.equals("klabel")) {
<<<<<<< HEAD
                        return (K) KApply(KLabel("klabel"),
                                KList(KToken(Sort("AttributeValue"), dropQuote(valueString))));
=======
                        return (K) KApply(KLabel("#klabel"),
                                KList(KToken(dropQuote(valueString), Sort("AttributeValue"))));
>>>>>>> 3446f389
                    } else {
                        return (K) KApply(KLabel(keyString),
                                KList(KToken(valueString, Sort("AttributeValue"))));
                    }

                }).collect(Collectors.toSet());

        return Attributes(immutable(attributesSet))
                .addAll(attributesFromLocation(t.getLocation()))
                .addAll(attributesFromSource(t.getSource()));
    }

    private Att attributesFromSource(Source source) {
        Up up = new Up(KORE.self(), Set("org.kframework.attributes"));
        if (source != null) {
            return Att.apply(Set(up.apply(source)));
        }
        return Attributes();
    }

    public org.kframework.attributes.Att convertCellAttributes(Cell c) {
        Map<String, String> attributes = c.getCellAttributes();

        Set<K> attributesSet = attributes
                .keySet()
                .stream()
                .map(key -> {
                    String value = attributes.get(key);
                    return (K)KApply(KLabel(key), KList(KToken(value, Sort("AttributeValue"))));
                }).collect(Collectors.toSet());

        return Attributes(immutable(attributesSet));
    }

    private org.kframework.attributes.Att attributesFromLocation(Location location) {
        Up up = new Up(KORE.self(), Set("org.kframework.attributes"));

        if (location != null) {
            return org.kframework.attributes.Att.apply(Set(up.apply(location)));
        } else
            return Attributes();
    }
}<|MERGE_RESOLUTION|>--- conflicted
+++ resolved
@@ -198,13 +198,8 @@
                     String keyString = key.toString();
                     String valueString = attributes.get(key).getValue().toString();
                     if (keyString.equals("klabel")) {
-<<<<<<< HEAD
                         return (K) KApply(KLabel("klabel"),
-                                KList(KToken(Sort("AttributeValue"), dropQuote(valueString))));
-=======
-                        return (K) KApply(KLabel("#klabel"),
                                 KList(KToken(dropQuote(valueString), Sort("AttributeValue"))));
->>>>>>> 3446f389
                     } else {
                         return (K) KApply(KLabel(keyString),
                                 KList(KToken(valueString, Sort("AttributeValue"))));
