--- conflicted
+++ resolved
@@ -223,12 +223,7 @@
         // Using attributes to mark these three rules
         // (to be used when translating those back to single KIL declaration)
 
-<<<<<<< HEAD
-        org.kframework.kore.Attributes attrs = Attributes(KToken(Sort("userList"),
-                userList.getSort().getName()));
-=======
         org.kframework.kore.Attributes attrs = Attributes().add("userList", p.getSort().getName());
->>>>>>> c696ef11
 
         org.kframework.kore.outer.SyntaxProduction prod1, prod2, prod3;
 
