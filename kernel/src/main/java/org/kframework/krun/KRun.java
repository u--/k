// Copyright (c) 2015 K Team. All Rights Reserved.
package org.kframework.krun;

import org.apache.commons.lang3.tuple.Pair;
import org.kframework.Rewriter;
import org.kframework.attributes.Source;
import org.kframework.backend.unparser.OutputModes;
import org.kframework.builtin.Sorts;
import org.kframework.definition.Module;
import org.kframework.definition.Rule;
import org.kframework.kil.Attributes;
import org.kframework.kompile.CompiledDefinition;
import org.kframework.kompile.Kompile;
import org.kframework.kore.K;
import org.kframework.kore.KApply;
import org.kframework.kore.KToken;
import org.kframework.kore.KVariable;
import org.kframework.kore.Sort;
import org.kframework.kore.ToKast;
import org.kframework.krun.modes.ExecutionMode;
import org.kframework.parser.ProductionReference;
import org.kframework.transformation.Transformation;
import org.kframework.unparser.AddBrackets;
import org.kframework.unparser.KOREToTreeNodes;
import org.kframework.utils.errorsystem.KEMException;
import org.kframework.utils.errorsystem.KException;
import org.kframework.utils.errorsystem.KExceptionManager;
import org.kframework.utils.errorsystem.ParseFailedException;
import org.kframework.utils.file.FileUtil;
import org.kframework.utils.koreparser.KoreParser;

import java.util.ArrayList;
import java.util.Arrays;
import java.util.HashMap;
import java.util.HashSet;
import java.util.List;
import java.util.Map;
<<<<<<< HEAD
import java.util.Optional;
import java.util.Set;
=======
>>>>>>> 07b29a58
import java.util.function.Consumer;
import java.util.function.Function;

import static org.kframework.kore.KORE.*;

/**
 * The KORE-based KRun
 */
public class KRun implements Transformation<Void, Void> {

    private final KExceptionManager kem;
    private final FileUtil files;

    public KRun(KExceptionManager kem, FileUtil files) {
        this.kem = kem;
        this.files = files;
    }

    public int run(CompiledDefinition compiledDef, KRunOptions options, Function<Module, Rewriter> rewriterGenerator, ExecutionMode executionMode) {
        String pgmFileName = options.configurationCreation.pgm();
        K program;
        if (options.configurationCreation.term()) {
            program = externalParse(options.configurationCreation.parser(compiledDef.executionModule().name()),
                    pgmFileName, compiledDef.programStartSymbol, Source.apply("<parameters>"), compiledDef);
        } else {
            program = parseConfigVars(options, compiledDef);
        }


        Rewriter rewriter = rewriterGenerator.apply(compiledDef.executionModule());

        Object result = executionMode.execute(program, rewriter, compiledDef);

        if (result instanceof K) {
            prettyPrint(compiledDef, options.output, s -> outputFile(s, options), (K) result);
        }


<<<<<<< HEAD
        prettyPrint(compiledDef, options.output, s -> outputFile(s, options), (K) result);

        if (options.exitCodePattern != null) {
            Rule exitCodePattern = pattern(options.exitCodePattern, options, compiledDef, Source.apply("<command line: --exit-code>"));
            List<Map<KVariable, K>> res = rewriter.match(result, exitCodePattern);
            if (res.size() != 1) {
                kem.registerCriticalWarning("Found " + res.size() + " solutions to exit code pattern. Returning 112.");
                return 112;
            }
            Map<? extends KVariable, ? extends K> solution = res.get(0);
            Set<Integer> vars = new HashSet<>();
            for (K t : solution.values()) {
                // TODO(andreistefanescu): fix Token.sort() to return a kore.Sort that obeys kore.Sort's equality contract.
                if (t instanceof KToken && Sorts.Int().equals(((KToken) t).sort())) {
                    try {
                        vars.add(Integer.valueOf(((KToken) t).s()));
                    } catch (NumberFormatException e) {
                        throw KEMException.criticalError("Exit code found was not in the range of an integer. Found: " + ((KToken) t).s(), e);
                    }
                }
            }
            if (vars.size() != 1) {
                kem.registerCriticalWarning("Found " + vars.size() + " integer variables in exit code pattern. Returning 111.");
                return 111;
            }
            return vars.iterator().next();
        }

=======
>>>>>>> 07b29a58
        return 0;
    }

    //TODO(dwightguth): use Writer
    public void outputFile(String output, KRunOptions options) {
        if (options.outputFile == null) {
            System.out.print(output);
        } else {
            files.saveToWorkingDirectory(options.outputFile, output);
        }
    }

    public Rule pattern(String pattern, KRunOptions options, CompiledDefinition compiledDef, Source source) {
        if (pattern != null && (options.experimental.prove != null || options.experimental.ltlmc())) {
            throw KEMException.criticalError("Pattern matching is not supported by model checking or proving");
        }
        return new Kompile(compiledDef.kompileOptions, files, kem).compileRule(compiledDef, pattern, source);
    }

    public static void prettyPrint(CompiledDefinition compiledDef, OutputModes output, Consumer<String> print, K result) {
        switch (output) {
        case KAST:
            print.accept(ToKast.apply(result) + "\n");
            break;
        case NONE:
            print.accept("");
            break;
        case PRETTY:
            Module unparsingModule = compiledDef.getExtensionModule(compiledDef.languageParsingModule());
            print.accept(unparseTerm(result, unparsingModule) + "\n");
            break;
        default:
            throw KEMException.criticalError("Unsupported output mode: " + output);
        }
    }



    private K parseConfigVars(KRunOptions options, CompiledDefinition compiledDef) {
        HashMap<KToken, K> output = new HashMap<>();
        for (Map.Entry<String, Pair<String, String>> entry
                : options.configurationCreation.configVars(compiledDef.languageParsingModule().name()).entrySet()) {
            String name = entry.getKey();
            String value = entry.getValue().getLeft();
            String parser = entry.getValue().getRight();
            // TODO(dwightguth): start symbols
            Sort sort = Sorts.K();
            K configVar = externalParse(parser, value, sort, Source.apply("<command line: -c" + name + ">"), compiledDef);
            output.put(KToken("$" + name, Sorts.KConfigVar()), configVar);
        }
        return plugConfigVars(compiledDef, output);
    }

    public KApply plugConfigVars(CompiledDefinition compiledDef, Map<KToken, K> output) {
        return KApply(compiledDef.topCellInitializer, output.entrySet().stream().map(e -> KApply(KLabel("_|->_"), e.getKey(), e.getValue())).reduce(KApply(KLabel(".Map")), (a, b) -> KApply(KLabel("_Map_"), a, b)));
    }

    private static String unparseTerm(K input, Module test) {
        return KOREToTreeNodes.toString(
                new AddBrackets(test).addBrackets((ProductionReference)
                        KOREToTreeNodes.apply(KOREToTreeNodes.up(input), test)));
    }

    @Override
    public Void run(Void aVoid, Attributes attrs) {
        return null;
    }

    public K externalParse(String parser, String value, Sort startSymbol, Source source, CompiledDefinition compiledDef) {
        List<String> tokens = new ArrayList<>(Arrays.asList(parser.split(" ")));
        tokens.add(value);
        Map<String, String> environment = new HashMap<>();
        environment.put("KRUN_SORT", startSymbol.name());
        environment.put("KRUN_COMPILED_DEF", files.resolveDefinitionDirectory(".").getAbsolutePath());
        RunProcess.ProcessOutput output = RunProcess.execute(environment, files.getProcessBuilder(), tokens.toArray(new String[tokens.size()]));

        if (output.exitCode != 0) {
            throw new ParseFailedException(new KException(KException.ExceptionType.ERROR, KException.KExceptionGroup.CRITICAL, "Parser returned a non-zero exit code: "
                    + output.exitCode + "\nStdout:\n" + output.stdout + "\nStderr:\n" + output.stderr));
        }

        String kast = output.stdout != null ? output.stdout : "";
        return KoreParser.parse(kast, source);
    }

    @Override
    public String getName() {
        return null;
    }
}<|MERGE_RESOLUTION|>--- conflicted
+++ resolved
@@ -35,11 +35,7 @@
 import java.util.HashSet;
 import java.util.List;
 import java.util.Map;
-<<<<<<< HEAD
-import java.util.Optional;
 import java.util.Set;
-=======
->>>>>>> 07b29a58
 import java.util.function.Consumer;
 import java.util.function.Function;
 
@@ -75,40 +71,34 @@
 
         if (result instanceof K) {
             prettyPrint(compiledDef, options.output, s -> outputFile(s, options), (K) result);
+
+            if (options.exitCodePattern != null) {
+                Rule exitCodePattern = pattern(options.exitCodePattern, options, compiledDef, Source.apply("<command line: --exit-code>"));
+                List<Map<KVariable, K>> res = rewriter.match((K) result, exitCodePattern);
+                if (res.size() != 1) {
+                    kem.registerCriticalWarning("Found " + res.size() + " solutions to exit code pattern. Returning 112.");
+                    return 112;
+                }
+                Map<? extends KVariable, ? extends K> solution = res.get(0);
+                Set<Integer> vars = new HashSet<>();
+                for (K t : solution.values()) {
+                    // TODO(andreistefanescu): fix Token.sort() to return a kore.Sort that obeys kore.Sort's equality contract.
+                    if (t instanceof KToken && Sorts.Int().equals(((KToken) t).sort())) {
+                        try {
+                            vars.add(Integer.valueOf(((KToken) t).s()));
+                        } catch (NumberFormatException e) {
+                            throw KEMException.criticalError("Exit code found was not in the range of an integer. Found: " + ((KToken) t).s(), e);
+                        }
+                    }
+                }
+                if (vars.size() != 1) {
+                    kem.registerCriticalWarning("Found " + vars.size() + " integer variables in exit code pattern. Returning 111.");
+                    return 111;
+                }
+                return vars.iterator().next();
+            }
         }
 
-
-<<<<<<< HEAD
-        prettyPrint(compiledDef, options.output, s -> outputFile(s, options), (K) result);
-
-        if (options.exitCodePattern != null) {
-            Rule exitCodePattern = pattern(options.exitCodePattern, options, compiledDef, Source.apply("<command line: --exit-code>"));
-            List<Map<KVariable, K>> res = rewriter.match(result, exitCodePattern);
-            if (res.size() != 1) {
-                kem.registerCriticalWarning("Found " + res.size() + " solutions to exit code pattern. Returning 112.");
-                return 112;
-            }
-            Map<? extends KVariable, ? extends K> solution = res.get(0);
-            Set<Integer> vars = new HashSet<>();
-            for (K t : solution.values()) {
-                // TODO(andreistefanescu): fix Token.sort() to return a kore.Sort that obeys kore.Sort's equality contract.
-                if (t instanceof KToken && Sorts.Int().equals(((KToken) t).sort())) {
-                    try {
-                        vars.add(Integer.valueOf(((KToken) t).s()));
-                    } catch (NumberFormatException e) {
-                        throw KEMException.criticalError("Exit code found was not in the range of an integer. Found: " + ((KToken) t).s(), e);
-                    }
-                }
-            }
-            if (vars.size() != 1) {
-                kem.registerCriticalWarning("Found " + vars.size() + " integer variables in exit code pattern. Returning 111.");
-                return 111;
-            }
-            return vars.iterator().next();
-        }
-
-=======
->>>>>>> 07b29a58
         return 0;
     }
 
