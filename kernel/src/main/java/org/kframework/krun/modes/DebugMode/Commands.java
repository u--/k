// Copyright (c) 2015 K Team. All Rights Reserved.
package org.kframework.krun.modes.DebugMode;

import org.kframework.backend.unparser.OutputModes;
import org.kframework.debugger.DebuggerState;
import org.kframework.debugger.KDebug;
import org.kframework.kompile.CompiledDefinition;
import org.kframework.kore.K;

import java.util.Map;
import java.util.Optional;

import static org.kframework.krun.KRun.*;

/**
 * Created by Manasvi on 7/22/15.
 * <p>
 * Classes concerned with TUI commands go under this class.
 * Commands must implement {@link org.kframework.krun.modes.DebugMode.Command}.
 */
public class Commands {

    public static class StepCommand implements Command {

        private int stepCount;

        public StepCommand(int stepCount) {
            this.stepCount = stepCount;
        }

        @Override
        public void runCommand(KDebug session, CompiledDefinition compiledDefinition) {
            int activeStateId = session.getActiveStateId();
            DebuggerState prevState = session.getStates().get(activeStateId);
            DebuggerState steppedState = session.step(activeStateId, stepCount);
            int effectiveStepCount = steppedState.getStepNum() - prevState.getStepNum();
            if (effectiveStepCount < stepCount) {
                System.out.println("Attempted " + stepCount + " step(s). " + "Took " + effectiveStepCount + " steps(s).");
                System.out.println("Final State Reached");
                return;
            }
            System.out.println(stepCount + " Step(s) Taken.");
        }
    }

    public static class PeekCommand implements Command {

        @Override
        public void runCommand(KDebug session, CompiledDefinition compiledDefinition) {
            DebuggerState requestedState = session.getActiveState();
            if (requestedState != null) {
                prettyPrint(compiledDefinition, OutputModes.PRETTY, s -> System.out.println(s), requestedState.getCurrentK());
            } else {
                System.out.println("Requested State/Configuration Unreachable");
            }
        }
    }

    public static class BackStepCommand implements Command {

        private int backStepCount;

        public BackStepCommand(int backStepCount) {
            this.backStepCount = backStepCount;
        }

        @Override
        public void runCommand(KDebug session, CompiledDefinition compiledDefinition) {
            int activeConfigurationId = session.getActiveState().getStepNum();
            if ((backStepCount - 1) > activeConfigurationId) {
                System.out.println("Number of Configuration(s) is " + (activeConfigurationId + 1) + ". Step Count to go back must be in range [0, " + (activeConfigurationId + 1) + ")");
                return;
            }
            DebuggerState backSteppedState = session.backStep(session.getActiveStateId(), backStepCount);
            if (backSteppedState == null) {
                System.out.println("Already at Start State, Cannot take steps.");
                return;
            }
            System.out.println("Took -" + backStepCount + " step(s)");
        }
    }

    public static class JumpToCommand implements Command {

        private Optional<Integer> stateNum;

        private Optional<Integer> configurationNum;

        public JumpToCommand(Optional<Integer> stateNum, Optional<Integer> configurationNum) {
            this.stateNum = stateNum;
            this.configurationNum = configurationNum;
        }

        @Override
        public void runCommand(KDebug session, CompiledDefinition compiledDefinition) {
            int requestedState = stateNum.orElse(session.getActiveStateId());
            DebuggerState nextState = session.setState(requestedState);
            if (nextState == null) {
                System.out.println("State Number specified does not exist");
            } else if (!configurationNum.isPresent()) {
                System.out.println("Selected State " + requestedState);
            } else {
                int requestedConfig = configurationNum.orElse(nextState.getStepNum());
                DebuggerState finalState = session.jumpTo(requestedState, requestedConfig);
                if (finalState == null) {
                    System.out.println("Requested Step Number couldn't be selected.");
                } else if (!stateNum.isPresent()) {
                    System.out.println("Jumped to Step Number " + requestedConfig);
                } else {
                    System.out.println("Jumped to State Number " + requestedState + " and Step Number " + requestedConfig);

                }
            }
        }

    }

    public static class QuitCommand implements Command {

        @Override
        public void runCommand(KDebug session, CompiledDefinition compiledDefinition) {
            return;
        }
    }

    public static class ResumeCommand implements Command {
        @Override
        public void runCommand(KDebug session, CompiledDefinition compiledDefinition) {
            DebuggerState currentState = session.getStates().get(session.getActiveStateId());
            DebuggerState finalState = session.resume();
            System.out.println(finalState.getStepNum() - currentState.getStepNum() + "Step(s) Taken");
        }
    }

<<<<<<< HEAD
    public static class WatchCommand implements Command {
        private String pattern;

        public WatchCommand(String pattern) {
            this.pattern = pattern;
=======
    public static class CheckpointCommand implements Command {
        private int checkpointInterval;

        public CheckpointCommand(int checkpointInterval) {
            this.checkpointInterval = checkpointInterval;
>>>>>>> 48e94e9d
        }

        @Override
        public void runCommand(KDebug session, CompiledDefinition compiledDefinition) {
<<<<<<< HEAD
            Map<K, K> subst = (Map<K, K>) session.match(pattern);
=======
            if (checkpointInterval <= 0) {
                System.out.println("Checkpoint Value must be >= 1");
                return;
            }
            session.setCheckpointInterval(checkpointInterval);
            System.out.println("Checkpointing Interval set to " + checkpointInterval);
            return;
>>>>>>> 48e94e9d
        }
    }
}<|MERGE_RESOLUTION|>--- conflicted
+++ resolved
@@ -132,26 +132,15 @@
         }
     }
 
-<<<<<<< HEAD
-    public static class WatchCommand implements Command {
-        private String pattern;
-
-        public WatchCommand(String pattern) {
-            this.pattern = pattern;
-=======
     public static class CheckpointCommand implements Command {
         private int checkpointInterval;
 
         public CheckpointCommand(int checkpointInterval) {
             this.checkpointInterval = checkpointInterval;
->>>>>>> 48e94e9d
         }
 
         @Override
         public void runCommand(KDebug session, CompiledDefinition compiledDefinition) {
-<<<<<<< HEAD
-            Map<K, K> subst = (Map<K, K>) session.match(pattern);
-=======
             if (checkpointInterval <= 0) {
                 System.out.println("Checkpoint Value must be >= 1");
                 return;
@@ -159,7 +148,20 @@
             session.setCheckpointInterval(checkpointInterval);
             System.out.println("Checkpointing Interval set to " + checkpointInterval);
             return;
->>>>>>> 48e94e9d
+        }
+    }
+
+
+    public static class WatchCommand implements Command {
+        private String pattern;
+
+        public WatchCommand(String pattern) {
+            this.pattern = pattern;
+        }
+
+        @Override
+        public void runCommand(KDebug session, CompiledDefinition compiledDefinition) {
+            Map<K, K> subst = (Map<K, K>) session.match(pattern);
         }
     }
 }