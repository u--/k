// Copyright (c) 2014-2015 K Team. All Rights Reserved.
package org.kframework.krun.tools;

import java.io.FileInputStream;
import java.io.FileOutputStream;
import java.io.IOException;
import java.util.LinkedList;
import java.util.List;

import jline.ArgumentCompletor;
import jline.Completor;
import jline.ConsoleReader;
import jline.FileNameCompletor;
import jline.MultiCompletor;
import jline.SimpleCompletor;

import org.apache.commons.codec.binary.Base64InputStream;
import org.apache.commons.codec.binary.Base64OutputStream;
import org.kframework.backend.unparser.PrintTransition;
import org.kframework.kil.Attributes;
import org.kframework.kil.Definition;
import org.kframework.kil.StringBuiltin;
import org.kframework.kil.Term;
import org.kframework.kil.loader.Context;
import org.kframework.kompile.KompileOptions;
import org.kframework.krun.KRunDebuggerOptions;
import org.kframework.krun.KRunExecutionException;
import org.kframework.krun.api.KRunGraph;
import org.kframework.krun.api.KRunState;
import org.kframework.krun.api.SearchResults;
import org.kframework.krun.api.Transition;
import org.kframework.krun.api.UnsupportedBackendOptionException;
import org.kframework.transformation.Transformation;
import org.kframework.utils.BinaryLoader;
import org.kframework.utils.errorsystem.KExceptionManager;
import org.kframework.utils.file.FileUtil;
import org.kframework.utils.inject.Concrete;
import org.kframework.utils.inject.InjectGeneric;
import org.kframework.utils.inject.Main;

import com.beust.jcommander.JCommander;
import com.beust.jcommander.ParameterException;
import com.google.inject.Inject;

public interface Debugger {

    /**
    Get the current graph of the explored state space in the transition system.
    @return A graph whose nodes and edges describe the explored state of the program.
    */
    public abstract KRunGraph getGraph();

    /**
     * Reset the debugger's configuration to the graph specified by the parameter
     */
    public abstract void setGraph(KRunGraph graph);

    /**
    Get the state number of the currently selected state.
    @return An unique integer identifying the currently selected state; null if no state is selected
    */
    public abstract Integer getCurrentState();

    /**
    Set the selected state of the debugger.
    @param stateNum An integer uniquely identifying the state to select; null to deselect current
    state.
    @exception IllegalArgumentException Thrown if the specified state is not a valid state in the
    graph (or null)
    */
    public abstract void setCurrentState(Integer stateNum);

    /**
    Get a state by its state number.
    @param stateNum An integer uniquely identifying the state to select
    @return The node in the explored state graph with the specified state number.
    @exception IllegalArgumentException Thrown if the state number is not in the graph
    */
    public abstract KRunState getState(int stateNum);

    /**
    Get the edge connecting two states.
    @param state1 The integral state number of the origin state of the edge.
    @param state2 The integral state number of the destination state of the edge.
    @exception IllegalArgumentException Thrown if no edge connects state1 and state2
    @return Information concerning the transition in the transition system which connected state1 to
    state2
    */
    public abstract Transition getEdge(int state1, int state2);

    /**
    Step a particular number of transitions. This function returns when the specified number of
    steps have been taken, or when rewriting has terminated.
    @param steps The maximum number of transitions to follow through (0 to stop before first
    transition)
    */
    public abstract void step(int steps) throws KRunExecutionException;

    /**
    Explore the complete search graph from the currently selected state forward a specified number
    of steps.
    @param steps The maximum depth of the search to perform.
    @return A set of all new states discovered by the stepper after searching the specified number
    of steps.
    */
    public abstract SearchResults stepAll(int steps) throws KRunExecutionException;

    /**
    Explore the search graph one step at a time until rewriting terminates.
    */
    public abstract void resume() throws KRunExecutionException;

    /**
    Read a string and append it to the buffer for stdin.
    @param s The string to append to stdin.
    */
    public abstract void readFromStdin(String s);

    /**
     * Start debugging from a particular term
     */
    public abstract void start(Term initialConfiguration) throws KRunExecutionException;

    public static class Tool implements Transformation<Void, Void> {

        private final Term initialConfiguration;
        private final KompileOptions kompileOptions;
        private final BinaryLoader loader;
        @InjectGeneric private Transformation<KRunState, String> statePrinter;
        @InjectGeneric private Transformation<SearchResults, String> searchPrinter;
        @InjectGeneric private Transformation<KRunGraph, String> graphPrinter;
        @InjectGeneric private Transformation<Transition, String> transitionPrinter;
        private final Debugger debugger;
        private final Context context;
        private final FileUtil files;
        private final Definition definition;

        @Inject
        Tool(
                @Main Term initialConfiguration,
                @Main KompileOptions kompileOptions,
                BinaryLoader loader,
                @Main Debugger debugger,
                @Main Context context,
<<<<<<< HEAD
                @Main FileUtil files) {
=======
                @Main FileUtil files,
                @Main(Concrete.class) Definition definition) {
            this.kem = kem;
>>>>>>> 7a5508c4
            this.initialConfiguration = initialConfiguration;
            this.kompileOptions = kompileOptions;
            this.loader = loader;
            this.debugger = debugger;
            this.context = context;
            this.files = files;
            this.definition = definition;
        }

        Tool(
                @Main Term initialConfiguration,
                @Main KompileOptions kompileOptions,
                BinaryLoader loader,
                Transformation<KRunState, String> statePrinter,
                Transformation<SearchResults, String> searchPrinter,
                Transformation<KRunGraph, String> graphPrinter,
                Transformation<Transition, String> transitionPrinter,
                @Main Debugger debugger,
                @Main Context context,
<<<<<<< HEAD
                @Main FileUtil files) {
            this(initialConfiguration, kompileOptions, loader, debugger, context, files);
=======
                @Main FileUtil files,
                @Main(Concrete.class) Definition definition) {
            this(kem, initialConfiguration, kompileOptions, loader, debugger, context, files, definition);
>>>>>>> 7a5508c4
            this.statePrinter = statePrinter;
            this.searchPrinter = searchPrinter;
            this.graphPrinter = graphPrinter;
            this.transitionPrinter = transitionPrinter;
        }

        private static Object command(JCommander jc) {
            return jc.getCommands().get(jc.getParsedCommand()).getObjects().get(0);
        }

        @Override
        public Void run(Void v, Attributes a) {
            a.add(Context.class, context);
            a.add(Definition.class, definition);
            ConsoleReader reader;
            try {
                reader = new ConsoleReader();
            } catch (IOException e) {
                throw KExceptionManager.internalError("IO error detected interacting with console", e);
            }
            // adding autocompletion and history feature to the stepper internal
            // commandline by using the JLine library
            reader.setBellEnabled(false);

            List<Completor> argCompletor = new LinkedList<Completor>();
            argCompletor.add(new SimpleCompletor(new String[] { "help",
                    "exit", "resume", "step", "search", "select",
                    "show-graph", "show-state", "show-transition", "save", "load", "read" }));
            argCompletor.add(new FileNameCompletor());
            List<Completor> completors = new LinkedList<Completor>();
            completors.add(new ArgumentCompletor(argCompletor));
            reader.addCompletor(new MultiCompletor(completors));

            try {
                debugger.start(initialConfiguration);
                System.out.println("After running one step of execution the result is:\n");
                System.out.println(statePrinter.run(debugger.getState(debugger.getCurrentState()), a));
            } catch (UnsupportedBackendOptionException e) {
                throw KExceptionManager.criticalError("Backend \""
                        + kompileOptions.backend
                        + "\" does not support option " + e.getMessage(), e);
            } catch (KRunExecutionException e) {
                throw KExceptionManager.criticalError(e.getMessage(), e);
            }
            while (true) {
                System.out.println();
                String input;
                try {
                    input = reader.readLine("Command > ");
                } catch (IOException e) {
                    throw KExceptionManager.internalError("IO error detected interacting with console", e);
                }
                if (input == null) {
                    // probably pressed ^D
                    System.out.println();
                    return null;
                }
                if (input.equals("")) {
                    continue;
                }

                KRunDebuggerOptions options = new KRunDebuggerOptions();
                JCommander jc = new JCommander(options);
                jc.addCommand(options.help);
                jc.addCommand(options.step);
                jc.addCommand(options.search);
                jc.addCommand(options.select);
                jc.addCommand(options.showGraph);
                jc.addCommand(options.showState);
                jc.addCommand(options.showTransition);
                jc.addCommand(options.resume);
                jc.addCommand(options.exit);
                jc.addCommand(options.save);
                jc.addCommand(options.load);
                jc.addCommand(options.read);

                try {
                    jc.parse(input.split("\\s+"));

                    if (jc.getParsedCommand().equals("help")) {
                        if (options.help.command == null || options.help.command.size() == 0) {
                            jc.usage();
                        } else {
                            for (String command : options.help.command) {
                                if (jc.getCommands().containsKey(command)) {
                                    jc.usage(command);
                                }
                            }
                        }
                    } else if (command(jc) instanceof KRunDebuggerOptions.CommandExit) {
                        return null;

                    } else if (command(jc) instanceof KRunDebuggerOptions.CommandResume) {
                        debugger.resume();
                        System.out.println(statePrinter.run(debugger.getState(debugger.getCurrentState()), a));

                    } else if (command(jc) instanceof KRunDebuggerOptions.CommandStep) {
                        debugger.step(options.step.numSteps);
                        System.out.println(statePrinter.run(debugger.getState(debugger.getCurrentState()), a));

                    } else if (command(jc) instanceof KRunDebuggerOptions.CommandSearch) {
                        SearchResults states = debugger.stepAll(options.search.numSteps);
                        System.out.println(searchPrinter.run(states, a));

                    } else if (command(jc) instanceof KRunDebuggerOptions.CommandSelect) {
                        debugger.setCurrentState(options.select.stateId);
                        System.out.println(statePrinter.run(debugger.getState(debugger.getCurrentState()), a));

                    } else if (command(jc) instanceof KRunDebuggerOptions.CommandShowGraph) {
                        System.out.println("\nThe search graph is:\n");
                        System.out.println(graphPrinter.run(debugger.getGraph(), a));

                    } else if (command(jc) instanceof KRunDebuggerOptions.CommandShowState) {
                        System.out.println(statePrinter.run(debugger.getState(options.showState.stateId), a));

                    } else if (command(jc) instanceof KRunDebuggerOptions.CommandShowTransition) {
                        int state1 = options.showTransition.state1();
                        int state2 = options.showTransition.state2();
                        a.add(KRunGraph.class, debugger.getGraph());
                        a.add(Boolean.class, PrintTransition.PRINT_VERBOSE_GRAPH, true);
                        System.out.println(transitionPrinter.run(debugger.getEdge(state1, state2), a));
                    } else if (command(jc) instanceof KRunDebuggerOptions.CommandSave) {
                        try (Base64OutputStream out = new Base64OutputStream(new FileOutputStream(
                                files.resolveWorkingDirectory(options.save.file)))) {
                            loader.saveOrDie(out, debugger.getGraph());
                        } catch (IOException e) {
                            throw KExceptionManager.internalError("Error writing to binary file", e);
                        }
                        System.out.println("File successfully saved.");
                    } else if (command(jc) instanceof KRunDebuggerOptions.CommandLoad) {
                        KRunGraph savedGraph;
                        try (Base64InputStream in = new Base64InputStream(new FileInputStream(
                                files.resolveWorkingDirectory(options.load.file)))) {
                            savedGraph = loader.loadOrDie(KRunGraph.class, in, options.load.file);
                            debugger.setGraph(savedGraph);
                            debugger.setCurrentState(0);
                            System.out.println("File successfully loaded.");
                        } catch (IOException e) {
                            throw KExceptionManager.internalError("Error reading from binary file", e);
                        }
                    } else if (command(jc) instanceof KRunDebuggerOptions.CommandRead) {
                        debugger.readFromStdin(StringBuiltin.valueOf(options.read.string).stringValue());
                        System.out.println(statePrinter.run(debugger.getState(debugger.getCurrentState()), a));
                    } else {
                        assert false : "Unexpected krun debugger command " + jc.getParsedCommand();
                    }
                } catch (ParameterException e) {
                    System.err.println(e.getMessage());
                    jc.usage();
                } catch (IllegalArgumentException | IllegalStateException e) {
                    System.err.println(e.getMessage());
                } catch (KRunExecutionException e) {
                    System.err.println("Error executing krun: " + e.getMessage());
                }
            }
        }

        @Override
        public String getName() {
            return "--debugger";
        }
    }

}<|MERGE_RESOLUTION|>--- conflicted
+++ resolved
@@ -142,13 +142,8 @@
                 BinaryLoader loader,
                 @Main Debugger debugger,
                 @Main Context context,
-<<<<<<< HEAD
-                @Main FileUtil files) {
-=======
                 @Main FileUtil files,
                 @Main(Concrete.class) Definition definition) {
-            this.kem = kem;
->>>>>>> 7a5508c4
             this.initialConfiguration = initialConfiguration;
             this.kompileOptions = kompileOptions;
             this.loader = loader;
@@ -168,14 +163,9 @@
                 Transformation<Transition, String> transitionPrinter,
                 @Main Debugger debugger,
                 @Main Context context,
-<<<<<<< HEAD
-                @Main FileUtil files) {
-            this(initialConfiguration, kompileOptions, loader, debugger, context, files);
-=======
                 @Main FileUtil files,
                 @Main(Concrete.class) Definition definition) {
-            this(kem, initialConfiguration, kompileOptions, loader, debugger, context, files, definition);
->>>>>>> 7a5508c4
+            this(initialConfiguration, kompileOptions, loader, debugger, context, files, definition);
             this.statePrinter = statePrinter;
             this.searchPrinter = searchPrinter;
             this.graphPrinter = graphPrinter;
