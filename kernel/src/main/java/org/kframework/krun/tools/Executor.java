--- conflicted
+++ resolved
@@ -33,12 +33,10 @@
 import org.kframework.utils.errorsystem.ParseFailedException;
 import org.kframework.utils.inject.Main;
 
-<<<<<<< HEAD
 import com.google.inject.Inject;
-=======
+
 import java.util.HashSet;
 import java.util.Set;
->>>>>>> 04a27c13
 
 public interface Executor {
 
@@ -166,17 +164,10 @@
         public KRunResult execute(Attributes a) throws ParseFailedException, KRunExecutionException {
             KRunState result;
             if (options.depth != null) {
-<<<<<<< HEAD
-                result = executor.step(initialConfiguration, options.depth);
+                result = executor.step(initialConfiguration, options.depth, false).getFinalState();
                 sw.printIntermediate("Bounded execution total");
             } else {
-                result = executor.run(initialConfiguration);
-=======
-                result = executor.step(initialConfiguration.get(), options.depth, false).getFinalState();
-                sw.printIntermediate("Bounded execution total");
-            } else {
-                result = executor.run(initialConfiguration.get(), false).getFinalState();
->>>>>>> 04a27c13
+                result = executor.run(initialConfiguration, false).getFinalState();
                 sw.printIntermediate("Normal execution total");
             }
             ASTNode pattern = pattern(options.pattern);
