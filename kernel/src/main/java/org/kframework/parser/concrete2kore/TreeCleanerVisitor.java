--- conflicted
+++ resolved
@@ -1,12 +1,9 @@
 // Copyright (c) 2014-2015 K Team. All Rights Reserved.
 package org.kframework.parser.concrete2kore;
 
-<<<<<<< HEAD
 import java.util.LinkedHashSet;
 import java.util.Set;
 
-=======
->>>>>>> 986e789c
 import com.google.common.collect.Sets;
 import org.kframework.parser.KList;
 import org.kframework.parser.Term;
@@ -61,11 +58,8 @@
         return Sets.union(a, b);
     }
 
-<<<<<<< HEAD
     // TODO: Radu: fix handling of KList()
 
-=======
->>>>>>> 986e789c
     @Override
     public Set<ParseFailedException> errorUnit() {
         return new LinkedHashSet<>();
