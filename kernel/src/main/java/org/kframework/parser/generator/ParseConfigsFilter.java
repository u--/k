--- conflicted
+++ resolved
@@ -74,7 +74,7 @@
         if (ss.getType().equals(Constants.CONFIG)) {
             long startTime2 = System.currentTimeMillis();
             ASTNode config = null;
-<<<<<<< HEAD
+            if (!context.kompileOptions.experimental.javaParserRules) {
             String parsed = null;
             if (ss.containsAttribute("kore")) {
                 long startTime = System.currentTimeMillis();
@@ -88,41 +88,25 @@
                 } catch (RuntimeException e) {
                     String msg = "SDF failed to parse a configuration by throwing: " + e.getCause().getLocalizedMessage();
                     throw new ParseFailedException(new KException(ExceptionType.ERROR, KExceptionGroup.CRITICAL, msg, ss.getSource(), ss.getLocation(), e));
-=======
-            if (!context.kompileOptions.experimental.javaParserRules) {
-                String parsed = null;
-                if (ss.containsAttribute("kore")) {
-                    long startTime = System.currentTimeMillis();
-                    parsed = org.kframework.parser.concrete.DefinitionLocalKParser.ParseKoreString(ss.getContent(), context.files.resolveKompiled("."));
-                    if (context.globalOptions.verbose)
-                        System.out.println("Parsing with Kore: " + ss.getSource() + ":" + ss.getLocation() + " - " + (System.currentTimeMillis() - startTime));
-                } else {
-                    try {
-                        parsed = org.kframework.parser.concrete.DefinitionLocalKParser.ParseKConfigString(ss.getContent(), context.files.resolveKompiled("."));
-                        // DISABLE EXCEPTION CHECKSTYLE
-                    } catch (RuntimeException e) {
-                        String msg = "SDF failed to parse a configuration by throwing: " + e.getCause().getLocalizedMessage();
-                        throw new ParseFailedException(new KException(ExceptionType.ERROR, KExceptionGroup.CRITICAL, msg, ss.getSource(), ss.getLocation()));
-                    }
-                    // ENABLE EXCEPTION CHECKSTYLE
->>>>>>> 643cb937
                 }
-                Document doc = XmlLoader.getXMLDoc(parsed);
+                // ENABLE EXCEPTION CHECKSTYLE
+            }
+            Document doc = XmlLoader.getXMLDoc(parsed);
 
-                // replace the old xml node with the newly parsed sentence
-                Node xmlTerm = doc.getFirstChild().getFirstChild().getNextSibling();
+            // replace the old xml node with the newly parsed sentence
+            Node xmlTerm = doc.getFirstChild().getFirstChild().getNextSibling();
                 XmlLoader.updateLocation(xmlTerm, ss.getContentStartLine(), ss.getContentStartColumn());
-                XmlLoader.addSource(xmlTerm, ss.getSource());
-                XmlLoader.reportErrors(doc, ss.getType());
+            XmlLoader.addSource(xmlTerm, ss.getSource());
+            XmlLoader.reportErrors(doc, ss.getType());
 
-                Sentence st = (Sentence) new JavaClassesFactory(context).getTerm((Element) xmlTerm);
-                config = new Configuration(st);
-                assert st.getLabel().equals(""); // labels should have been parsed in Outer Parsing
-                st.setLabel(ss.getLabel());
-                //assert st.getAttributes() == null || st.getAttributes().isEmpty(); // attributes should have been parsed in Outer Parsing
-                st.setAttributes(ss.getAttributes());
-                st.setLocation(ss.getLocation());
-                st.setSource(ss.getSource());
+            Sentence st = (Sentence) new JavaClassesFactory(context).getTerm((Element) xmlTerm);
+            config = new Configuration(st);
+            assert st.getLabel().equals(""); // labels should have been parsed in Outer Parsing
+            st.setLabel(ss.getLabel());
+            //assert st.getAttributes() == null || st.getAttributes().isEmpty(); // attributes should have been parsed in Outer Parsing
+            st.setAttributes(ss.getAttributes());
+            st.setLocation(ss.getLocation());
+            st.setSource(ss.getSource());
             } else  {
                 // parse with the new parser for rules
                 Grammar ruleGrammar = getCurrentModule().getRuleGrammar(kem);
