// Copyright (c) 2012-2015 K Team. All Rights Reserved.
package org.kframework.utils.errorsystem;

import com.google.inject.Inject;
import org.kframework.attributes.Location;
import org.kframework.attributes.Source;
import org.kframework.kil.ASTNode;
import org.kframework.kil.AbstractVisitor;
import org.kframework.kore.K;
import org.kframework.main.GlobalOptions;
import org.kframework.utils.StringUtil;
import org.kframework.utils.errorsystem.KException.ExceptionType;
import org.kframework.utils.errorsystem.KException.KExceptionGroup;
import org.kframework.utils.inject.RequestScoped;

import java.lang.Thread.UncaughtExceptionHandler;
import java.util.ArrayList;
import java.util.Collection;
import java.util.Collections;
import java.util.Comparator;
import java.util.List;

@RequestScoped
public class KExceptionManager {
    private final List<KException> exceptions = Collections.synchronizedList(new ArrayList<>());

    private final GlobalOptions options;

    @Inject
    public KExceptionManager(GlobalOptions options) {
        this.options = options;
    }

    public void installForUncaughtExceptions() {
        Thread.setDefaultUncaughtExceptionHandler(new UncaughtExceptionHandler() {

            @Override
            public void uncaughtException(Thread t, Throwable e) {
                if (options.debug) {
                    e.printStackTrace();
                }
                exceptions.add(new KException(ExceptionType.ERROR, KExceptionGroup.INTERNAL,
                        "Uncaught exception thrown of type " + e.getClass().getSimpleName()
                        + ".\nPlease rerun your program with the --debug flag to generate a stack trace, "
                        + "and file a bug report at https://github.com/kframework/k/issues", e));
                print();
            }
        });
    }

    private void printStackTrace(KException e) {
        if (e.getException() != null) {
            if (options.debug) {
                e.getException().printStackTrace();
            }
        }
    }

    public static KEMException criticalError(String message) {
        return create(ExceptionType.ERROR, KExceptionGroup.CRITICAL, message, null, null, null, null);
    }

    public static KEMException criticalErrorForK(String message, K k) {
        return create(ExceptionType.ERROR, KExceptionGroup.CRITICAL, message, null, null,
                k.att().<Location>getOptional("Location").orElseGet(null),
                k.att().<Source>getOptional("Source").orElseGet(null));
    }

    public static KEMException criticalError(String message, ASTNode node) {
        return create(ExceptionType.ERROR, KExceptionGroup.CRITICAL, message, null, null, node.getLocation(), node.getSource());
    }

    public static KEMException criticalError(String message, Throwable e) {
        return create(ExceptionType.ERROR, KExceptionGroup.CRITICAL, message, null, e, null, null);
    }

    public static KEMException criticalError(String message, Throwable e, ASTNode node) {
        return create(ExceptionType.ERROR, KExceptionGroup.CRITICAL, message, null, e, node.getLocation(), node.getSource());
    }

    public static KEMException criticalError(String message, Throwable e, Location loc, Source source) {
        return create(ExceptionType.ERROR, KExceptionGroup.CRITICAL, message, null, e, loc, source);
    }


    public static KEMException criticalError(String message, AbstractVisitor<?, ?, ?> phase, ASTNode node) {
        return create(ExceptionType.ERROR, KExceptionGroup.CRITICAL, message, phase, null, node.getLocation(), node.getSource());
    }

    public static KEMException internalError(String message) {
        return create(ExceptionType.ERROR, KExceptionGroup.INTERNAL, message, null, null, null, null);
    }

    public static KEMException internalError(String message, Throwable e) {
        return create(ExceptionType.ERROR, KExceptionGroup.INTERNAL, message, null, e, null, null);
    }

    public static KEMException internalError(String message, ASTNode node) {
        return create(ExceptionType.ERROR, KExceptionGroup.INTERNAL, message, null, null, node.getLocation(), node.getSource());
    }

    public static KEMException internalError(String message, AbstractVisitor<?, ?, ?> phase, ASTNode node) {
        return create(ExceptionType.ERROR, KExceptionGroup.INTERNAL, message, phase, null, node.getLocation(), node.getSource());
    }

    public static KEMException compilerError(String message) {
        return create(ExceptionType.ERROR, KExceptionGroup.COMPILER, message, null, null, null, null);
    }

    public static KEMException compilerError(String message, Throwable e) {
        return create(ExceptionType.ERROR, KExceptionGroup.COMPILER, message, null, e, null, null);
    }

    public static KEMException compilerError(String message, Throwable e, ASTNode node) {
        return create(ExceptionType.ERROR, KExceptionGroup.COMPILER, message, null, e, node.getLocation(), node.getSource());
    }

    public static KEMException compilerError(String message, K node) {
        return create(ExceptionType.ERROR, KExceptionGroup.COMPILER, message, null, null, node.location(), node.source());
    }

    public static KEMException compilerError(String message, ASTNode node) {
        return create(ExceptionType.ERROR, KExceptionGroup.COMPILER, message, null, null, node.getLocation(), node.getSource());
    }

    public static KEMException compilerError(String message, AbstractVisitor<?, ?, ?> phase, ASTNode node) {
        return create(ExceptionType.ERROR, KExceptionGroup.COMPILER, message, phase, null, node.getLocation(), node.getSource());
    }

    public static KEMException compilerError(String message, AbstractVisitor<?, ?, ?> phase, Throwable e, ASTNode node) {
        return create(ExceptionType.ERROR, KExceptionGroup.COMPILER, message, phase, e, node.getLocation(), node.getSource());
    }

    public static KEMException innerParserError(String message, AbstractVisitor<?, ?, ?> phase, ASTNode node) {
        return create(ExceptionType.ERROR, KExceptionGroup.INNER_PARSER, message, phase, null, node.getLocation(), node.getSource());
    }

    public static KEMException innerParserError(String message, Throwable e, Source source, Location location) {
        return create(ExceptionType.ERROR, KExceptionGroup.INNER_PARSER, message, null, e, location, source);
    }

    public static KEMException outerParserError(String message, Throwable e, Source source, Location location) {
        return create(ExceptionType.ERROR, KExceptionGroup.INNER_PARSER, message, null, e, location, source);
    }

    public void addKException(KException kex) {
        exceptions.add(kex);
    }

    public void addAllKException(Collection<KException> kex) {
        exceptions.addAll(kex);
    }

    public void registerCompilerWarning(String message) {
        register(ExceptionType.WARNING, KExceptionGroup.COMPILER, message, null, null, null, null);
    }

    public void registerCompilerWarning(String message, Throwable e) {
        register(ExceptionType.WARNING, KExceptionGroup.COMPILER, message, null, e, null, null);
    }

    public void registerCompilerWarning(String message, ASTNode node) {
        register(ExceptionType.WARNING, KExceptionGroup.COMPILER, message, null, null, node.getLocation(), node.getSource());
    }

    public void registerCompilerWarning(String message, K node) {
        register(ExceptionType.WARNING, KExceptionGroup.COMPILER, message, null, null, node.location(), node.source());
    }

    public void registerCompilerWarning(String message, Throwable e, ASTNode node) {
        register(ExceptionType.WARNING, KExceptionGroup.COMPILER, message, null, e, node.getLocation(), node.getSource());
    }

    public void registerCompilerWarning(String message, AbstractVisitor<?, ?, ?> phase, ASTNode node) {
        register(ExceptionType.WARNING, KExceptionGroup.COMPILER, message, phase, null, node.getLocation(), node.getSource());
    }

    public void registerCriticalWarning(String message) {
        register(ExceptionType.WARNING, KExceptionGroup.CRITICAL, message, null, null, null, null);
    }

    public void registerCriticalWarning(String message, ASTNode node) {
        register(ExceptionType.WARNING, KExceptionGroup.CRITICAL, message, null, null, node.getLocation(), node.getSource());
    }

    public void registerCriticalWarning(String message, Throwable e) {
        register(ExceptionType.WARNING, KExceptionGroup.CRITICAL, message, null, e, null, null);
    }

    public void registerCriticalWarning(String message, Throwable e, ASTNode node) {
        register(ExceptionType.WARNING, KExceptionGroup.CRITICAL, message, null, e, node.getLocation(), node.getSource());
    }

    public void registerInternalWarning(String message) {
        register(ExceptionType.WARNING, KExceptionGroup.INTERNAL, message, null, null, null, null);
    }

    public void registerInternalWarning(String message, Throwable e) {
        register(ExceptionType.WARNING, KExceptionGroup.INTERNAL, message, null, e, null, null);
    }

    public void registerInternalHiddenWarning(String message, Throwable e) {
        register(ExceptionType.HIDDENWARNING, KExceptionGroup.INTERNAL, message, null, e, null, null);
    }

    public void registerInternalHiddenWarning(String message, ASTNode node) {
        register(ExceptionType.HIDDENWARNING, KExceptionGroup.INTERNAL, message, null, null, node.getLocation(), node.getSource());
    }

    private static KEMException create(ExceptionType type, KExceptionGroup group, String message,
                                       AbstractVisitor<?, ?, ?> phase, Throwable e, Location location, Source source) {
        return new KEMException(new KException(type, group, message, phase == null ? null : phase.getName(), source, location, e));
    }

    private void register(ExceptionType type, KExceptionGroup group, String message,
                          AbstractVisitor<?, ?, ?> phase, Throwable e, Location location, Source source) {
        registerInternal(new KException(type, group, message, phase == null ? null : phase.getName(), source, location, e));
    }

    @Deprecated
    public void register(KException exception) {
        registerInternal(exception);
    }

    private void registerInternal(KException exception) {
        if (!options.warnings.includesExceptionType(exception.type))
            return;
        exceptions.add(exception);
        if (exception.type == ExceptionType.ERROR || options.warnings2errors) {
            throw new KEMException(exception);
        }
    }

    public void print() {
        Collections.sort(exceptions, new Comparator<KException>() {
            @Override
            public int compare(KException arg0, KException arg1) {
                return arg0.toString(options.verbose).compareTo(arg1.toString(options.verbose));
            }
        });
        KException last = null;
        for (KException e : exceptions) {
            if (last != null && last.toString(options.verbose).equals(e.toString(options.verbose))) {
                continue;
            }
            printStackTrace(e);
            System.err.println(StringUtil.splitLines(e.toString(options.verbose)));
            last = e;
        }
    }

<<<<<<< HEAD
=======
    /**
     * Thrown to indicate that the K Exception manager has terminated the application due to an error.
     *
     * @author dwightguth
     */
    public static class KEMException extends RuntimeException {
        public final KException exception;

        KEMException(KException e) {
            super(e.toString(), e.getException());
            this.exception = e;
        }

        @Override
        public String getMessage() {
            return exception.toString();
        }

        public void register(KExceptionManager kem) {
            kem.getExceptions().add(exception);
        }
    }

>>>>>>> 1aab6ae8
    public List<KException> getExceptions() {
        return exceptions;
    }
}<|MERGE_RESOLUTION|>--- conflicted
+++ resolved
@@ -249,32 +249,6 @@
         }
     }
 
-<<<<<<< HEAD
-=======
-    /**
-     * Thrown to indicate that the K Exception manager has terminated the application due to an error.
-     *
-     * @author dwightguth
-     */
-    public static class KEMException extends RuntimeException {
-        public final KException exception;
-
-        KEMException(KException e) {
-            super(e.toString(), e.getException());
-            this.exception = e;
-        }
-
-        @Override
-        public String getMessage() {
-            return exception.toString();
-        }
-
-        public void register(KExceptionManager kem) {
-            kem.getExceptions().add(exception);
-        }
-    }
-
->>>>>>> 1aab6ae8
     public List<KException> getExceptions() {
         return exceptions;
     }
