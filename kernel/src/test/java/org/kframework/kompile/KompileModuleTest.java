--- conflicted
+++ resolved
@@ -14,14 +14,9 @@
 
     @Test
     public void testCreateInjection() {
-<<<<<<< HEAD
-        String[] argv = new String[] { "test.k", "--backend", "coq" };
+        String[] argv = new String[] { "test.k", "--backend", "test" };
         Injector injector = Guice.createInjector(Modules.override(KompileFrontEnd.getModules()).with(new DefinitionSpecificTestModule(), new TestModule()));
         prepInjector(injector, "-kompile", argv);
-=======
-        String[] argv = new String[] { "test.k", "--backend", "test" };
-        Injector injector = Guice.createInjector(Modules.override(KompileFrontEnd.getModules(argv)).with(new DefinitionSpecificTestModule(), new TestModule()));
->>>>>>> 4d3007c3
         assertTrue(injector.getInstance(FrontEnd.class) instanceof KompileFrontEnd);
     }
 }