--- conflicted
+++ resolved
@@ -4,20 +4,7 @@
 
 import org.junit.Test;
 import org.kframework.kore.K;
-<<<<<<< HEAD
-import org.kframework.kore.convertors.KILtoKORE;
-import org.kframework.definition.Module;
-import org.kframework.parser.Ambiguity;
-import org.kframework.parser.Term;
-import org.kframework.parser.TreeNodesToKORE;
-import org.kframework.parser.concrete2kore.Grammar;
-import org.kframework.parser.concrete2kore.KSyntax2GrammarStatesFilter;
-import org.kframework.parser.concrete2kore.Parser;
-import org.kframework.parser.concrete2kore.disambiguation.PreferAvoidVisitor;
-import org.kframework.parser.concrete2kore.TreeCleanerVisitor;
-=======
 import org.kframework.parser.concrete2kore.ParserUtils;
->>>>>>> 6aec7cdd
 
 import java.io.File;
 
@@ -37,48 +24,4 @@
         K kBody = ParserUtils.parseWithFile(theTextToParse, mainModule, startSymbol, definitionFile);
         //System.out.println(kBody);
     }
-<<<<<<< HEAD
-
-    /** TODO(radu): generalize this function, and eliminate duplicates
-     * @param theTextToParse
-     * @param mainModule
-     * @param startSymbol
-     * @param definitionFile
-     * @return
-     */
-    private K parseWithFile(CharSequence theTextToParse, String mainModule, String startSymbol, File definitionFile) {
-        Definition def = new Definition();
-        String definitionText;
-        try {
-            definitionText = FileUtils.readFileToString(definitionFile);
-        } catch (IOException e) {
-            throw new RuntimeException(e);
-        }
-        def.setItems(Outer.parse(Sources.generatedBy(NewOuterParserTest.class), definitionText, null));
-        def.setMainModule(mainModule);
-        def.setMainSyntaxModule(mainModule);
-
-        KILtoKORE kilToKore = new KILtoKORE(null);
-        org.kframework.definition.Definition koreDef = kilToKore.apply(def);
-
-        Module kastModule = koreDef.getModule(mainModule).get();
-
-        Grammar kastGrammar = KSyntax2GrammarStatesFilter.getGrammar(kastModule);
-
-        Parser parser = new Parser(theTextToParse);
-        Term parsed = parser.parse(kastGrammar.get(startSymbol), 0);
-
-        if (parsed.equals(Ambiguity.apply())) {
-            Parser.ParseError errors = parser.getErrors();
-            throw new AssertionError("There are parsing errors: " + errors.toString());
-        }
-
-        TreeCleanerVisitor treeCleanerVisitor = new TreeCleanerVisitor();
-        Term cleaned = treeCleanerVisitor.apply(parsed).right().get();
-        cleaned = new PreferAvoidVisitor().apply(parsed).right().get();
-
-        return TreeNodesToKORE.apply(cleaned);
-    }
-=======
->>>>>>> 6aec7cdd
 }