<<<<<<< HEAD
// Copyright (c) 2015-2016 K Team. All Rights Reserved.
=======
// Copyright (c) 2014-2016 K Team. All Rights Reserved.
>>>>>>> 7076fd05
package org.kframework.utils.errorsystem;

import org.kframework.attributes.Location;
import org.kframework.attributes.Source;
import org.kframework.definition.Sentence;
import org.kframework.kore.K;
import org.kframework.parser.ProductionReference;
import org.kframework.utils.errorsystem.KException.ExceptionType;
import org.kframework.utils.errorsystem.KException.KExceptionGroup;

/**
 * Thrown to indicate that the K Exception manager has terminated the application due to an error.
 *
 * @author dwightguth
 */
public class KEMException extends RuntimeException {
    public final KException exception;

    KEMException(KException e) {
        super(e.toString(), e.getException());
        this.exception = e;
    }

    public static KEMException debuggerError(String message) {
        return create(ExceptionType.ERROR, KExceptionGroup.DEBUGGER, message, null, null, null);
    }

    public static KEMException criticalError(String message) {
        return create(ExceptionType.ERROR, KExceptionGroup.CRITICAL, message, null, null, null);
    }

    public static KEMException criticalError(String message, Throwable e) {
        return create(ExceptionType.ERROR, KExceptionGroup.CRITICAL, message, e, null, null);
    }

    public static KEMException criticalError(String message, ProductionReference node) {
        return create(ExceptionType.ERROR, KExceptionGroup.CRITICAL, message, null, node.location().orElse(null), node.source().orElse(null));
    }

    public static KEMException criticalError(String message, Sentence node) {
        return create(ExceptionType.ERROR, KExceptionGroup.CRITICAL, message, null, node.att().getOptional(Location.class).orElse(null), node.att().getOptional(Source.class).orElse(null));
    }

    public static KEMException criticalError(String message, Throwable e, K node) {
        return create(ExceptionType.ERROR, KExceptionGroup.CRITICAL, message, e, node.att().getOptional(Location.class).orElse(null), node.att().getOptional(Source.class).orElse(null));
    }

    public static KEMException criticalError(String message, K node) {
        return create(ExceptionType.ERROR, KExceptionGroup.CRITICAL, message, null, node.att().getOptional(Location.class).orElse(null), node.att().getOptional(Source.class).orElse(null));
    }


    public static KEMException criticalError(String message, Throwable e, Location loc, Source source) {
        return create(ExceptionType.ERROR, KExceptionGroup.CRITICAL, message, e, loc, source);
    }

    public static KEMException internalError(String message) {
        return create(ExceptionType.ERROR, KExceptionGroup.INTERNAL, message, null, null, null);
    }

    public static KEMException internalError(String message, Throwable e) {
        return create(ExceptionType.ERROR, KExceptionGroup.INTERNAL, message, e, null, null);
    }

    public static KEMException internalError(String message, K node) {
        return create(ExceptionType.ERROR, KExceptionGroup.INTERNAL, message, null, node.att().getOptional(Location.class).orElse(null), node.att().getOptional(Source.class).orElse(null));
    }

    public static KEMException compilerError(String message) {
        return create(ExceptionType.ERROR, KExceptionGroup.COMPILER, message, null, null, null);
    }

    public static KEMException compilerError(String message, Throwable e) {
        return create(ExceptionType.ERROR, KExceptionGroup.COMPILER, message, e, null, null);
    }

    public static KEMException compilerError(String message, K node) {
        return create(ExceptionType.ERROR, KExceptionGroup.COMPILER, message, null, node.att().getOptional(Location.class).orElse(null), node.att().getOptional(Source.class).orElse(null));
    }

    public static KEMException compilerError(String message, Sentence node) {
        return create(ExceptionType.ERROR, KExceptionGroup.COMPILER, message, null, node.att().getOptional("Location", Location.class).orElse(null), node.att().getOptional("Source", Source.class).orElse(null));
    }

    public static KEMException innerParserError(String message) {
        return create(ExceptionType.ERROR, KExceptionGroup.INNER_PARSER, message, null, null, null);
    }

    public static KEMException innerParserError(String message, Throwable e, Source source, Location location) {
        return create(ExceptionType.ERROR, KExceptionGroup.INNER_PARSER, message, e, location, source);
    }

    public static KEMException outerParserError(String message, Throwable e, Source source, Location location) {
        return create(ExceptionType.ERROR, KExceptionGroup.INNER_PARSER, message, e, location, source);
    }

    @Override
    public String getMessage() {
        return exception.toString();
    }

    private static KEMException create(ExceptionType type, KExceptionGroup group, String message,
                                       Throwable e, Location location, Source source) {
        return new KEMException(new KException(type, group, message, null, source, location, e));
    }
}<|MERGE_RESOLUTION|>--- conflicted
+++ resolved
@@ -1,8 +1,4 @@
-<<<<<<< HEAD
-// Copyright (c) 2015-2016 K Team. All Rights Reserved.
-=======
 // Copyright (c) 2014-2016 K Team. All Rights Reserved.
->>>>>>> 7076fd05
 package org.kframework.utils.errorsystem;
 
 import org.kframework.attributes.Location;
