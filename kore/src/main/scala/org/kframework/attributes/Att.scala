--- conflicted
+++ resolved
@@ -49,14 +49,10 @@
 trait KeyWithType
 
 object Att {
-<<<<<<< HEAD
-  def apply(atts: K*): Att = Att(atts.toSet)
+  @annotation.varargs def apply(atts: K*): Att = Att(atts.toSet)
 
   implicit def asK(key: String, value: String) =
     KORE.KApply(KORE.KLabel(key), KORE.KList(mutable(List(KORE.KToken(Sorts.KString, value, Att())))), Att())
-=======
-  @annotation.varargs def apply(atts: K*): Att = Att(atts.toSet)
->>>>>>> 8c33db83
 }
 
 trait AttributesToString {
