package org.kframework.compile

import org.kframework.definition._
import org.kframework.kore.KORE._

object StrictToHeatingCooling extends ModuleTransformer({m: Module =>
  val True = KLabel("_andBool_")()
  val False = KLabel("_orBool_")()
  val hole = KLabel("[]")()

  def makeVar(pos: Int) = KVariable("A" + (pos + 1))

  val heatingCoolingRules = m.productions
    .filter { _.att.contains("strict") }
    .flatMap {p: Production =>

    val klabel = p.klabel.get
    val nonTerminals = p.items.collect { case i: NonTerminal => i }
    val vars = (0 until nonTerminals.size) map makeVar toList

    val cooled = klabel(vars: _*) // e.g., A + B

    def heated(position: Int) = KSequence(vars(position), klabel(vars.updated(position, hole): _*)) // e.g., A ~> A + B

    val strictIn = p.att.get[String]("strict")
      .map {valueString =>
      if (valueString.trim == "")
        0 until nonTerminals.size toList
      else
        valueString.split(",").map { _.trim.toInt - 1 }.toList
    }
      .getOrElse(0 until nonTerminals.size toList)

    def isKResult(position: Int) = KLabel("isKResult")(vars(position))

    nonTerminals
      .zipWithIndex
      .map(_._2)
      .filter { strictIn.contains(_) }
      .flatMap {i: Int =>
      Set(
        Rule(
          KSequence(KRewrite(cooled, heated(i))),
          KLabel("notBool_")(isKResult(i)),
          False, Att() + "heat"),
        Rule(
          KSequence(KRewrite(heated(i), cooled)),
          isKResult(i),
          False, Att() + "cool")
      )
    }
  }

<<<<<<< HEAD
  Module(m.name, m.imports, m.localSentences ++ heatingCoolingRules, m.att)
})
=======
  Module(m.name, m.imports, m.sentences ++ heatingCoolingRules, m.att)
}) {
  def self = this
}
>>>>>>> 1aab6ae8
<|MERGE_RESOLUTION|>--- conflicted
+++ resolved
@@ -51,12 +51,7 @@
     }
   }
 
-<<<<<<< HEAD
   Module(m.name, m.imports, m.localSentences ++ heatingCoolingRules, m.att)
-})
-=======
-  Module(m.name, m.imports, m.sentences ++ heatingCoolingRules, m.att)
 }) {
   def self = this
-}
->>>>>>> 1aab6ae8
+}