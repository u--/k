--- conflicted
+++ resolved
@@ -86,15 +86,6 @@
   def apply(ks: K*): KSet = (newBuilder ++= ks).result
 }
 
-<<<<<<< HEAD
-=======
-object KBag extends Sort with KLabel {
-  def newBuilder = KList.newBuilder() mapResult { new KBag(_) }
-
-  val name: String = "Bag"
-}
-
->>>>>>> c696ef11
 case object Hole extends KLabel with Sort {
   val name = "HOLE"
 }
