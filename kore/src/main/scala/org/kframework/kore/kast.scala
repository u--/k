// Copyright (c) 2014 K Team. All Rights Reserved.

package org.kframework.kore

import org.kframework._
import collection.JavaConverters._
import collection.LinearSeq
import KORE._
import scala.collection.AbstractIterator
import scala.collection.IterableLike
import scala.collection.generic.CanBuildFrom
import scala.collection.mutable.Builder
import scala.collection.mutable.ListBuffer
import org.kframework.tiny._

/* Interfaces */

sealed trait KORE // marker for KORE final classes added as a result of a discussion with Brandon about sealing

trait HasAttributes {
  def att: Attributes
}

trait K extends HasAttributes with Term {
  protected type This <: K

  def copy(att: Attributes): This
}

trait KItem extends K

trait KLabel extends KLabelToString {
  val name: String
}

trait KToken extends KItem with KORE with KTokenToString
  with KTokenPattern {
  val sort: Sort
  val s: String
}

/* Data Structures */

class KList(val delegate: List[K])
  extends Collection[K] with Indexed[Int, K]
<<<<<<< HEAD
  with KListPattern
  with KListToString with KORE {
=======
  with KListToString with KORE with Term {
>>>>>>> 7c52d99d
  type This = KList

  override def canEqual(that: Any) = that.isInstanceOf[KList]
  def newBuilder(): Builder[K, KList] = KList.newBuilder(att)

  def get(i: Int) = delegate.lift(i)
  def att = Attributes()

  def copy(att: Attributes): KList = this

  def foreach(f: K => Unit): Unit = delegate foreach f

  def iterable: Iterable[K] = delegate
}

case class KApply(val klabel: KLabel, val klist: KList, val att: Attributes = Attributes())
  extends KAbstractCollection with Indexed[Int, K]
  with KApplyPattern with Associative[KList]
  with KApplyToString with KORE with Equals {
  type This = KApply

  protected[kore] def delegate: Iterable[K] = klist.delegate

  def get(i: Int) = klist.get(i)

  def newBuilder: Builder[K, KApply] = klist.newBuilder() mapResult { new KApply(klabel, _, att) }

  override def canEqual(that: Any) = that match {
    case t: KApply => t.klabel == klabel
    case _ => false
  }

  def copy(att: Attributes): KApply = KApply(klabel, klist, att)
}

case class KUninterpretedToken(sort: Sort, s: String, override val att: Attributes = Attributes())
  extends KToken with KTokenToString with KORE {
  type This = KToken
  def copy(att: Attributes): KToken = new KUninterpretedToken(sort, s, att)
}

case class ConcreteKLabel(name: String) extends KLabel with KORE {
  def apply(ks: K*) = new KApply(this, KList(ks))
  def apply(ks: List[K]) = new KApply(this, KList(ks))
}

case class KSequence(val ks: List[K], val att: Attributes = Attributes())
  extends KAbstractCollection with KSequencePattern with KSequenceToString with KORE {
  type This = KSequence
  def delegate = ks

  def newBuilder(): Builder[K, KSequence] = KSequence.newBuilder(att)
  def copy(att: Attributes): KSequence = new KSequence(ks, att)

  def canEqual(that: Any) = that.isInstanceOf[KSequence]
}

case class KVariable(name: String, att: Attributes = Attributes())
  extends KItem with KORE with KLabel with KVariablePattern with KVariableToString {
  type This = KVariable
  def copy(att: Attributes): KVariable = new KVariable(name, att)
}

case class KRewrite(left: K, right: K, att: Attributes = Attributes())
  extends KAbstractCollection with KORE with KRewritePattern with KRewriteToString {
  type This = KRewrite
  def copy(att: Attributes): KRewrite = new KRewrite(left, right, att)
  val klist = KList(left, right)

  protected[kore] def delegate: Iterable[K] = Seq(left, right)

  def newBuilder: Builder[K, KRewrite] = ListBuffer[K]() mapResult {
    case List(left, right) => KRewrite(left, right)
  }
}

case class InjectedKLabel(klabel: KLabel) extends KItem
  with InjectedKLabelPattern {
  type This = InjectedKLabel
  def att() = Attributes()
  def copy(att: Attributes) = this

  override def toString = "#klabel" + "(" + klabel + ")";
}

case class InjectedKList(klist: KList) extends KItem {
  type This = InjectedKList
  def att() = Attributes()
  def copy(att: Attributes) = this

  override def toString = "#klist" + "(" + klist + ")";
}

/*  Constructors */

object KList {
  type This = KList

  def apply(l: Iterable[K]): KList = (newBuilder() ++= l).result()

  def newBuilder(att: Attributes = Attributes()): Builder[K, KList] =
    new AssocBuilder[K, List[K], KList](ListBuffer()) mapResult { new KList(_) }

  def unapplySeq(l: KList): Option[Seq[K]] = Some(l.delegate.toSeq)

  def apply(l: K*): This = (canBuildFrom.apply() ++= l).result

  protected val fromList = apply _

  import collection._

  implicit def canBuildFrom: generic.CanBuildFrom[This, K, This] =
    new generic.CanBuildFrom[This, K, This] {
      def apply(): mutable.Builder[K, This] = newBuilder()
      def apply(from: This): mutable.Builder[K, This] = from.newBuilder.asInstanceOf[Builder[K, This]]
    }
}

object KToken {
  def apply(sort: Sort, s: String, att: Attributes = Attributes()) =
    KUninterpretedToken(sort, s, att)

  def apply(sort: Sort, s: String) =
    KUninterpretedToken(sort, s, Attributes())

  def unapply(t: KToken) = Some((t.sort, t.s, t.att))
}

object KVariable {
  val it = this
}

object KSequence extends CanBuildKCollection {
  type This = KSequence

  def newBuilder(att: Attributes = Attributes()) =
    new AssocBuilder[K, List[K], KSequence](ListBuffer())
      .mapResult { new KSequence(_, att) }
}

object KRewrite {
  def apply(klist: KList, att: Attributes): KRewrite = klist match {
    case KList(left, right) => new KRewrite(left, right, att)
  }
  def apply(list: K*): KRewrite = apply(KList(list: _*), Attributes())
}

object EmptyK {
  def apply() = KSequence(List(), Attributes())
}

object KLabel extends ConcreteKLabel("KLabel") {
  def apply(name: String) = ConcreteKLabel(name)
  def unapply(klabel: ConcreteKLabel): Option[String] = Some(klabel.name)
}

/* Constructors for matching KORE */

object KLabelWithQuotes {
  def apply(s: String) = {
    KLabel(s.stripPrefix("`").stripSuffix("`"))
  }
}

object KORE {
  implicit def seqOfKsToKList(ks: Seq[K]) = KList(ks: _*)

  implicit def SymbolToKLabel(s: Symbol) = KLabel(s.name)

  implicit def StringToKToken(s: String) = KToken(Sort("String"), s)
}<|MERGE_RESOLUTION|>--- conflicted
+++ resolved
@@ -43,12 +43,8 @@
 
 class KList(val delegate: List[K])
   extends Collection[K] with Indexed[Int, K]
-<<<<<<< HEAD
   with KListPattern
-  with KListToString with KORE {
-=======
   with KListToString with KORE with Term {
->>>>>>> 7c52d99d
   type This = KList
 
   override def canEqual(that: Any) = that.isInstanceOf[KList]
@@ -134,7 +130,8 @@
   override def toString = "#klabel" + "(" + klabel + ")";
 }
 
-case class InjectedKList(klist: KList) extends KItem {
+case class InjectedKList(klist: KList) extends KItem
+  with InjectedKListPattern {
   type This = InjectedKList
   def att() = Attributes()
   def copy(att: Attributes) = this
