--- conflicted
+++ resolved
@@ -5,65 +5,20 @@
 import collection.JavaConverters._
 import collection.mutable
 
-<<<<<<< HEAD
-
-abstract class GeneralTransfomer[E, W] {
-
-  // we expect this data structures to represent a DAG, so we
-  // use a cache to remember nodes that we already visited.
-  val cache = mutable.Map[Term, (Either[E, Term], W)]()
-
-  def apply(t: Term): (Either[E, Term], W) =
-    cache.getOrElseUpdate(t,
-      t match {
-        case a: Ambiguity => apply(a)
-        case kl: KList => apply(kl)
-        case p: ProductionReference => apply(p)
-      })
-
-  def apply(p: ProductionReference): (Either[E, Term], W) = p match {
-    case tc: TermCons => apply(tc)
-    case c: Constant => apply(c)
-  }
-
-  def apply(a: Ambiguity): (Either[E, Term], W) = mapChildren(a)
-  def apply(tc: TermCons): (Either[E, Term], W) = mapChildrenStrict(tc)
-  def apply(kl: KList): (Either[E, Term], W) = mapChildrenStrict(kl)
-  def apply(c: Constant): (Either[E, Term], W) = { (Right(c), warningUnit) }
-
-  /**
-   * Merges the set of problematic (i.e., Left) results.
-   */
-  def mergeErrors(a: E, b: E): E
-
-  val warningUnit: W
-
-  val errorUnit: E
-  /**
-   * Merges the set of problematic (i.e., Left) results.
-   */
-  def mergeWarnings(a: W, b: W): W
-=======
 class Ignore
 object Ignore extends Ignore
 
 trait ChildrenMapping[E, W] {
 
   def applyTerm(t: Term): (Either[E, Term], W)
->>>>>>> 986e789c
 
   /**
    * Transforms all children of the current item. If any of them is problematic,
    * it merge(...)es all problems and returns Left(...).
    * If everything is ok, replace children, and merge all warnings.
    */
-<<<<<<< HEAD
-  protected def mapChildrenStrict(t: HasChildren): (Either[E, Term], W) = {
-    val allResults = t.items.asScala.map(apply) // visit all children
-=======
   def mapChildrenStrict(t: HasChildren): (Either[E, Term], W) = {
     val allResults = t.items.asScala.map(applyTerm) // visit all children
->>>>>>> 986e789c
     val (eithers: Iterable[Either[E, Term]], warnings: Iterable[W]) = allResults.unzip
     val mergedWarnings = warnings.foldLeft(warningUnit)(mergeWarnings)
 
@@ -84,13 +39,8 @@
    * - otherwise, i.e., a few of the children are correct, disregard all problems and
    * replace the children of the current element with the correct transformed children.
    */
-<<<<<<< HEAD
-  protected def mapChildren(t: HasChildren): (Either[E, Term], W) = {
-    val allResults = t.items.asScala.map(apply) // visit all children
-=======
   def mapChildren(t: HasChildren): (Either[E, Term], W) = {
     val allResults = t.items.asScala.map(applyTerm) // visit all children
->>>>>>> 986e789c
     val (eithers: Iterable[Either[E, Term]], warnings: Iterable[W]) = allResults.unzip
     val newCorrectItems: List[(Term, W)] = allResults.collect { case (Right(v), w) => (v, w) }.toList
     newCorrectItems match {
@@ -105,54 +55,6 @@
         (Right(t.replaceChildren(newTerms.asJava)), warnings.foldLeft(warningUnit)(mergeWarnings))
     }
   }
-<<<<<<< HEAD
-}
-
-abstract class TransformerWithErrors[E] {
-
-  val outerThis = this
-
-  private[this] val generalTransformer = new GeneralTransfomer[E, Unit] {
-    def mergeErrors(a: E, b: E): E = outerThis.merge(a, b)
-    val errorUnit: E = outerThis.errorUnit
-
-    def mergeWarnings(a: Unit, b: Unit): Unit = Unit
-    val warningUnit: Unit = Unit
-  }
-
-  def apply(t: Term): Either[E, Term] = generalTransformer.apply(t)._1
-
-  def apply(p: ProductionReference): Either[E, Term] = generalTransformer.apply(p)._1
-  def apply(a: Ambiguity): Either[E, Term] = generalTransformer.apply(a)._1
-  def apply(tc: TermCons): Either[E, Term] = generalTransformer.apply(tc)._1
-  def apply(kl: KList): Either[E, Term] = generalTransformer.apply(kl)._1
-  def apply(c: Constant): Either[E, Term] = generalTransformer.apply(c)._1
-
-  /**
-   * Merges the set of problematic (i.e., Left) results.
-   */
-  def merge(a: E, b: E): E
-
-  val errorUnit: E
-}
-
-abstract class SafeTransformer {
-
-  val outerThis = this
-
-  private[this] val generalTransformer = new TransformerWithErrors[Unit] {
-    def merge(a: Unit, b: Unit): Unit = Unit
-    val errorUnit: Unit = Unit
-  }
-
-  def apply(t: Term): Term = generalTransformer.apply(t).right.get
-
-  def apply(p: ProductionReference): Term = generalTransformer.apply(p).right.get
-  def apply(a: Ambiguity): Term = generalTransformer.apply(a).right.get
-  def apply(tc: TermCons): Term = generalTransformer.apply(tc).right.get
-  def apply(kl: KList): Term = generalTransformer.apply(kl).right.get
-  def apply(c: Constant): Term = generalTransformer.apply(c).right.get
-=======
 
   /**
    * Merges the set of problematic (i.e., Left) results.
@@ -269,5 +171,4 @@
   val warningUnit = Ignore
   def mergeErrors(a: Ignore, b: Ignore) = Ignore
   val errorUnit = Ignore
->>>>>>> 986e789c
 }