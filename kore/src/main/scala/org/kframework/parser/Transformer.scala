// Copyright (c) 2014 K Team. All Rights Reserved.

package org.kframework.parser

import collection.JavaConverters._
import collection.mutable

class Ignore
object Ignore extends Ignore

<<<<<<< HEAD
  def apply(t: Term): Either[O, Term] =
    cache.getOrElseUpdate(t,
      t match {
        case a: Ambiguity => apply(a)
        case kl: KList => apply(kl)
        case p: ProductionReference => apply(p)
      })

  def apply(p: ProductionReference): Either[O, Term] = p match {
    case tc: TermCons => apply(tc)
    case c: Constant => apply(c)
  }
  def apply(a: Ambiguity): Either[O, Term] = mapChildren(a)
  def apply(tc: TermCons): Either[O, Term] = mapChildrenStrict(tc)
  def apply(kl: KList): Either[O, Term] = mapChildren(kl)
  def apply(kl: Constant): Either[O, Term] = { Right(kl) }
=======
trait ChildrenMapping[E, W] {

  def applyTerm(t: Term): (Either[E, Term], W)
>>>>>>> 6aec7cdd

  /**
   * Transforms all children of the current item. If any of them is problematic,
   * it merge(...)es all problems and returns Left(...).
   * If everything is ok, replace children, and merge all warnings.
   */
  def mapChildrenStrict(t: HasChildren): (Either[E, Term], W) = {
    val allResults = t.items.asScala.map(applyTerm) // visit all children
    val (eithers: Iterable[Either[E, Term]], warnings: Iterable[W]) = allResults.unzip
    val mergedWarnings = warnings.foldLeft(warningUnit)(mergeWarnings)

<<<<<<< HEAD
  /**
   * Transforms all children of the current item. If any of them is problematic,
   * it merge(...)es all problems and returns Left(...).
   */
  protected def mapChildrenStrict(t: HasChildren): Either[O, Term] = {
    val newItems = t.items.asScala.map(apply)
    if (newItems.exists { t => t.isLeft })
      Left(newItems map { either => either.left.get } reduceLeft merge)
    else
      Right(t.replaceChildren(newItems.map(_.right.get).asJavaCollection));
=======
    if (eithers.exists { t => t.isLeft }) {
      val mergedErrors = (eithers collect { case Left(err) => err }).foldLeft(errorUnit)(mergeErrors)
      (Left(mergedErrors), mergedWarnings)
    } else {
      val newChildren: Iterable[Term] = eithers map { _.right.get }
      (Right(t.replaceChildren(newChildren.asJavaCollection)), mergedWarnings)
    }
>>>>>>> 6aec7cdd
  }

  /**
   * Transforms all children of the current item:
   * - if all children are problematic (i.e., Left(...)), then return the
   * merge(...) of all problems.
   * - if one child is left, return that child.
   * - otherwise, i.e., a few of the children are correct, disregard all problems and
   * replace the children of the current element with the correct transformed children.
   */
  def mapChildren(t: HasChildren): (Either[E, Term], W) = {
    val allResults = t.items.asScala.map(applyTerm) // visit all children
    val (eithers: Iterable[Either[E, Term]], warnings: Iterable[W]) = allResults.unzip
    val newCorrectItems: List[(Term, W)] = allResults.collect { case (Right(v), w) => (v, w) }.toList
    newCorrectItems match {
      case List() => {
        val mergedWarnings = warnings.foldLeft(warningUnit)(mergeWarnings)
        val mergedErrors = (eithers collect { case Left(err) => err }).foldLeft(errorUnit)(mergeErrors)
        (Left(mergedErrors), mergedWarnings)
      }
      case List((term, w)) => (Right(term), w)
      case l =>
        val (newTerms, warnings) = l.unzip
        (Right(t.replaceChildren(newTerms.asJava)), warnings.foldLeft(warningUnit)(mergeWarnings))
    }
  }

  /**
   * Merges the set of problematic (i.e., Left) results.
   */
  def mergeErrors(a: E, b: E): E

  val warningUnit: W

  val errorUnit: E
  /**
   * Merges the set of problematic (i.e., Left) results.
   */
  def mergeWarnings(a: W, b: W): W
}

/**
 * Visitor pattern for the front end classes.
 * Applies the visitor transformation on each node, and returns a tuple of either a term, or a set of errors, and
 * a set of possible warnings.
 * @tparam E container for errors.
 * @tparam W container for warnings.
 */
abstract class GeneralTransformer[E, W] extends ChildrenMapping[E, W] {

  // we expect this data structures to represent a DAG, so we
  // use a cache to remember nodes that we already visited.
  val cache = mutable.Map[Term, (Either[E, Term], W)]()

  def apply(t: Term): (Either[E, Term], W) =
    cache.getOrElseUpdate(t,
      t match {
        case a: Ambiguity => apply(a)
        case kl: KList => apply(kl)
        case p: ProductionReference => apply(p)
      })

  def apply(p: ProductionReference): (Either[E, Term], W) = p match {
    case tc: TermCons => apply(tc)
    case c: Constant => apply(c)
  }

  def apply(a: Ambiguity): (Either[E, Term], W) = mapChildren(a)
  def apply(tc: TermCons): (Either[E, Term], W) = mapChildrenStrict(tc)
  def apply(kl: KList): (Either[E, Term], W) = mapChildrenStrict(kl)
  def apply(c: Constant): (Either[E, Term], W) = { (Right(c), warningUnit) }
}

/**
 * Visitor pattern for the front end classes.
 * Applies the visitor transformation on each node, and returns either a term, or a set of errors. (no warnings)
 * @tparam E container for errors.
 */
abstract class TransformerWithErrors[E] extends ChildrenMapping[E, Ignore] {

  def applyTerm(t: Term): (Either[E, Term], Ignore) = (apply(t), Ignore)

  // we expect this data structures to represent a DAG, so we
  // use a cache to remember nodes that we already visited.
  val cache = mutable.Map[Term, Either[E, Term]]()

  def apply(t: Term): Either[E, Term] =
    cache.getOrElseUpdate(t,
      t match {
        case a: Ambiguity => apply(a)
        case kl: KList => apply(kl)
        case p: ProductionReference => apply(p)
      })

  def apply(p: ProductionReference): Either[E, Term] = p match {
    case tc: TermCons => apply(tc)
    case c: Constant => apply(c)
  }

  def apply(a: Ambiguity): Either[E, Term] = mapChildren(a)._1
  def apply(tc: TermCons): Either[E, Term] = mapChildrenStrict(tc)._1
  def apply(kl: KList): Either[E, Term] = mapChildrenStrict(kl)._1
  def apply(c: Constant): Either[E, Term] = Right(c)

  override def mergeWarnings(a: Ignore, b: Ignore) = Ignore
  override val warningUnit = Ignore
}

/**
 * Visitor pattern for the front end classes.
 * Applies the visitor transformation on each node, and returns a term. (no errors and no warnings)
 */
abstract class SafeTransformer extends ChildrenMapping[Ignore, Ignore] {

  def applyTerm(t: Term): (Either[Ignore, Term], Ignore) = (Right(apply(t)), Ignore)

  // we expect this data structures to represent a DAG, so we
  // use a cache to remember nodes that we already visited.
  val cache = mutable.Map[Term, Term]()

  def apply(t: Term): Term =
    cache.getOrElseUpdate(t,
      t match {
        case a: Ambiguity => apply(a)
        case kl: KList => apply(kl)
        case p: ProductionReference => apply(p)
      })

  def apply(p: ProductionReference): Term = p match {
    case tc: TermCons => apply(tc)
    case c: Constant => apply(c)
  }

  def apply(a: Ambiguity): Term = mapChildren(a)._1.right.get
  def apply(tc: TermCons): Term = mapChildrenStrict(tc)._1.right.get
  def apply(kl: KList): Term = mapChildrenStrict(kl)._1.right.get
  def apply(c: Constant): Term = c

  def mergeWarnings(a: Ignore, b: Ignore) = Ignore
  val warningUnit = Ignore
  def mergeErrors(a: Ignore, b: Ignore) = Ignore
  val errorUnit = Ignore
}<|MERGE_RESOLUTION|>--- conflicted
+++ resolved
@@ -8,28 +8,9 @@
 class Ignore
 object Ignore extends Ignore
 
-<<<<<<< HEAD
-  def apply(t: Term): Either[O, Term] =
-    cache.getOrElseUpdate(t,
-      t match {
-        case a: Ambiguity => apply(a)
-        case kl: KList => apply(kl)
-        case p: ProductionReference => apply(p)
-      })
-
-  def apply(p: ProductionReference): Either[O, Term] = p match {
-    case tc: TermCons => apply(tc)
-    case c: Constant => apply(c)
-  }
-  def apply(a: Ambiguity): Either[O, Term] = mapChildren(a)
-  def apply(tc: TermCons): Either[O, Term] = mapChildrenStrict(tc)
-  def apply(kl: KList): Either[O, Term] = mapChildren(kl)
-  def apply(kl: Constant): Either[O, Term] = { Right(kl) }
-=======
 trait ChildrenMapping[E, W] {
 
   def applyTerm(t: Term): (Either[E, Term], W)
->>>>>>> 6aec7cdd
 
   /**
    * Transforms all children of the current item. If any of them is problematic,
@@ -41,18 +22,6 @@
     val (eithers: Iterable[Either[E, Term]], warnings: Iterable[W]) = allResults.unzip
     val mergedWarnings = warnings.foldLeft(warningUnit)(mergeWarnings)
 
-<<<<<<< HEAD
-  /**
-   * Transforms all children of the current item. If any of them is problematic,
-   * it merge(...)es all problems and returns Left(...).
-   */
-  protected def mapChildrenStrict(t: HasChildren): Either[O, Term] = {
-    val newItems = t.items.asScala.map(apply)
-    if (newItems.exists { t => t.isLeft })
-      Left(newItems map { either => either.left.get } reduceLeft merge)
-    else
-      Right(t.replaceChildren(newItems.map(_.right.get).asJavaCollection));
-=======
     if (eithers.exists { t => t.isLeft }) {
       val mergedErrors = (eithers collect { case Left(err) => err }).foldLeft(errorUnit)(mergeErrors)
       (Left(mergedErrors), mergedWarnings)
@@ -60,7 +29,6 @@
       val newChildren: Iterable[Term] = eithers map { _.right.get }
       (Right(t.replaceChildren(newChildren.asJavaCollection)), mergedWarnings)
     }
->>>>>>> 6aec7cdd
   }
 
   /**
