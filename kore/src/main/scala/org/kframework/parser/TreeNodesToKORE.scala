package org.kframework.parser

import org.kframework.attributes._
import org.kframework.builtin.Sorts
import org.kframework.kore
import org.kframework.kore.Unapply._
import org.kframework.kore.{Constructors => con, _}

import scala.collection.JavaConverters._

object TreeNodesToKORE {

  import org.kframework.kore.KORE._

  def apply(t: Term): K = t match {
<<<<<<< HEAD
    // TODO(Radu): the content of the constant should not be trimmed (see below) but we do this now due to an
    // but related to whitespace in the parser.
    case Constant(s, p, l) => KToken(p.sort, s.trim, locationToAtt(l.get()))
    case TermCons(items, p, l) => KApply(p.klabel.get, KList(items.asScala map apply asJava), locationToAtt(l.get()))
    case Ambiguity(items, l) => KApply(KLabel("AMB"), KList(items.asScala.toList map apply asJava), Att())
  }

  def down(t: K): K = t match {
    // TODO(Radu): the content of the constant should not be trimmed (see below) but we do this now due to an
    // but related to whitespace in the parser.
    //    case Constant(s, p, l) if p.sort == Sorts.KLabel => KLabel(s.trim)
    case t@KToken(sort, s) if sort == Sorts.KVariable =>
      KVariable(s.trim, t.att)
=======
    case Constant(s, p, l) => KToken(p.sort, s, locationToAtt(l.get()))
    case TermCons(items, p, l) => KApply(p.klabel.get, kore.KList(items.asScala map apply), locationToAtt(l.get()))
    case Ambiguity(items, l) => KApply(KLabel("AMB"), kore.KList(items.asScala map apply), Attributes())
  }

  def down(t: K): K = t match {
    case KToken(sort, s, att) if sort == Sorts.KVariable =>
      KVariable(s, att)
>>>>>>> fc6c7426

    case t: kore.KToken => t
    case t@KApply(KLabel("#KRewrite"), items: kore.KList) =>
      val it = items.items.iterator
      val res = KRewrite(down(it.next()), down(it.next()), t.att)
      assert(!it.hasNext)
      res

    case t@KApply(KLabel("#KApply"), items) =>
      val theKList = items.tail.head match {
        case t@KApply(KLabel("#KList"), items) => KList((items map down _).asJava)
        case c: KToken => KList(down(c))
      }
      KApply(
        KLabel(items(0).asInstanceOf[KToken].s),
        theKList, t.att)

    case t@KApply(KLabel("#KToken"), items) =>
      def removeQuotes(s: String) = s.drop(1).dropRight(1)

      KToken(Sort(removeQuotes(items(0).asInstanceOf[Constant].s)),
        removeQuotes(items.tail.head.asInstanceOf[Constant].s), t.att)

    case t@KApply(l, items) => KApply(l, KList((items map down _).asJava), t.att)
  }

  def locationToAtt(l: Location): Att =
    Att(ObjectToKORE(Location(l.startLine, l.startColumn, l.endLine, l.endColumn)))
}<|MERGE_RESOLUTION|>--- conflicted
+++ resolved
@@ -13,30 +13,14 @@
   import org.kframework.kore.KORE._
 
   def apply(t: Term): K = t match {
-<<<<<<< HEAD
-    // TODO(Radu): the content of the constant should not be trimmed (see below) but we do this now due to an
-    // but related to whitespace in the parser.
-    case Constant(s, p, l) => KToken(p.sort, s.trim, locationToAtt(l.get()))
+    case Constant(s, p, l) => KToken(p.sort, s, locationToAtt(l.get()))
     case TermCons(items, p, l) => KApply(p.klabel.get, KList(items.asScala map apply asJava), locationToAtt(l.get()))
     case Ambiguity(items, l) => KApply(KLabel("AMB"), KList(items.asScala.toList map apply asJava), Att())
   }
 
   def down(t: K): K = t match {
-    // TODO(Radu): the content of the constant should not be trimmed (see below) but we do this now due to an
-    // but related to whitespace in the parser.
-    //    case Constant(s, p, l) if p.sort == Sorts.KLabel => KLabel(s.trim)
     case t@KToken(sort, s) if sort == Sorts.KVariable =>
       KVariable(s.trim, t.att)
-=======
-    case Constant(s, p, l) => KToken(p.sort, s, locationToAtt(l.get()))
-    case TermCons(items, p, l) => KApply(p.klabel.get, kore.KList(items.asScala map apply), locationToAtt(l.get()))
-    case Ambiguity(items, l) => KApply(KLabel("AMB"), kore.KList(items.asScala map apply), Attributes())
-  }
-
-  def down(t: K): K = t match {
-    case KToken(sort, s, att) if sort == Sorts.KVariable =>
-      KVariable(s, att)
->>>>>>> fc6c7426
 
     case t: kore.KToken => t
     case t@KApply(KLabel("#KRewrite"), items: kore.KList) =>
