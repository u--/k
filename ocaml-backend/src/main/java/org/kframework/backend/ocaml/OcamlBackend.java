--- conflicted
+++ resolved
@@ -99,7 +99,6 @@
         }
     }
 
-<<<<<<< HEAD
     public static String getOcamlFind(FileUtil files) {
         String ocamlfind = "ocamlfind";
         String env = files.getEnv().get("K_OCAML_HOME");
@@ -107,10 +106,10 @@
             ocamlfind = new File(files.resolveWorkingDirectory(env), "ocamlfind").getAbsolutePath();
         }
         return ocamlfind;
-=======
+    }
+
     @Override
     public Function<Definition, Definition> steps(Kompile kompile) {
         return kompile.defaultSteps();
->>>>>>> 9fdfeb1e
     }
 }