// Copyright (c) 2013-2014 K Team. All Rights Reserved.
/*@
This is the symbolic semantics of IMP enriched with arrays and Hoare logic.
The semantics, gets as input an IMP program, annotated with pre and post 
conditions and invariants.
*/
require "symbolic-array.k"


module IMP-SYNTAX
  imports SYMBOLIC-ARRAY-SYNTAX

  syntax AExp  ::= Int | Id
<<<<<<< HEAD
                 | AExp "[" AExp "]"          [strict]
                 > left:
                   AExp "*" AExp              [left, strict]
                 | AExp "/" AExp              [left, strict]
                 > left:
                   AExp "+" AExp              [left, strict]
=======
  	             | AExp "[" AExp "]"          [strict]
                 > left:
		           AExp "*" AExp              [left, strict]
                 | AExp "/" AExp              [left, strict]
                 > left:
		           AExp "+" AExp              [left, strict]
>>>>>>> 8ea3294d
                 | AExp "-" AExp              [left, strict]
                 > "(" AExp ")"               [bracket]
  syntax BExp  ::= Bool
                 | AExp "<=" AExp             [seqstrict, latex({#1}\leq{#2})]
                 | AExp "==" AExp             [strict]
                 | "!" BExp                   [strict]
                 > BExp "&&" BExp             [left, strict(1)]
                 | "(" BExp ")"               [bracket]
  syntax Block ::= "{" "}"
                 | "{" Stmt "}"
  syntax Stmt  ::= Block
                 | AExp "=" AExp ";"          [strict(2)]
                 | "if" "(" BExp ")"
                   Block "else" Block         [strict(1)]
                 | "while" "(" BExp ")" Block
<<<<<<< HEAD
                 > Stmt Stmt                  [left]
=======
		         > Stmt Stmt                  [left]
>>>>>>> 8ea3294d
  syntax Pgm   ::= "int" AExps ";" Stmt
  syntax AExps ::= List{AExp,","}
  syntax Ids   ::= List{Id,","}

  syntax Stmt ::= "while " "(" BExp ")" "invariant" ":" Assert Block
  syntax Assert ::= BExp
<<<<<<< HEAD
          | "not" Assert                [strict]
          | Assert "and" Assert         [left, strict]
          > Assert "or" Assert          [left, strict]
          > Assert "implies" Assert     [left, strict]
          | "forall" Ids "(" Assert ")" [strict(2)]
          | "exists" Ids "(" Assert ")" [strict(2)]
=======
		  | "not" Assert		[strict]
  	 	  | Assert "and" Assert		[left, strict]
		  > Assert "or" Assert		[left, strict]
		  > Assert "implies" Assert     [left, strict]
		  | "forall" Ids "(" Assert ")" [strict(2)]
		  | "exists" Ids "(" Assert ")" [strict(2)]
>>>>>>> 8ea3294d

  syntax Pre   ::= "pre"  ":" Assert
  syntax Post  ::= "post" ":" Assert
  syntax Program ::= "int" AExps ";" Pre Post Stmt

  // Values   
  syntax Val ::= Int | Bool | Array
<<<<<<< HEAD
           | "array" "(" Int "," Int ")" 
           | "loc" "(" AExp ")"
=======
  	       | "array" "(" Int "," Int ")" 
	       | "loc" "(" AExp ")"
>>>>>>> 8ea3294d
  syntax AExp ::= Val

endmodule

module IMP
  imports IMP-SYNTAX
  imports SYMBOLIC-ARRAY

  syntax KResult ::= Val

  configuration <T color="yellow">
<<<<<<< HEAD
          <k color="green"> $PGM:Program </k>
          <env color="black"> .Map </env>
          <store color="blue"> .Map </store>
          <condition color="red"> true </condition>
=======
		  <k color="green"> $PGM:Program </k>
		  <env color="black"> .Map </env>
                  <store color="blue"> .Map </store>
		  <condition color="red"> true </condition>
>>>>>>> 8ea3294d
                </T>

//@ IMP concrete semantics
// AExp
  rule <k> X:Id => V ...</k> <env>... X |-> L ...</env> <store>... L:Int |-> V:Val </store>
  rule <k> array(L:Int, Size:Int)[I:Int] => lookup(L +Int I) ...</k>
       <store>... L |-> _:#Int ...</store>
 
  rule <k> array(L:Int, Size:Int)[I:Int] => select(A, I) ...</k>
       <store>... L |-> A:Array ...</store>

//  rule I1:Int / I2:Int => I1 /Int I2  when I2 =/=Int 0
  rule I1:Int + I2:Int => I1 +Int I2
  rule I1:Int - I2:Int => I1 -Int I2
  rule I1:Int * I2:Int => I1 *Int I2
// BExp
  rule I1:Int <= I2:Int => I1 <=Int I2
  rule I1:Int == I2:Int => I1 ==Int I2
  rule ! T:Bool => notBool T
//  rule true && B => B
//  rule false && _ => false
// Block
  rule {} => .   [structural]
  rule {S} => S  [structural]

// lvalue
  syntax AExp ::= "lvalue" "(" K ")"

// Local variable                                                                                        
  rule <k> lvalue(X:Id => loc(L)) ...</k> <env>... X |-> L:Int ...</env>
    [structural]

// lookup
  syntax K ::= "lookup" "(" Int ")"
  rule <k> lookup(L) => V ...</k> <store>... L |-> V:Val ...</store>  [lookup]

// Stmt
  context (HOLE => lvalue(HOLE)) = _;
  context lvalue(_[HOLE])
  context lvalue(HOLE[_])

  rule <k> loc(L:Int) = I:Int; => . ...</k> <store>... L |-> (_ => I) ...</store>
  rule <k> loc(array(L:Int, Size:Int)[I:Int]) = V:Val; => . ...</k> 
       <store>... L |-> (A:Array => store(A, I, V)) ...</store>
  rule <k> lvalue(array(L:Int, Size:Int)[I:Int]) => loc(L +Int I) ...</k> 
       <store>... L |-> _:Int ...</store>

  rule S1:Stmt S2:Stmt => S1 ~> S2  [structural]
  rule if (true)  S else _ => S
  rule if (false) _ else S => S
  rule while (B) S => if (B) {S while (B) S} else {}  [structural]
// Pgm
  rule <k> int (X:Id,Xs:AExps => Xs); _:Pre _:Post _:Stmt </k> 
       <env> Rho:Map (.Map => X |-> !L:Int) </env>
       <store>... .Map => (!L |-> 0) </store>
       when notBool (X in keys(Rho))

  // symbolic arrays
  rule <k> int (X:Id [S:#Int] ,Xs:Ids => Xs); _:Pre _:Post St:Stmt </k>
       <env> Rho:Map (.Map => X |-> !L:Int) </env>
       <store>... (.Map => !L |-> array(!AL, S) !AL |-> #symArray(X) ) </store>
       when notBool (X in keys(Rho))

  rule int .AExps ; P:Pre P':Post S:Stmt => P ~> P' ~> S [structural]

//@ IMP symbolic semantics
  rule <T> <k> I1:Int / I2:Int => I1 /Int I2 ...</k>
       <condition> Phi:Bool => Phi andBool I2 =/=Int 0 </condition> ...</T>
       when checkSat(Phi andBool (I2 =/=Int 0)) ==K "sat" [transition]

  rule <T> <k> B1:Bool && B2:BExp => B2 ...</k>
       <condition> Phi:Bool => Phi andBool B1 ==Bool true </condition> ...</T>
       when checkSat(Phi andBool B1) ==K "sat" [transition]
  
  rule <T> <k> B1:Bool && B2:Bool => false ...</k>
       <condition> Phi:Bool => Phi andBool notBool B1 </condition> ...</T>
       when checkSat(Phi andBool notBool B1) ==K "sat" [transition]

  rule <T> <k> if (B:Bool) S::Block else _ => S ...</k>
       <condition> Phi:Bool => Phi andBool B </condition> ...</T>
       when checkSat(Phi andBool B) ==K "sat" [transition]

  rule <T> <k> if (B:Bool) _ else S::Block => S ...</k>
       <condition> Phi:Bool => Phi andBool notBool B </condition> ...</T>
       when checkSat(Phi andBool notBool B) ==K "sat" [transition]

//@ Hoare triples
  rule <k> (pre: Psi:Assert ~> post: Psi':Assert ~> S:Stmt)
            =>
            assume(Psi) ~> S ~> match(A2M(Psi'))
       </k> 

//@ Assume
  syntax K ::= "assume" "(" K ")"
<<<<<<< HEAD
         | "assumeStrict" "(" K ")" [strict]
=======
	     | "assumeStrict" "(" K ")" [strict]
>>>>>>> 8ea3294d

  rule assume(Psi:K) => assumeStrict(A2M(Psi))
  rule <k> assumeStrict(m2k(E:Map, Phi:K)) => . ...</k>
       <store> _ => E </store>
       <condition> _ => Phi </condition>

//@ Match
  syntax K ::= "match"  "(" K ")" [strict]
  rule <k> match(m2k(Ea:Map, Phia:K))
<<<<<<< HEAD
       => . // checkSat(Phic andBool (notBool Phia) andBool mapLeftEq(Ea, Ec))
=======
	   => . // checkSat(Phic andBool (notBool Phia) andBool mapLeftEq(Ea, Ec))
>>>>>>> 8ea3294d
       ...</k>
       <store> Ec:Map </store>
       <condition> Phic:Bool </condition>
       when checkSat(Phic andBool (notBool Phia) andBool mapLeftEq(Ea, Ec)) ==K "unsat"

// debug rule
  rule <k> match(m2k(Ea:Map, Phia:K))
<<<<<<< HEAD
       => SMTLibQuery(Phic andBool (notBool Phia) andBool mapLeftEq(Ea, Ec))
=======
	   => SMTLibQuery(Phic andBool (notBool Phia) andBool mapLeftEq(Ea, Ec))
>>>>>>> 8ea3294d
       ...</k>
       <store> Ec:Map </store>
       <condition> Phic:Bool </condition>
       when checkSat(Phic andBool (notBool Phia) andBool mapLeftEq(Ea, Ec)) ==K "sat"

//@ While invariant
  rule <k> while ( B:BExp ) invariant: Psi:Assert S:Block ~> K
           =>
           assume(Psi and B) ~> S ~> match(A2M(Psi))
       </k>
       [transition]
  rule <k> while ( B:BExp ) invariant: Psi:Assert _:Block
           => match(A2M(Psi)) ~> assume(Psi and not B)
       ...</k>
       [transition]

//@ A2M
  syntax K ::= "A2M" "(" K ")"
  rule <k> A2M(Psi)
           =>
           generateFresh(E) ~> evalAssert(Psi) ~> restore(E, Phi)
       ...</k>
       <store> E:Map </store>
       <condition> Phi:Bool </condition>

//@ Generate fresh map
  syntax K ::= "generateFresh" "(" Map ")"
  rule <k> generateFresh(L:Int |-> V:Int E:Map) => generateFresh(E) ...</k>
       <store>... L |-> (V => !V':Int) ...</store>
  rule <k> generateFresh(.Map) => . ...</k>
  rule <k> generateFresh(L:Int |-> array(AL:Int, Size:Int) E:Map) => generateFresh(E) ...</k>
  rule <k> generateFresh(L:Int |-> A:Array E:Map) => generateFresh(E) ...</k>

//@ Assert evaluation
  syntax K ::= "evalAssert" "(" K ")" [strict]
  syntax KResult ::= "m2k" "(" Map "," K ")"

  rule <k> evalAssert(Phi:K) ~> restore(E':Map, Phi':K)
           =>
           m2k(E, Phi) 
       ...</k>
       <store> E:Map => E' </store>
       <condition> _ => Phi' </condition>

//@ Restore
  syntax K ::= "restore" "(" Map "," Bool ")"

//@ Assertions
  rule B1:Bool and B2:Bool => B1 andBool B2
  rule B1:Bool implies B2:Bool => B1 impliesBool B2
  rule B1:Bool  or B2:Bool => B1  orBool B2
  rule not B:Bool => notBool B
  rule forall Is:Ids (B:Bool) => forall toSet(Is) . B
  rule exists Is:Ids (B:Bool) => exists toSet(Is) . B

  syntax Set ::= "toSet" "(" Ids ")" [function]
  rule toSet(.Ids) => .Set
  rule toSet(X:Id, Is:Ids) => SetItem(#symInt(X)) toSet(Is)


//@ Utils              
  syntax Bool ::= "mapLeftEq" "(" Map "," Map ")" [function]
  rule mapLeftEq(X:Int |-> V1:Int Rest:Map, X |-> V2 Rest2:Map) => V1 ==Int V2 andBool mapLeftEq(Rest, Rest2)
  rule mapLeftEq(X:Int |-> array(AL:Int, Sz:Int) Rest:Map, X |-> array(AL, Sz) Rest2:Map) => mapLeftEq(Rest, Rest2)
  rule mapLeftEq(X:Int |-> A:Array Rest:Map, X |-> A Rest2:Map) => mapLeftEq(Rest, Rest2)
  rule mapLeftEq(. , _) => true
  rule mapLeftEq(X:Int |-> _:Int _:Map, Right:Map) => false when notBool(X in keys(Right))
<<<<<<< HEAD
  rule mapLeftEq(M:Map, .) => false when notBool(keys(M) ==Set .Set)
=======
  rule mapLeftEq(M:Map, .) => false when notBool(keys(M) ==K .Set)
>>>>>>> 8ea3294d

//@ Compiler issues
  // subsort issue? 
  rule isSymbolicInt(select(A:Array, I:Int)) => true [anywhere]
  rule isInt(select(A:Array, I:Int)) => true [anywhere]
// contexts limitation: array(I,S)[V] must be a KResult to cool lvalue(array(I,S)[V])
  rule lvalue(array(I:Int, S:Int)[V:Int]) => lvalue(loc(array(I:Int, S:Int)[V:Int]))
  rule K2Sort(_:Array) => "(Array Int Int)" // support only integer arrays    

// forall binders
  rule <k> X:Id => #symInt(X) ...</k>
       <env> Rho </env>
       when notBool(X in keys(Rho)) 
endmodule<|MERGE_RESOLUTION|>--- conflicted
+++ resolved
@@ -11,21 +11,12 @@
   imports SYMBOLIC-ARRAY-SYNTAX
 
   syntax AExp  ::= Int | Id
-<<<<<<< HEAD
                  | AExp "[" AExp "]"          [strict]
                  > left:
                    AExp "*" AExp              [left, strict]
                  | AExp "/" AExp              [left, strict]
                  > left:
                    AExp "+" AExp              [left, strict]
-=======
-  	             | AExp "[" AExp "]"          [strict]
-                 > left:
-		           AExp "*" AExp              [left, strict]
-                 | AExp "/" AExp              [left, strict]
-                 > left:
-		           AExp "+" AExp              [left, strict]
->>>>>>> 8ea3294d
                  | AExp "-" AExp              [left, strict]
                  > "(" AExp ")"               [bracket]
   syntax BExp  ::= Bool
@@ -41,32 +32,19 @@
                  | "if" "(" BExp ")"
                    Block "else" Block         [strict(1)]
                  | "while" "(" BExp ")" Block
-<<<<<<< HEAD
                  > Stmt Stmt                  [left]
-=======
-		         > Stmt Stmt                  [left]
->>>>>>> 8ea3294d
   syntax Pgm   ::= "int" AExps ";" Stmt
   syntax AExps ::= List{AExp,","}
   syntax Ids   ::= List{Id,","}
 
   syntax Stmt ::= "while " "(" BExp ")" "invariant" ":" Assert Block
   syntax Assert ::= BExp
-<<<<<<< HEAD
           | "not" Assert                [strict]
           | Assert "and" Assert         [left, strict]
           > Assert "or" Assert          [left, strict]
           > Assert "implies" Assert     [left, strict]
           | "forall" Ids "(" Assert ")" [strict(2)]
           | "exists" Ids "(" Assert ")" [strict(2)]
-=======
-		  | "not" Assert		[strict]
-  	 	  | Assert "and" Assert		[left, strict]
-		  > Assert "or" Assert		[left, strict]
-		  > Assert "implies" Assert     [left, strict]
-		  | "forall" Ids "(" Assert ")" [strict(2)]
-		  | "exists" Ids "(" Assert ")" [strict(2)]
->>>>>>> 8ea3294d
 
   syntax Pre   ::= "pre"  ":" Assert
   syntax Post  ::= "post" ":" Assert
@@ -74,13 +52,8 @@
 
   // Values   
   syntax Val ::= Int | Bool | Array
-<<<<<<< HEAD
            | "array" "(" Int "," Int ")" 
            | "loc" "(" AExp ")"
-=======
-  	       | "array" "(" Int "," Int ")" 
-	       | "loc" "(" AExp ")"
->>>>>>> 8ea3294d
   syntax AExp ::= Val
 
 endmodule
@@ -92,17 +65,10 @@
   syntax KResult ::= Val
 
   configuration <T color="yellow">
-<<<<<<< HEAD
           <k color="green"> $PGM:Program </k>
           <env color="black"> .Map </env>
           <store color="blue"> .Map </store>
           <condition color="red"> true </condition>
-=======
-		  <k color="green"> $PGM:Program </k>
-		  <env color="black"> .Map </env>
-                  <store color="blue"> .Map </store>
-		  <condition color="red"> true </condition>
->>>>>>> 8ea3294d
                 </T>
 
 //@ IMP concrete semantics
@@ -197,11 +163,7 @@
 
 //@ Assume
   syntax K ::= "assume" "(" K ")"
-<<<<<<< HEAD
          | "assumeStrict" "(" K ")" [strict]
-=======
-	     | "assumeStrict" "(" K ")" [strict]
->>>>>>> 8ea3294d
 
   rule assume(Psi:K) => assumeStrict(A2M(Psi))
   rule <k> assumeStrict(m2k(E:Map, Phi:K)) => . ...</k>
@@ -211,11 +173,7 @@
 //@ Match
   syntax K ::= "match"  "(" K ")" [strict]
   rule <k> match(m2k(Ea:Map, Phia:K))
-<<<<<<< HEAD
        => . // checkSat(Phic andBool (notBool Phia) andBool mapLeftEq(Ea, Ec))
-=======
-	   => . // checkSat(Phic andBool (notBool Phia) andBool mapLeftEq(Ea, Ec))
->>>>>>> 8ea3294d
        ...</k>
        <store> Ec:Map </store>
        <condition> Phic:Bool </condition>
@@ -223,11 +181,7 @@
 
 // debug rule
   rule <k> match(m2k(Ea:Map, Phia:K))
-<<<<<<< HEAD
        => SMTLibQuery(Phic andBool (notBool Phia) andBool mapLeftEq(Ea, Ec))
-=======
-	   => SMTLibQuery(Phic andBool (notBool Phia) andBool mapLeftEq(Ea, Ec))
->>>>>>> 8ea3294d
        ...</k>
        <store> Ec:Map </store>
        <condition> Phic:Bool </condition>
@@ -295,11 +249,7 @@
   rule mapLeftEq(X:Int |-> A:Array Rest:Map, X |-> A Rest2:Map) => mapLeftEq(Rest, Rest2)
   rule mapLeftEq(. , _) => true
   rule mapLeftEq(X:Int |-> _:Int _:Map, Right:Map) => false when notBool(X in keys(Right))
-<<<<<<< HEAD
-  rule mapLeftEq(M:Map, .) => false when notBool(keys(M) ==Set .Set)
-=======
   rule mapLeftEq(M:Map, .) => false when notBool(keys(M) ==K .Set)
->>>>>>> 8ea3294d
 
 //@ Compiler issues
   // subsort issue? 
