// Copyright (c) 2013-2014 K Team. All Rights Reserved.
/*@
This is the symbolic semantics of IMP enriched with arrays and Hoare logic.
The semantics, gets as input an IMP program, annotated with pre and post
conditions and invariants.
*/
require "symbolic-array.k"


module IMP-SYNTAX
  imports SYMBOLIC-ARRAY-SYNTAX

  syntax AExp  ::= Int | Id
                 | AExp "[" AExp "]"          [strict]
                 > left:
                   AExp "*" AExp              [left, strict]
                 | AExp "/" AExp              [left, strict]
                 > left:
                   AExp "+" AExp              [left, strict]
                 | AExp "-" AExp              [left, strict]
                 > "(" AExp ")"               [bracket]
  syntax BExp  ::= Bool
                 | AExp "<=" AExp             [seqstrict, latex({#1}\leq{#2})]
                 | AExp "==" AExp             [strict]
                 | "!" BExp                   [strict]
                 > BExp "&&" BExp             [left, strict(1)]
                 | "(" BExp ")"               [bracket]
  syntax Block ::= "{" "}"
                 | "{" Stmt "}"
  syntax Stmt  ::= Block
                 | AExp "=" AExp ";"          [strict(2)]
                 | "if" "(" BExp ")"
                   Block "else" Block         [strict(1)]
                 | "while" "(" BExp ")" Block
                 > Stmt Stmt                  [left]
  syntax Pgm   ::= "int" AExps ";" Stmt
  syntax AExps ::= List{AExp,","}
  syntax Ids   ::= List{Id,","}

  syntax Stmt ::= "while " "(" BExp ")" "invariant" ":" Assert Block
  syntax Assert ::= BExp
                  | "not" Assert                [strict]
                  | Assert "and" Assert         [left, strict]
                  > Assert "or" Assert          [left, strict]
                  > Assert "implies" Assert     [left, strict]
                  | "forall" Ids "(" Assert ")" [strict(2)]
                  | "exists" Ids "(" Assert ")" [strict(2)]

  syntax Pre   ::= "pre"  ":" Assert
  syntax Post  ::= "post" ":" Assert
  syntax Program ::= "int" AExps ";" Pre Post Stmt

  // Values
  syntax Val ::= Int | Bool | Array
<<<<<<< HEAD
           | "array" "(" Int "," Int ")"
           | "loc" "(" AExp ")"
=======
               | "array" "(" Int "," Int ")" 
               | "loc" "(" AExp ")"
>>>>>>> dfb82ef2
  syntax AExp ::= Val

endmodule

module IMP
  imports IMP-SYNTAX
  imports SYMBOLIC-ARRAY

  syntax KResult ::= Val

  configuration <T color="yellow">
                  <k color="green"> $PGM:Program </k>
                  <env color="black"> .Map </env>
                  <store color="blue"> .Map </store>
                  <condition color="red"> true </condition>
                </T>

//@ IMP concrete semantics
// AExp
  rule <k> X:Id => V ...</k> <env>... X |-> L ...</env> <store>... L:Int |-> V:Val </store>
  rule <k> array(L:Int, Size:Int)[I:Int] => lookup(L +Int I) ...</k>
       <store>... L |-> _:#Int ...</store>

  rule <k> array(L:Int, Size:Int)[I:Int] => select(A, I) ...</k>
       <store>... L |-> A:Array ...</store>

//  rule I1:Int / I2:Int => I1 /Int I2  when I2 =/=Int 0
  rule I1:Int + I2:Int => I1 +Int I2
  rule I1:Int - I2:Int => I1 -Int I2
  rule I1:Int * I2:Int => I1 *Int I2
// BExp
  rule I1:Int <= I2:Int => I1 <=Int I2
  rule I1:Int == I2:Int => I1 ==Int I2
  rule ! T:Bool => notBool T
//  rule true && B => B
//  rule false && _ => false
// Block
  rule {} => .   [structural]
  rule {S} => S  [structural]

// lvalue
  syntax AExp ::= "lvalue" "(" K ")"

// Local variable
  rule <k> lvalue(X:Id => loc(L)) ...</k> <env>... X |-> L:Int ...</env>
    [structural]

// lookup
  syntax KItem ::= "lookup" "(" Int ")"
  rule <k> lookup(L) => V ...</k> <store>... L |-> V:Val ...</store>  [lookup]

// Stmt
  context (HOLE => lvalue(HOLE)) = _;
  context lvalue(_[HOLE])
  context lvalue(HOLE[_])

  rule <k> loc(L:Int) = I:Int; => . ...</k> <store>... L |-> (_ => I) ...</store>
  rule <k> loc(array(L:Int, Size:Int)[I:Int]) = V:Val; => . ...</k>
       <store>... L |-> (A:Array => store(A, I, V)) ...</store>
  rule <k> lvalue(array(L:Int, Size:Int)[I:Int]) => loc(L +Int I) ...</k>
       <store>... L |-> _:Int ...</store>

  rule S1:Stmt S2:Stmt => S1 ~> S2  [structural]
  rule if (true)  S else _ => S
  rule if (false) _ else S => S
  rule while (B) S => if (B) {S while (B) S} else {}  [structural]
// Pgm
  rule <k> int (X:Id,Xs:AExps => Xs); _:Pre _:Post _:Stmt </k>
       <env> Rho:Map (.Map => X |-> !L:Int) </env>
       <store>... .Map => (!L |-> 0) </store>
       when notBool (X in keys(Rho))

  // symbolic arrays
  rule <k> int (X:Id [S:#Int] ,Xs:Ids => Xs); _:Pre _:Post St:Stmt </k>
       <env> Rho:Map (.Map => X |-> !L:Int) </env>
       <store>... (.Map => !L |-> array(!AL, S) !AL |-> #symArray(X) ) </store>
       when notBool (X in keys(Rho))

  rule int .AExps ; P:Pre P':Post S:Stmt => P ~> P' ~> S [structural]

//@ IMP symbolic semantics
  rule <T> <k> I1:Int / I2:Int => I1 /Int I2 ...</k>
       <condition> Phi:Bool => Phi andBool I2 =/=Int 0 </condition> ...</T>
       when checkSat(Phi andBool (I2 =/=Int 0)) ==K "sat" [transition]

  rule <T> <k> B1:Bool && B2:BExp => B2 ...</k>
       <condition> Phi:Bool => Phi andBool B1 ==Bool true </condition> ...</T>
       when checkSat(Phi andBool B1) ==K "sat" [transition]

  rule <T> <k> B1:Bool && B2:Bool => false ...</k>
       <condition> Phi:Bool => Phi andBool notBool B1 </condition> ...</T>
       when checkSat(Phi andBool notBool B1) ==K "sat" [transition]

  rule <T> <k> if (B:Bool) S::Block else _ => S ...</k>
       <condition> Phi:Bool => Phi andBool B </condition> ...</T>
       when checkSat(Phi andBool B) ==K "sat" [transition]

  rule <T> <k> if (B:Bool) _ else S::Block => S ...</k>
       <condition> Phi:Bool => Phi andBool notBool B </condition> ...</T>
       when checkSat(Phi andBool notBool B) ==K "sat" [transition]

//@ Hoare triples
  rule <k> (pre: Psi:Assert ~> post: Psi':Assert ~> S:Stmt)
            =>
            assume(Psi) ~> S ~> match(A2M(Psi'))
       </k>

//@ Assume
  syntax KItem ::= "assume" "(" K ")"
                 | "assumeStrict" "(" K ")" [strict]

  rule assume(Psi:K) => assumeStrict(A2M(Psi))
  rule <k> assumeStrict(m2k(E:Map, Phi:K)) => . ...</k>
       <store> _ => E </store>
       <condition> _ => Phi </condition>

//@ Match
  syntax KItem ::= "match"  "(" K ")" [strict]
  rule <k> match(m2k(Ea:Map, Phia:K))
       => . // checkSat(Phic andBool (notBool Phia) andBool mapLeftEq(Ea, Ec))
       ...</k>
       <store> Ec:Map </store>
       <condition> Phic:Bool </condition>
       when checkSat(Phic andBool (notBool Phia) andBool mapLeftEq(Ea, Ec)) ==K "unsat"

// debug rule
  rule <k> match(m2k(Ea:Map, Phia:K))
       => SMTLibQuery(Phic andBool (notBool Phia) andBool mapLeftEq(Ea, Ec))
       ...</k>
       <store> Ec:Map </store>
       <condition> Phic:Bool </condition>
       when checkSat(Phic andBool (notBool Phia) andBool mapLeftEq(Ea, Ec)) ==K "sat"

//@ While invariant
  rule <k> while ( B:BExp ) invariant: Psi:Assert S:Block ~> K
           =>
           assume(Psi and B) ~> S ~> match(A2M(Psi))
       </k>
       [transition]
  rule <k> while ( B:BExp ) invariant: Psi:Assert _:Block
           => match(A2M(Psi)) ~> assume(Psi and not B)
       ...</k>
       [transition]

//@ A2M
  syntax KItem ::= "A2M" "(" K ")"
  rule <k> A2M(Psi)
           =>
           generateFresh(E) ~> evalAssert(Psi) ~> restore(E, Phi)
       ...</k>
       <store> E:Map </store>
       <condition> Phi:Bool </condition>

//@ Generate fresh map
  syntax KItem ::= "generateFresh" "(" Map ")"
  rule <k> generateFresh(L:Int |-> V:Int E:Map) => generateFresh(E) ...</k>
       <store>... L |-> (V => !V':Int) ...</store>
  rule <k> generateFresh(.Map) => . ...</k>
  rule <k> generateFresh(L:Int |-> array(AL:Int, Size:Int) E:Map) => generateFresh(E) ...</k>
  rule <k> generateFresh(L:Int |-> A:Array E:Map) => generateFresh(E) ...</k>

//@ Assert evaluation
  syntax KItem ::= "evalAssert" "(" K ")" [strict]
  syntax KResult ::= "m2k" "(" Map "," K ")"

  rule <k> evalAssert(Phi:K) ~> restore(E':Map, Phi':K)
           =>
           m2k(E, Phi)
       ...</k>
       <store> E:Map => E' </store>
       <condition> _ => Phi' </condition>

//@ Restore
  syntax KItem ::= "restore" "(" Map "," Bool ")"

//@ Assertions
  rule B1:Bool and B2:Bool => B1 andBool B2
  rule B1:Bool implies B2:Bool => B1 impliesBool B2
  rule B1:Bool  or B2:Bool => B1  orBool B2
  rule not B:Bool => notBool B
  rule forall Is:Ids (B:Bool) => forall toSet(Is) . B
  rule exists Is:Ids (B:Bool) => exists toSet(Is) . B

  syntax Set ::= "toSet" "(" Ids ")" [function]
  rule toSet(.Ids) => .Set
  rule toSet(X:Id, Is:Ids) => SetItem(#symInt(X)) toSet(Is)


//@ Utils
  syntax Bool ::= "mapLeftEq" "(" Map "," Map ")" [function]
  rule mapLeftEq(X:Int |-> V1:Int Rest:Map, X |-> V2 Rest2:Map) => V1 ==Int V2 andBool mapLeftEq(Rest, Rest2)
  rule mapLeftEq(X:Int |-> array(AL:Int, Sz:Int) Rest:Map, X |-> array(AL, Sz) Rest2:Map) => mapLeftEq(Rest, Rest2)
  rule mapLeftEq(X:Int |-> A:Array Rest:Map, X |-> A Rest2:Map) => mapLeftEq(Rest, Rest2)
  rule mapLeftEq(. , _) => true
  rule mapLeftEq(X:Int |-> _:Int _:Map, Right:Map) => false when notBool(X in keys(Right))
  rule mapLeftEq(M:Map, .) => false when notBool(keys(M) ==K .Set)

//@ Compiler issues
  // subsort issue?
  rule isSymbolicInt(select(A:Array, I:Int)) => true [anywhere]
  rule isInt(select(A:Array, I:Int)) => true [anywhere]
// contexts limitation: array(I,S)[V] must be a KResult to cool lvalue(array(I,S)[V])
  rule lvalue(array(I:Int, S:Int)[V:Int]) => lvalue(loc(array(I:Int, S:Int)[V:Int]))
  rule K2Sort(_:Array) => "(Array Int Int)" // support only integer arrays

// forall binders
  rule <k> X:Id => #symInt(X) ...</k>
       <env> Rho </env>
       when notBool(X in keys(Rho))
endmodule<|MERGE_RESOLUTION|>--- conflicted
+++ resolved
@@ -1,7 +1,7 @@
 // Copyright (c) 2013-2014 K Team. All Rights Reserved.
 /*@
 This is the symbolic semantics of IMP enriched with arrays and Hoare logic.
-The semantics, gets as input an IMP program, annotated with pre and post
+The semantics, gets as input an IMP program, annotated with pre and post 
 conditions and invariants.
 */
 require "symbolic-array.k"
@@ -50,15 +50,10 @@
   syntax Post  ::= "post" ":" Assert
   syntax Program ::= "int" AExps ";" Pre Post Stmt
 
-  // Values
+  // Values   
   syntax Val ::= Int | Bool | Array
-<<<<<<< HEAD
-           | "array" "(" Int "," Int ")"
-           | "loc" "(" AExp ")"
-=======
                | "array" "(" Int "," Int ")" 
                | "loc" "(" AExp ")"
->>>>>>> dfb82ef2
   syntax AExp ::= Val
 
 endmodule
@@ -81,7 +76,7 @@
   rule <k> X:Id => V ...</k> <env>... X |-> L ...</env> <store>... L:Int |-> V:Val </store>
   rule <k> array(L:Int, Size:Int)[I:Int] => lookup(L +Int I) ...</k>
        <store>... L |-> _:#Int ...</store>
-
+ 
   rule <k> array(L:Int, Size:Int)[I:Int] => select(A, I) ...</k>
        <store>... L |-> A:Array ...</store>
 
@@ -102,7 +97,7 @@
 // lvalue
   syntax AExp ::= "lvalue" "(" K ")"
 
-// Local variable
+// Local variable                                                                                        
   rule <k> lvalue(X:Id => loc(L)) ...</k> <env>... X |-> L:Int ...</env>
     [structural]
 
@@ -116,9 +111,9 @@
   context lvalue(HOLE[_])
 
   rule <k> loc(L:Int) = I:Int; => . ...</k> <store>... L |-> (_ => I) ...</store>
-  rule <k> loc(array(L:Int, Size:Int)[I:Int]) = V:Val; => . ...</k>
+  rule <k> loc(array(L:Int, Size:Int)[I:Int]) = V:Val; => . ...</k> 
        <store>... L |-> (A:Array => store(A, I, V)) ...</store>
-  rule <k> lvalue(array(L:Int, Size:Int)[I:Int]) => loc(L +Int I) ...</k>
+  rule <k> lvalue(array(L:Int, Size:Int)[I:Int]) => loc(L +Int I) ...</k> 
        <store>... L |-> _:Int ...</store>
 
   rule S1:Stmt S2:Stmt => S1 ~> S2  [structural]
@@ -126,7 +121,7 @@
   rule if (false) _ else S => S
   rule while (B) S => if (B) {S while (B) S} else {}  [structural]
 // Pgm
-  rule <k> int (X:Id,Xs:AExps => Xs); _:Pre _:Post _:Stmt </k>
+  rule <k> int (X:Id,Xs:AExps => Xs); _:Pre _:Post _:Stmt </k> 
        <env> Rho:Map (.Map => X |-> !L:Int) </env>
        <store>... .Map => (!L |-> 0) </store>
        when notBool (X in keys(Rho))
@@ -147,7 +142,7 @@
   rule <T> <k> B1:Bool && B2:BExp => B2 ...</k>
        <condition> Phi:Bool => Phi andBool B1 ==Bool true </condition> ...</T>
        when checkSat(Phi andBool B1) ==K "sat" [transition]
-
+  
   rule <T> <k> B1:Bool && B2:Bool => false ...</k>
        <condition> Phi:Bool => Phi andBool notBool B1 </condition> ...</T>
        when checkSat(Phi andBool notBool B1) ==K "sat" [transition]
@@ -164,7 +159,7 @@
   rule <k> (pre: Psi:Assert ~> post: Psi':Assert ~> S:Stmt)
             =>
             assume(Psi) ~> S ~> match(A2M(Psi'))
-       </k>
+       </k> 
 
 //@ Assume
   syntax KItem ::= "assume" "(" K ")"
@@ -226,7 +221,7 @@
 
   rule <k> evalAssert(Phi:K) ~> restore(E':Map, Phi':K)
            =>
-           m2k(E, Phi)
+           m2k(E, Phi) 
        ...</k>
        <store> E:Map => E' </store>
        <condition> _ => Phi' </condition>
@@ -247,7 +242,7 @@
   rule toSet(X:Id, Is:Ids) => SetItem(#symInt(X)) toSet(Is)
 
 
-//@ Utils
+//@ Utils              
   syntax Bool ::= "mapLeftEq" "(" Map "," Map ")" [function]
   rule mapLeftEq(X:Int |-> V1:Int Rest:Map, X |-> V2 Rest2:Map) => V1 ==Int V2 andBool mapLeftEq(Rest, Rest2)
   rule mapLeftEq(X:Int |-> array(AL:Int, Sz:Int) Rest:Map, X |-> array(AL, Sz) Rest2:Map) => mapLeftEq(Rest, Rest2)
@@ -257,15 +252,15 @@
   rule mapLeftEq(M:Map, .) => false when notBool(keys(M) ==K .Set)
 
 //@ Compiler issues
-  // subsort issue?
+  // subsort issue? 
   rule isSymbolicInt(select(A:Array, I:Int)) => true [anywhere]
   rule isInt(select(A:Array, I:Int)) => true [anywhere]
 // contexts limitation: array(I,S)[V] must be a KResult to cool lvalue(array(I,S)[V])
   rule lvalue(array(I:Int, S:Int)[V:Int]) => lvalue(loc(array(I:Int, S:Int)[V:Int]))
-  rule K2Sort(_:Array) => "(Array Int Int)" // support only integer arrays
+  rule K2Sort(_:Array) => "(Array Int Int)" // support only integer arrays    
 
 // forall binders
   rule <k> X:Id => #symInt(X) ...</k>
        <env> Rho </env>
-       when notBool(X in keys(Rho))
+       when notBool(X in keys(Rho)) 
 endmodule