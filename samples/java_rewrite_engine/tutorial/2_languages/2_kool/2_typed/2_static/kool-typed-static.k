/*@
\title{KOOL --- Typed --- Static}
\author{Grigore Ro\c{s}u and Traian Florin \c{S}erb\u{a}nu\c{t}\u{a}
        (\texttt{\{grosu,tserban2\}@illinois.edu})}
\organization{University of Illinois at Urbana-Champaign}
*/

/*@
\section{Abstract}
This is the \K static semantics of the typed KOOL language.
It extends the static semantics of typed SIMPLE with static semantics
for the object-oriented constructs.  Also, the static semantics of
some of the existing SIMPLE constructs need to change, in order to
become more generous with regards to the set of accepted programs,
mostly due to subtyping.  For example, the assignment construct
``\texttt{x = e}'' required that both the variable \texttt{x} and the
expression \texttt{e} had the same type in SIMPLE\@.  In KOOL, the type
of \texttt{e} can be a subtype of the type of \texttt{x}.
Specifically, we define the following typing policy for KOOL,
everything else not mentioned below borrowing its semantics from
SIMPLE:
\begin{itemize}
\item Each class \texttt{C} yields a homonymous type, which can be
explicitly used in programs to type variables and methods, possibly in
combination with other types.
\item Since now we have user-defined types, we check that each type
used in a KOOL program is well-formed, that is, it is constructed only
from primitive and class types corresponding to declared classes.
\item Class members and their types form a {\em class type
environment}.  Each class will have such a type environment.
Each member in a class is allowed to be declared only once.  Since in
KOOL we allow methods to be assigned to fields, we make no distinction
between field and method members; in other words, we reject programs
declaring both a field and a method with the same name.
\item If an identifier is not found in the local type environment, it
will be searched for in the current class type environment.  If not
there, then it will be searched for in its superclass' type
environment.  And so on and so forth.  If not found until the
\texttt{Object} class is reached, a typing error is reported.
\item The assignment allows variables to be assigned values of
more concrete types.  The result type of the assignment expression
construct will be the (more abstract) type of the assigned variable,
and not the (more concrete) type of the expression, like in Java.
\item Exceptions are changed (from SIMPLE) to allow throwing and
catching only objects, like in Java.  Also, unlike in SIMPLE, we do
not check whether the type of the thrown exception matches the type of
the caught variable, because exceptions can be caught by other
\texttt{try/catch} blocks, even by ones in other methods.  To avoid
having to annotate each method with what exceptions it can throw, we
prefer to not check the type safety of exceptions (although this is an
excellent homework!).  We only check that the \texttt{try} block
type-checks and that the \texttt{catch} block type-checks after we bind
the caught variable to its claimed type.
\item Class declarations are not allowed to have any cycles in their
extends relation.  Such cycles would lead to non-termination of
\texttt{new}, as it actually does in the dynamic semantics of KOOL
where no such circularity checks are performed.
\item Methods overriding other methods should be in the right subtyping
relationship with the overridden methods: co-variant in the codomain
and contra-variant in the domain.
\end{itemize} */


module KOOL-TYPED-STATIC-SYNTAX

/*@ \section{Syntax}

The syntax of statically typed KOOL is identical to that of
dynamically typed KOOL, they both taking as input the same programs.
What differs is the \K strictness attributes.  Like in statically
typed SIMPLE, almost all language constructs are strict now, since we
want each to type its arguments almost all the time.  Like in the
other two KOOL definitions, we prefer to copy and then modify/extend
the syntax of statically typed SIMPLE. */

/* Note: This paragraph is old, now we can do things better.  We keep
it here only for historical reasons, to see how much we used to suffer :)

\paragraph{Annoying \K-tool technical problem:}
Currently, the \K tool treats the ``non-terminal'' productions (i.e.,
productions consisting of just one non-terminal), also called
``subsorting'' production, differently from the other productions.
Specifically, it does not insert a node in the AST for them.  This may
look desirable at first, but it has a big problem: it does not allow
us to treat the subsort differently in different context.  For
example, since we want $\it Id$ to be both a type (a class name) and a
program variable, and since we want expressions to reduce to their
types, we are in an impossible situations in which we do not know how
to treat an identifier in the semantics: as a type, i.e., a result of
computations, or as a program variable, i.e., a non-result.  Ideally,
we would like to tag the identifiers at parse-time with their local
interpretation, but that, unfortunately, is not possible with the
current parsing capabilities of the \K tool, because it requires to
insert additional information in the AST for the subsort productions.
This will be fixed soon.  Until then, unfortunately, we have to do the
job of the parser manually.  Instead of subsorting $\it Id$ directly
to $\it Type$, we ``wrap'' it first, say with a wrapper called
\texttt{class(...)}, exactly how the parser should have done.
The major drawback of this is that all the typed KOOL programs
in \texttt{kool/typed/programs} need to also be modified to always
declare class types accordingly.  The modified programs can be found
in \texttt{kool/typed/static/programs}.  So make sure you execute the
static semantics of KOOL using the modified programs.  To avoid seeing
the wrapper in the generated documentation, we associate it an
``invisibility'' latex attribute below.  */

  syntax Id ::= "Object" | "Main"

//@ \subsection{Types}

  syntax Type ::= "void" | "int" | "bool" | "string"
                | Id                     [notInRules, klabel("'class")]  // see next
                | class(Id)         // explicit KOOL class type
                | Type "[" "]"
                > Types "->" Type
                | "(" Type ")"           [bracket]

  syntax Types ::= List{Type,","}

//@ \subsection{Declarations}

  syntax Param ::= Type Id
  syntax Params ::= List{Param,","}

  syntax Decl ::= Type Exps ";" [avoid]
                | Type Id "(" Params ")" Block
                | "class" Id Block
                | "class" Id "extends" Id Block

//@ \subsection{Expressions}

  syntax Exp ::= Int | Bool | String | Id
               | "this"
               | "super"
               | "(" Exp ")"             [bracket]
               | "++" Exp
               | Exp "instanceOf" Id     [strict(1)]
               | "(" Id ")" Exp          [strict(2)]
               | "new" Id "(" Exps ")"   [strict(2)]
               | Exp "." Id              [strict(1)]
               > Exp "[" Exps "]"        [strict, klabel("'_:Exp[_:Exps]")]
               > Exp "(" Exps ")"        [strict]
               | "-" Exp                 [strict]
               | "sizeOf" "(" Exp ")"    [strict]
               | "read" "(" ")"
               > left:
                 Exp "*" Exp             [strict, left]
               | Exp "/" Exp             [strict, left]
               | Exp "%" Exp             [strict, left]
               > left:
                 Exp "+" Exp             [strict, left]
               | Exp "-" Exp             [strict, left]
               > non-assoc:
                 Exp "<" Exp             [strict, non-assoc]
               | Exp "<=" Exp            [strict, non-assoc]
               | Exp ">" Exp             [strict, non-assoc]
               | Exp ">=" Exp            [strict, non-assoc]
               | Exp "==" Exp            [strict, non-assoc]
               | Exp "!=" Exp            [strict, non-assoc]
               > "!" Exp                 [strict]
               > left:
                 Exp "&&" Exp            [strict, left]
               | Exp "||" Exp            [strict, left]
               > "spawn" Block  // not strict: to check return and exceptions
               > Exp "=" Exp             [strict(2), right]

  syntax Exps ::= List{Exp,","}          [strict]


//@ \subsection{Statements}

  syntax Block ::= "{" "}"
                | "{" Stmts "}"

  syntax Stmt ::= Decl | Block
                | Exp ";"                                 [strict]
                | "if" "(" Exp ")" Block "else" Block     [avoid, strict]
                | "if" "(" Exp ")" Block
                | "while" "(" Exp ")" Block               [strict]
                //| "for" "(" Stmt Exp ";" Exp ")" Block
                | "for" "(" Stmts Exp ";" Exp ")" Block
                | "return" Exp ";"                        [strict]
                | "return" ";"
                | "print" "(" Exps ")" ";"                [strict]
                | "try" Block "catch" "(" Param ")" Block [strict(1)]
                | "throw" Exp ";"                         [strict]
                | "join" Exp ";"                          [strict]
                | "acquire" Exp ";"                       [strict]
                | "release" Exp ";"                       [strict]
                | "rendezvous" Exp ";"                    [strict]

  syntax Stmts ::= Stmt
                 | Stmts Stmts                            [seqstrict, right]


//@ \subsection{Desugaring macros}

  rule if (E) S => if (E) S else {}                                     [macro]
  rule for(Start Cond; Step) {S:Stmts} => {Start while(Cond){S Step;}}  [macro]
  rule T:Type E1:Exp, E2:Exp, Es:Exps; => T E1; T E2, Es;               [macro]
  rule T:Type X:Id = E; => T X; X = E;                                  [macro]

  rule class C:Id S => class C extends Object S

endmodule


/*@ \section{Static semantics}
We first discuss the configuration, then give the static semantics
taken over unchanged from SIMPLE, then discuss the static semantics of
SIMPLE syntactic constructs that needs to change, and in the end we
discuss the static semantics and additional checks specifically
related to the KOOL proper syntax. */

module KOOL-TYPED-STATIC
  imports KOOL-TYPED-STATIC-SYNTAX

/*@ \subsection{Configuration}

The configuration of our type system consists of a \textsf{tasks}
cell with the same meaning like in statically typed SIMPLE, of an
\textsf{out} cell streamed to the standard output that will be used to
display typing error messages, and of a cell \texttt{classes} holding
data about each class in a separate \textsf{class} cell.  The
\textsf{task} cells now have two additional optional subcells, namely
\textsf{ctenvT} and \textsf{inClass}.  The former holds a temporary
class type environment; its contents will be transferred into the
\textsf{ctenv} cell of the corresponding class as soon as all the
fields and methods in the task are processed.  In fact, there will be
three types of tasks in the subsequent semantics, each determined by
the subset of cells that it holds:
\begin{enumerate}
\item {\em Main task}, holding only a \textsf{k} cell holding the
original program as a set of classes.  The role of this task is to
process each class, generating a class task (see next) for each.
\item {\em Class task}, holding \textsf{k}, \textsf{ctenvT}, and
\textsf{inClass} subcells.  The role of this task type is to process
a class' contents, generating a class type environment in the
\textsf{ctenvT} cell and a method task (see next) for each method in
the class.  To avoid interference with object member lookup rules
below, it is important to add the class type environment to a class
atomically; this is the reason for which we use \textsf{ctenvT}
temporary cells within class tasks (instead of adding each member
incrementally to the class' type environment).
\item {\em Method task}, holding \textsf{k}, \textsf{tenv} and
\textsf{return} cells.  These tasks are similar to SIMPLE's function
tasks, so we do not discuss them here any further.
\end{enumerate}
Each \textsf{class} cell hods its name (in the \textsf{className}
cell) and the name of the class it extends (in the \textsf{extends}
cell), as well as its type environment (in the \textsf{ctenv} cell)
and the set of all its superclasses (in the \textsf{extendsAll} cell).
The later is useful for example for checking whether there are cycles
in the class extends relation. */

  configuration <T color="yellow">
                  <tasks color="orange" multiplicity="?">
                    <task multiplicity="*" color="yellow">
                      <k color="green"> $PGM:Stmts </k>
                      <tenv multiplicity="?" color="cyan"> .Map </tenv>
                      <ctenvT multiplicity="?" color="blue"> .Map </ctenvT>
                      <return multiplicity="?" color="black"> void </return>
                      <inClass multiplicity="?" color="Fuchsia"> .K </inClass>
                    </task>
                  </tasks>
                  <br/>
                  <classes color="Fuchsia">
                    <class multiplicity="*">
                      <className color="Fuchsia"> Object </className>
                      <extends color="Fuchsia"> .K </extends>
                      <extendsAll color="Fuchsia"> .Set </extendsAll>
                      <ctenv multiplicity="?" color="blue"> .Map </ctenv>
                    </class>
                  </classes>
                  <out color="brown" stream="stdout"> .List </out>
                </T>

/*@ \subsection{Unchanged semantics from statically typed SIMPLE}

The syntax and rules below are borrowed unchanged from statically
typed SIMPLE, so we do not discuss them much here. */

  syntax Exp ::= Type
  syntax BlockOrStmtType ::= "block" | "stmt"
  syntax Type ::= BlockOrStmtType
  syntax Block ::= BlockOrStmtType
  syntax KResult ::= Type


  context _:Type _::Exp[HOLE::Exps];

  rule T:Type E:Exp[int,Ts:Types]; => T[] E[Ts];  [structural]
  rule T:Type E:Exp[.Types]; => T E;          [structural]


  rule <task>... <k> _:BlockOrStmtType </k> <tenv> _ </tenv> ...</task> => .


  rule _:Int => int
  rule _:Bool => bool
  rule _:String => string


  rule <k> X:Id => T ...</k> <tenv>... X |-> T ...</tenv>


  context ++(HOLE => ltype(HOLE))
  rule ++ int => int
  rule int + int => int
  rule string + string => string
  rule int - int => int
  rule int * int => int
  rule int / int => int
  rule int % int => int
  rule - int => int
  rule int < int => bool
  rule int <= int => bool
  rule int > int => bool
  rule int >= int => bool
  rule T:Type == T => bool
  rule T:Type != T => bool
  rule bool && bool => bool
  rule bool || bool => bool
  rule ! bool => bool


  rule (T[])[int, Ts:Types] => T[Ts]
  rule T:Type[.Types] => T

  rule sizeOf(T[]) => int


  rule read() => int

  rule print(T:Type, Ts => Ts); when T ==K int orBool T ==K string
  rule print(.Types); => stmt


  context (HOLE => ltype(HOLE)) = _


  rule <k> return; => stmt ...</k> <return> _ </return>


  rule {} => block

  rule <task> <k> {S} => block ...</k> <tenv> Rho </tenv> R </task>
       (. => <task> <k> S </k> <tenv> Rho </tenv> R </task>)

  rule _:Type; => stmt
  rule if (bool) block else block => stmt
  rule while (bool) block => stmt

  rule join int; => stmt
  rule acquire _:Type; => stmt
  rule release _:Type; => stmt
  rule rendezvous _:Type; => stmt

  syntax Stmt ::= BlockOrStmtType
  rule _:BlockOrStmtType _:BlockOrStmtType => stmt


//@\subsubsection{Unchanged auxiliary operations from dynamically typed SIMPLE}

  syntax Decl ::= mkDecls(Params)  [function]
  rule mkDecls(T:Type X:Id, Ps:Params) => T X; mkDecls(Ps)
  rule mkDecls(.Params) => {}

// We would like to say the following instead of the predicate rule below:
//  syntax LValue ::= Id | Exp "[" Exps "]"
// but unfortunately that currently generates some ambiguous parsings.
  syntax LValue ::= Id
  rule isLValue(_:Exp[_:Exps]) => true

  syntax Exp ::= ltype(Exp)
// We would like to say:
//  context ltype(HOLE:LValue)
// but we currently cannot type the HOLE
  context ltype(HOLE) when isLValue(HOLE)

// OLD approach:
//  syntax Exp ::= ltype(Exp)  [function]
//  rule ltype(X:Id) => X
//  rule ltype(E:Exp [Es:Exps]) => E[Es]

  syntax Types ::= getTypes(Params)  [function]
  rule getTypes(T:Type _:Id) => T, .Types
  rule getTypes(T:Type _:Id, P, Ps) => T, getTypes(P,Ps)
  rule getTypes(.Params) => void, .Types


/*@ \subsection{Changes to the existing statically typed SIMPLE semantics}

Below we give the new static semantics for language constructs that
come from SIMPLE, but whose SIMPLE static semantics was too
restrictive or too permissive and thus had to change. */


/*@ \subsubsection{Local variable declaration}

Since we can define new types in KOOL (corresponding to classes), the
variable declaration needs to now check that the claimed types exist.
The operation \texttt{checkType}, defined at the end of this module,
checks whether the argument type is correct (it actually works with
lists of types as well). */

  rule <k> T:Type X:Id; => checkType(T) ~> stmt ...</k>
       <tenv> Rho => Rho[X <- T] </tenv>


/*@ \subsubsection{Class member declaration}

In class tasks, variable declarations mean class member declarations.
Since we reduce method declarations to variable declarations (see
below), a variable declaration in a class task can mean either a field
or a method declaration.  Unlike local variable declarations, which
can shadow previous homonymous local or member declarations, member
declarations are regarded as a set, so we disallow multiple
declarations for the same member (one could improve upon this, like in
Java, by treating members with different types or number of arguments
as different, etc., but we do not do it here).  We also issue an error
message if one attempts to redeclare the same class member.  The
framed variable declaration in the second rule below should be read
``stuck''.  In fact, it is nothing but a unary operation called
\texttt{stuck}, which takes a \K-term as argument and does nothing
with it; this \texttt{stuck} operation is displayed as a frame in this
PDF document because of its latex attribute (see the ASCII .k file,
at the end of this module). */

  rule <k> T:Type X:Id; => checkType(T) ~> stmt ...</k>
       <ctenvT> Rho (.Map => X |-> T) </ctenvT>
    when notBool(X in keys(Rho))

  rule <k> T:Type X:Id; => stuck(T X;) ...</k>
       <ctenvT>... X |-> _ ...</ctenvT>
       <inClass> C:Id </inClass>
       <br/>
       <out>... .List => ListItem("Member \"" +String Id2String(X)
                              +String "\" declared twice in class \""
                              +String Id2String(C) +String "\"!\n") </out>
    [structural]


/*@ \subsubsection{Method declaration}

A method declaration requires two conceptual checks to be performed:
first, that the method's type is consistent with the type of the
homonymous method that it overrides, if any; and second, that its body
types correctly.  At the same time, it should also be added to the
type environment of its class.  The first conceptual task is performed
using the \texttt{checkMethod} operation defined below, and the second
by generating a corresponding method task.  To add it to the class
type environment, we take advantage of the fact that KOOL is higher
order and reduce the problem to a field declaration problem, which we
have already defined.  The role of the \textsf{ctenvT} cell in the
rule below is to structurally ensure that the method declaration takes
place in a class task (we do not want to allow methods to be declared,
for example, inside other methods). */

  rule <k> T:Type F:Id(Ps:Params) S
        => checkMethod(F, getTypes(Ps)->T, C')
           ~> getTypes(Ps)->T F; ...</k>
       <br/>
       <inClass> C </inClass>
       <ctenvT> _ </ctenvT> // to ensure we are in a class pass
       <className> C </className>
       <extends> C' </extends>
       <br/>
       (. => <task>
               <k> mkDecls(Ps) S </k>
               <inClass> C </inClass>
               <tenv> .Map </tenv>
               <return> T </return>
             </task>)
    [structural]


/*@ \subsubsection{Assignment}
A more concrete value is allowed to be assigned to a more abstract
variable.  The operation \textsf{checkSubtype} is defined at the end
of the module and it also works with pairs of lists of types. */

  rule T:Type = T':Type => checkSubtype(T', T) ~> T


/*@\subsubsection{Method invocation and return}

Methods can be applied on values of more concrete types than their
arguments:  */

  rule (Ts:Types -> T:Type) (Ts':Types) => checkSubtype(Ts',Ts) ~> T


/*@ Similarly, we allow values of more concrete types to be returned by
methods: */

  rule <k> return T:Type; => checkSubtype(T,T') ~> stmt ...</k>
       <return> T':Type </return>


/*@ \subsubsection{Exceptions}

Exceptions can throw and catch values of any types.  Since unlike in Java
KOOL's methods do not declare the exception types that they can throw,
we cannot test the full type safety of exceptions.  Instead, we
only check that the \texttt{try} and the \texttt{catch} statements
type correctly. */

  rule try block catch(T:Type X:Id) S => {T X; S}  [structural]
  rule throw T:Type ; => stmt


/*@ \subsubsection{Spawn}
The spawned cell needs to also be passed the parent's class. */
// explain why

  rule <k> spawn S => int ...</k>
       <tenv> Rho </tenv>
       <inClass> C </inClass>
       (. => <task>
               <k> S </k>
               <tenv> Rho </tenv>
               <inClass> C </inClass>
             </task>)


//@ \subsection{Semantics of the new KOOL constructs}

/*@ \subsubsection{Class declaration}

We process each class in the main task, adding the corresponding data
into its \textsf{class} cell and also adding a class task for it.  We
also perform some well-formedness checks on the class hierarchy. */

/*@ \paragraph{Initiate class processing}
We create a class cell and a class task for each task.  Also, we start
the class task with a check that the class it extends is declared
(this delays the task until that class is processed using another
instance of this rule). */

// There seems to be some error with the configuration concretization,
// as the rule below does not work when rewriting . to both the task
// and the class cells; I had to include two separate . rewrites

  rule <task> <k> class C:Id extends C':Id { S } => stmt ...</k> </task>
       (. => <class>...
               <className> C </className>
               <extends> C' </extends>
             ...</class>)
       <br/>
       (. => <task>
                <k> checkType(class(C')) ~> S </k>
                <inClass> C </inClass>
                <ctenvT> .Map </ctenvT>
             </task>)  [structural]

//@ \paragraph{Check for unique class names}

// The rule below is also more complicated than needed because of the
// configuration abstraction which does not seem to work right.  We
// should not need to mention the classes cell.
  rule <T> (<classes>... <className> C </className>
                         <className> C </className>
            ...</classes> _ => .)
           <out>... .List => ListItem("Class \"" +String Id2String(C)
                                  +String "\" declared twice!\n") </out>
       </T>  [structural]

/*@ \paragraph{Check for cycles in class hierarchy}
We check for cycles in the class hierarchy by transitively closing the
class extends relation using the \textsf{extendsAll} cells, and
checking that a class will never appear in its own \texttt{extendsAll}
cell.  The first rule below initiates the transitive closure of the
superclass relation, the second transitively closes it, and the third
checks for cycles. */

  rule <extends> C </extends>
       <extendsAll> .Set => SetItem(C) </extendsAll>  [structural]

  rule <class>...
         <extendsAll> SetItem(C) Cs:Set (.Set => SetItem(C')) </extendsAll>
       ...</class>
       <class>... <className>C</className> <extends>C'</extends> ...</class>
    when notBool(C' in SetItem(C) Cs)  [structural]

// similarly, we should not need to mention the classes cell below
  rule <T> (<classes>... <className> C </className>
                         <extendsAll>... SetItem(C) ...</extendsAll>
            ...</classes> _ => .)
           <out>... .List => ListItem("Class \"" +String Id2String(C)
                                  +String "\" is in a cycle!\n") </out>
       </T>  [structural]


/*@ \subsubsection{New}

To type \texttt{new} we only need to check that the class constructor
can be called with arguments of the given types, so we initiate a call
to the constructor method in the corresponding class.  If that
succeeds, meaning that it types to \texttt{stmt}, then we discard the
\texttt{stmt} type and produce instead the corresponding class type of
the new object.  The auxiliary \texttt{discard} operation is defined
also at the end of this module. */

  rule new C:Id(Ts:Types) => class(C) . C (Ts) ~> discard ~> class(C)


/*@ \subsubsection{Self reference}

The typing rule for \texttt{this} is straightforward: reduce to the
current class type. */

  rule <k> this => class(C) ...</k>
       <inClass> C:Id </inClass>


/*@ \subsubsection{Super}

Similarly, \texttt{super} types to the parent class type.
Note that for typing concerns, super can be considered as an object
(recall that this was not the case in the dynamic semantics). */

   rule <k> super => class(C') ...</k>
        <inClass> C:Id </inClass>
        <className> C </className>
        <extends> C':Id </extends>


/*@ \subsubsection{Object member access}

There are several cases to consider here.  First, if we are in a class
task, we should lookup the member into the temporary class type
environemnt in cell \textsf{ctenvT}.  That is because we want to allow
initialized field declarations in classes, such as ``\texttt{int x=10;}''.
This is desugared to a declaration of \texttt{x}, which is added to
\textsf{ctenvT} during the class task processing, followed by an
assignment of \texttt{x} to 10.  In order for the assignment to type
check, we need to know that \texttt{x} has been declared with type
\texttt{int}; this information can only be found in the
\textsf{ctenvT} cell.  Second, we should redirect non-local variable
lookups in method tasks to corresponding member accesses (the
local variables are handled by the rule borrowed from SIMPLE).
This is what the second rule below does.  Third, we should allow
object member accesses as lvalues, which is done by the third rule
below.  These last two rules therefore ensure that each necessary
object member access is explicitly allowed for evaluation.  Recall
from the annotated syntax module above that the member access
operation is strict in the object.  That means that the object is
expected to evaluate to a class type.  The next two rules below define
the actual member lookup operation, moving the search to the
superclass when the member is not found in the current class.  Note
that this works because we create the class type environments
atomically; thus, a class either has its complete type environment
available, in which case these rules can safely apply, or its cell
\textsf{ctenv} is not yet available, in which case these rules have to
wait.  Finally, the sixth rule below reports an error when the
\texttt{Object} class is reached. */

  rule <k> X:Id => T ...</k>
       <ctenvT>... X |-> T ...</ctenvT>

  rule <k> X:Id => this . X ...</k>
       <tenv> Rho </tenv>
    when notBool(X in keys(Rho))

// We would like to say the following instead of the predicate rule below:
//  syntax LValue ::= Exp "." Id
// but unfortunately that currently generates some ambiguous parsings.
  rule isLValue(_:Exp . _:Id) => true

// OLD approach:
//  rule ltype(E:Exp . X:Id) => E . X  [structural]

  rule <k> class(C:Id) . X:Id => T ...</k>
       <className> C </className>
       <ctenv>... X |-> T:Type ...</ctenv>

  rule <k> class(C1:Id => C2) . X:Id ...</k>
       <className> C1 </className>
       <extends> C2:Id </extends>
       <ctenv> Rho </ctenv>
    when notBool(X in keys(Rho))  [structural]

  rule <k> class(Object) . X:Id => stuck(class(Object) . X) ...</k>
       <inClass> C:Id </inClass>
       <br/>
       <out>... .List => ListItem("Member \"" +String Id2String(X)
                              +String "\" not declared! (see class \""
                              +String Id2String(C) +String "\")\n") </out>
    [structural]


/*@ \subsubsection{Instance of and casting}

As it is hard to check statically whether casting is always safe,
the programmer is simply trusted from a typing perspective.  We only
do some basic upcasting and downcasting checks, to reject casts which
will absolutely fail.  However, dynamic semantics or implementations
of the language need to insert runtime checks for downcasting to be safe. */

  rule class(C1:Id) instanceOf C2:Id => bool
  rule (C:Id) class(C) => class(C)
  rule <k> (C2:Id) class(C1:Id) => class(C2) ...</k>
       <className> C1 </className>
       <extendsAll>...SetItem(C2)...</extendsAll>    // upcast
  rule <k> (C2:Id) class(C1:Id) => class(C2) ...</k>
       <className> C2 </className>
       <extendsAll>...SetItem(C1)...</extendsAll>    // downcast
  rule <k> (C2) class(C1:Id) => stuck((C2) class(C1)) ...</k>
       <class>...
         <className> C1 </className>
         <extendsAll> S1 </extendsAll>
       ...</class>
       <class>...
         <className> C2 </className>
         <extendsAll> S2 </extendsAll>
       ...</class>
       <out>... .List => ListItem("Classes \"" +String Id2String(C1)
                              +String "\" and \"" +String Id2String(C2)
                              +String "\" are incompatible!\n") </out>
    when notBool(C1 in S2) andBool notBool(C2 in S1)


/*@ \subsubsection{Cleanup tasks}

Finally, we need to clean up the terminated tasks.  Each of the three
types of tasks is handled differently.  The main task is replaced by a
method task holding ``\texttt{new main();}'', which will ensure that a
\texttt{main} class with a \texttt{main()} method actually exists
(first rule below).  A class task moves its temporary class type
environment into its class' cell, and then it dissolves itself (second
rule).  A method task simply dissolves when terminated (third rule);
the presence of the \textsf{tenv} cell in that rule ensures that that
task is a method task.
Finally, when all the tasks are cleaned up, we can also remove the
\textsf{tasks} cell, issuing a corresponding message.  Note that
checking for cycles or duplicate methods can still be performed after
the \textsf{tasks} cell has been removed. */

// discard main task when done, issuing a "new main();" command to
// make sure that the class main and the method main() are declared.

<<<<<<< HEAD
  rule <task> <k> stmt => new theMain(.Exps); </k>
              (. => <tenv> .Map </tenv>
=======
  rule <task> <k> stmt => new Main(.Exps); </k>
              (. => <tenv> . </tenv>
>>>>>>> 4d677b44
                    <return> void </return>
                    <inClass> Main </inClass>)
       </task>
    [structural]

// discard class task when done, adding a ctenv in class

  rule (<task>
          <k> stmt </k>
          <ctenvT> Rho </ctenvT>
          <inClass> C:Id </inClass>
        </task> => .)
        <className> C </className>
        (. => <ctenv> Rho </ctenv>)
    [structural]

// discard method task when done

  rule <task>...
         <k> stmt </k>
         <tenv> _ </tenv>  // only to ensure that this is a method task
       ...</task> => .
    [structural]

// cleanup tasks and output a success message when done

  rule (<tasks> .Bag </tasks> => .)
       <out>... .List => ListItem("Type checked!\n") </out>
    [structural]


//@\subsection{KOOL-specific auxiliary declarations and operations}

/*@\subsubsection{Subtype checking}

The subclass relation introduces a subtyping relation.  */

  syntax KItem ::= checkSubtype(Types,Types)

  rule checkSubtype(T:Type, T) => .  [structural]

  rule <k> checkSubtype(class(C:Id), class(C':Id)) => . ...</k>
       <className> C </className>
       <extendsAll>... SetItem(C') ...</extendsAll>  [structural]

  rule checkSubtype(Ts1->T2,Ts1'->T2')
    => checkSubtype(((T2)::Type,Ts1'),((T2')::Type,Ts1))  [structural]

// note that the following rule would be wrong!
//  rule checkSubtype(T[],T'[]) => checkSubtype(T,T')

  rule checkSubtype((T:Type,Ts),(T':Type,Ts'))
    => checkSubtype(T,T') ~> checkSubtype(Ts,Ts')
    when Ts =/=K .Types  [structural]

  rule checkSubtype(.Types,.Types) => .  [structural]
  rule checkSubtype(.Types,void) => .  [structural]


/*@\subsubsection{Checking well-formedness of types}

Since now any $\it Id$ can be used as the type of a class, we need to
check that the types used in the program actually exists */

  syntax KItem ::= checkType(Types)

  rule checkType(T:Type,Ts:Types) => checkType(T) ~> checkType(Ts)
    when Ts =/=K .Types  [structural]
  rule checkType(.Types) => .  [structural]
  rule checkType(int) => .  [structural]
  rule checkType(bool) => .  [structural]
  rule checkType(string) => .  [structural]
  rule checkType(void) => .  [structural]
  rule <k> checkType(class(C:Id)) => . ...</k> <className> C </className>
    [structural]
  rule checkType(class(Object)) => .  [structural]
  rule checkType(Ts:Types -> T:Type) => checkType(T,Ts)  [structural]
  rule checkType(T:Type[]) => checkType(T)  [structural]


/*@\subsubsection{Checking correct  overiding of methods}

The \texttt{checkMethod} operation below searches to see whether
the current method overrides some other method in some superclass.
If yes, then it issues an additional check that the new method's type
is more concrete than the overridden method's.  The types $T$ and $T'$
below can only be function types.  See the definition of
\texttt{checkSubtype} on function types at the end of this module (it
is co-variant in the codomain and contra-variant in the domain). */

  syntax KItem ::= checkMethod(Id,Type,Id)

  rule <k> checkMethod(F:Id, T:Type, C:Id) => checkSubtype(T, T') ...</k>
       <className> C </className>
       <ctenv>... F |-> T':Type ...</ctenv>
    [structural]

  rule <k> checkMethod(F:Id, T:Type, (C:Id => C')) ...</k>
       <className> C </className>
       <extends> C':Id </extends>
       <ctenv> Rho </ctenv>
    when notBool(F in keys(Rho))  [structural]

  rule checkMethod(_:Id,_,Object) => .


//@\subsubsection{Generic operations which could be part of the \K framework}

  syntax KItem ::= stuck(K)  [latex(\framebox{${#1}$})]

  syntax KItem ::= "discard"
  rule _:KResult ~> discard => .  [structural]
endmodule
<|MERGE_RESOLUTION|>--- conflicted
+++ resolved
@@ -740,13 +740,8 @@
 // discard main task when done, issuing a "new main();" command to
 // make sure that the class main and the method main() are declared.
 
-<<<<<<< HEAD
-  rule <task> <k> stmt => new theMain(.Exps); </k>
+  rule <task> <k> stmt => new Main(.Exps); </k>
               (. => <tenv> .Map </tenv>
-=======
-  rule <task> <k> stmt => new Main(.Exps); </k>
-              (. => <tenv> . </tenv>
->>>>>>> 4d677b44
                     <return> void </return>
                     <inClass> Main </inClass>)
        </task>
