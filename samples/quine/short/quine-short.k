<<<<<<< HEAD
// Copyright (c) 2014 K Team. All Rights Reserved.
=======
// Copyright (c) 2013-2014 K Team. All Rights Reserved.
>>>>>>> bb1c4473
module QUINE-SHORT

  configuration
    <out stream="stdout"> .List </out>
    <prefix> "// Copyright (c) 2014 K Team. All Rights Reserved.\nmodule QUINE-SHORT\n\n  configuration\n    <out stream=\"stdout\"> .List </out>\n" </prefix>
    <suffix> "\n  rule\n    <prefix> Pre:String => .K </prefix>\n    <suffix> Suf:String => .K </suffix>\n    <out>... .List => ListItem(Pre +String \"    <prefix> \\\"\" +String replaceAll(replaceAll(replaceAll(Pre, \"\\\\\", \"\\\\\\\\\"), \"\\n\", \"\\\\n\"), \"\\\"\", \"\\\\\\\"\") +String \"\\\" </prefix>\\n\" +String \"    <suffix> \\\"\" +String replaceAll(replaceAll(replaceAll(Suf, \"\\\\\", \"\\\\\\\\\"), \"\\n\", \"\\\\n\"), \"\\\"\", \"\\\\\\\"\") +String \"\\\" </suffix>\\n\" +String Suf) </out>\nendmodule\n" </suffix>

  rule
    <prefix> Pre:String => .K </prefix>
    <suffix> Suf:String => .K </suffix>
    <out>... .List => ListItem(Pre +String "    <prefix> \"" +String replaceAll(replaceAll(replaceAll(Pre, "\\", "\\\\"), "\n", "\\n"), "\"", "\\\"") +String "\" </prefix>\n" +String "    <suffix> \"" +String replaceAll(replaceAll(replaceAll(Suf, "\\", "\\\\"), "\n", "\\n"), "\"", "\\\"") +String "\" </suffix>\n" +String Suf) </out>
endmodule<|MERGE_RESOLUTION|>--- conflicted
+++ resolved
@@ -1,13 +1,9 @@
-<<<<<<< HEAD
-// Copyright (c) 2014 K Team. All Rights Reserved.
-=======
 // Copyright (c) 2013-2014 K Team. All Rights Reserved.
->>>>>>> bb1c4473
 module QUINE-SHORT
 
   configuration
     <out stream="stdout"> .List </out>
-    <prefix> "// Copyright (c) 2014 K Team. All Rights Reserved.\nmodule QUINE-SHORT\n\n  configuration\n    <out stream=\"stdout\"> .List </out>\n" </prefix>
+    <prefix> "// Copyright (c) 2013-2014 K Team. All Rights Reserved.\nmodule QUINE-SHORT\n\n  configuration\n    <out stream=\"stdout\"> .List </out>\n" </prefix>
     <suffix> "\n  rule\n    <prefix> Pre:String => .K </prefix>\n    <suffix> Suf:String => .K </suffix>\n    <out>... .List => ListItem(Pre +String \"    <prefix> \\\"\" +String replaceAll(replaceAll(replaceAll(Pre, \"\\\\\", \"\\\\\\\\\"), \"\\n\", \"\\\\n\"), \"\\\"\", \"\\\\\\\"\") +String \"\\\" </prefix>\\n\" +String \"    <suffix> \\\"\" +String replaceAll(replaceAll(replaceAll(Suf, \"\\\\\", \"\\\\\\\\\"), \"\\n\", \"\\\\n\"), \"\\\"\", \"\\\\\\\"\") +String \"\\\" </suffix>\\n\" +String Suf) </out>\nendmodule\n" </suffix>
 
   rule
