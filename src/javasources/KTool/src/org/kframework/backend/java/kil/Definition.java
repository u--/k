// Copyright (c) 2013-2014 K Team. All Rights Reserved.
package org.kframework.backend.java.kil;

import org.kframework.backend.java.indexing.RuleIndex;
import org.kframework.backend.java.symbolic.Transformer;
import org.kframework.backend.java.symbolic.Visitor;
import org.kframework.backend.java.util.Subsorts;
import org.kframework.kil.ASTNode;
import org.kframework.kil.Attribute;
import org.kframework.kil.loader.Context;
import org.kframework.utils.general.GlobalSettings;

import java.util.ArrayList;
import java.util.Collection;
import java.util.Collections;
import java.util.HashSet;
import java.util.List;
import java.util.Set;

import com.google.common.collect.ArrayListMultimap;
import com.google.common.collect.HashMultimap;
import com.google.common.collect.ImmutableSet;
import com.google.common.collect.Multimap;
import com.google.inject.Inject;


/**
 * A K definition in the format of the Java Rewrite Engine.
 *
 * @author AndreiS
 */
public class Definition extends JavaSymbolicObject {

    public static final Set<Sort> TOKEN_SORTS = ImmutableSet.of(
            Sort.BOOL,
            Sort.INT,
            Sort.FLOAT,
            Sort.CHAR,
            Sort.STRING,
            Sort.LIST,
            Sort.SET,
            Sort.MAP);

    private final List<Rule> rules;
    private final List<Rule> macros;
    private final Multimap<KLabelConstant, Rule> functionRules = ArrayListMultimap.create();
    private final Multimap<KLabelConstant, Rule> sortPredicateRules = HashMultimap.create();
<<<<<<< HEAD
    private final Multimap<KLabelConstant, Rule> anywhereRules = HashMultimap.create();
=======
    private final Multimap<KLabelConstant, Rule> patternRules = ArrayListMultimap.create();
>>>>>>> ac279e45
    private final Set<KLabelConstant> kLabels;
    private final Set<KLabelConstant> frozenKLabels;
    private transient Context context;
    private final Subsorts subsorts;
    private final Set<Sort> tokenSorts;
    private final Set<Sort> builtinSorts;
    private RuleIndex index;

    public Definition(Context context) {
        this.context = context;
        rules = new ArrayList<>();
        macros = new ArrayList<>();
        kLabels = new HashSet<>();
        frozenKLabels = new HashSet<>();

        subsorts = new Subsorts(context);
        tokenSorts = Sort.of(context.getTokenSorts());

        ImmutableSet.Builder<Sort> builder = ImmutableSet.builder();
        // TODO(YilongL): this is confusing; give a better name to tokenSorts
        builder.addAll(tokenSorts); // [Bool, Int, Float, Char, String, List, Set, Map]
        builder.addAll(TOKEN_SORTS); // e.g., [#String, #Int, Id, #Float]
        builtinSorts = builder.build();
    }

    public void addFrozenKLabel(KLabelConstant frozenKLabel) {
        frozenKLabels.add(frozenKLabel);
    }

    public void addFrozenKLabelCollection(Collection<KLabelConstant> frozenKLabels) {
        for (KLabelConstant frozenKLabel : frozenKLabels) {
            this.frozenKLabels.add(frozenKLabel);
        }
    }

    public void addKLabel(KLabelConstant kLabel) {
        kLabels.add(kLabel);
    }

    public void addKLabelCollection(Collection<KLabelConstant> kLabels) {
        for (KLabelConstant kLabel : kLabels) {
            this.kLabels.add(kLabel);
        }
    }

    public void addRule(Rule rule) {
        if (rule.containsAttribute(Attribute.FUNCTION_KEY)) {
            functionRules.put(rule.definedKLabel(), rule);
            if (rule.isSortPredicate()) {
                sortPredicateRules.put((KLabelConstant) rule.sortPredicateArgument().kLabel(), rule);
            }
        } else if (rule.containsAttribute(Attribute.PATTERN_KEY)) {
            patternRules.put(rule.definedKLabel(), rule);
        } else if (rule.containsAttribute(Attribute.MACRO_KEY)) {
            macros.add(rule);
        } else if (rule.containsAttribute(Attribute.ANYWHERE_KEY)) {
            if (!(rule.leftHandSide() instanceof KItem)) {
                GlobalSettings.kem.registerCriticalWarning(
                        "The Java backend only supports [anywhere] rule that rewrites KItem; but found:\n\t"
                                + rule, rule);
                return;
            }

            anywhereRules.put(rule.anywhereKLabel(), rule);
        } else {
            rules.add(rule);
        }
    }

    public void addRuleCollection(Collection<Rule> rules) {
        for (Rule rule : rules) {
            addRule(rule);
        }
    }

    /**
     * TODO(YilongL): this name is really confusing; looks like it's only used
     * in building index;
     */
    public Set<Sort> builtinSorts() {
        return builtinSorts;
    }

    /**
     * @see Context#getTokenSorts()
     */
    public Set<Sort> tokenSorts() {
        // TODO(YilongL): delegate to context.getTokenSorts() once all String representation of sorts are eliminated
        // return context.getTokenSorts();
        return tokenSorts;
    }

    public Set<Sort> allSorts() {
        return subsorts.allSorts();
    }

    public Subsorts subsorts() {
        return subsorts;
    }

    public Context context() {
        return context;
    }

    @Inject
    public void setContext(Context context) {
        assert this.context == null : "can only set the context once";
        this.context = context;
    }

    public Multimap<KLabelConstant, Rule> functionRules() {
        return functionRules;
    }

    public Multimap<KLabelConstant, Rule> anywhereRules() {
        return anywhereRules;
    }

    public Collection<Rule> sortPredicateRulesOn(KLabelConstant kLabel) {
        if (sortPredicateRules.isEmpty()) {
            return Collections.emptyList();
        }
        return sortPredicateRules.get(kLabel);
    }

    public Multimap<KLabelConstant, Rule> patternRules() {
        return patternRules;
    }

    public Set<KLabelConstant> frozenKLabels() {
        return frozenKLabels;
    }

    public Set<KLabelConstant> kLabels() {
        return Collections.unmodifiableSet(kLabels);
    }

    public List<Rule> macros() {
        // TODO(AndreiS): fix this issue with modifiable collections
        //return Collections.unmodifiableList(macros);
        return macros;
    }

    public List<Rule> rules() {
        // TODO(AndreiS): fix this issue with modifiable collections
        //return Collections.unmodifiableList(rules);
        return rules;
    }

    @Override
    public ASTNode accept(Transformer transformer) {
        throw new UnsupportedOperationException();
    }

    @Override
    public void accept(Visitor visitor) {
        throw new UnsupportedOperationException();
    }

    public void setIndex(RuleIndex index) {
        this.index = index;
    }

    public RuleIndex getIndex() {
        return index;
    }
}<|MERGE_RESOLUTION|>--- conflicted
+++ resolved
@@ -45,11 +45,8 @@
     private final List<Rule> macros;
     private final Multimap<KLabelConstant, Rule> functionRules = ArrayListMultimap.create();
     private final Multimap<KLabelConstant, Rule> sortPredicateRules = HashMultimap.create();
-<<<<<<< HEAD
     private final Multimap<KLabelConstant, Rule> anywhereRules = HashMultimap.create();
-=======
     private final Multimap<KLabelConstant, Rule> patternRules = ArrayListMultimap.create();
->>>>>>> ac279e45
     private final Set<KLabelConstant> kLabels;
     private final Set<KLabelConstant> frozenKLabels;
     private transient Context context;
