--- conflicted
+++ resolved
@@ -1,9 +1,5 @@
-<<<<<<< HEAD
-// Copyright (C) 2013-2014 K Team. All Rights Reserved.
-=======
 // Copyright (c) 2013-2014 K Team. All Rights Reserved.
 
->>>>>>> 02b8ed86
 package org.kframework.backend.java.kil;
 
 import org.kframework.backend.java.symbolic.BinderSubstitutionTransformer;
