// Copyright (c) 2013-2014 K Team. All Rights Reserved.
package org.kframework.backend.java.kil;

import java.lang.reflect.InvocationTargetException;
import java.util.Collection;
import java.util.LinkedHashSet;
import java.util.List;
import java.util.Map;
import java.util.Set;

import org.kframework.backend.java.builtins.BoolToken;
import org.kframework.backend.java.builtins.MetaK;
import org.kframework.backend.java.builtins.SortMembership;
import org.kframework.backend.java.symbolic.CopyOnShareSubstAndEvalTransformer;
import org.kframework.backend.java.symbolic.Matcher;
import org.kframework.backend.java.symbolic.PatternMatcher;
import org.kframework.backend.java.symbolic.Transformer;
import org.kframework.backend.java.symbolic.Unifier;
import org.kframework.backend.java.symbolic.Visitor;
import org.kframework.backend.java.util.Utils;
import org.kframework.compile.transformers.CompleteSortLatice;
import org.kframework.kil.ASTNode;
import org.kframework.kil.Production;
import org.kframework.kil.loader.Context;
import org.kframework.krun.K;
import org.kframework.utils.errorsystem.KException;
import org.kframework.utils.errorsystem.KExceptionManager;
import org.kframework.utils.errorsystem.KException.ExceptionType;
import org.kframework.utils.errorsystem.KException.KExceptionGroup;
import org.kframework.utils.general.GlobalSettings;

import com.google.common.collect.Maps;
import com.google.common.collect.Sets;


/**
 * Represents a K application which applies a {@link KLabel} to a {@link KList}.
 * Or in the usual syntax of K, it can be defined as the following:
 * <p>
 * <blockquote>
 *
 * <pre>
 * syntax KItem ::= KLabel "(" KList ")"
 * </pre>
 *
 * </blockquote>
 * <p>
 *
 * @author AndreiS
 */
@SuppressWarnings("serial")
public final class KItem extends Term {
    
    private static final Map<KLabelConstant, KItem> LIST_TERMINATORS = Maps.newHashMap();

    private final Term kLabel;
    private final Term kList;
    private final boolean isExactSort;
    private final String sort;
    private Boolean evaluable = null;

    public static KItem of(Term kLabel, Term kList, TermContext termContext) {
        Definition definition = termContext.definition();

        // TODO(AndreiS): remove defensive coding
        kList = KCollection.upKind(kList, Kind.KLIST);

        KItem listTerminator = LIST_TERMINATORS.get(kLabel);
        if (listTerminator != null) {
            assert kList.equals(KList.EMPTY);
            return listTerminator;
        }

        if (kLabel instanceof KLabelConstant) {
            KLabelConstant kLabelConstant = (KLabelConstant) kLabel;
            String separator = definition.context().listLabelSeparator.get(kLabelConstant.label());
            if (separator != null) {
                KLabelConstant unitLabel = KLabelConstant.of(
                        org.kframework.compile.utils.MetaK.getListUnitLabel(separator), 
                        null);
                KItem newListTerminator = new KItem(
                        unitLabel,
                        KList.EMPTY,
                        CompleteSortLatice.getUserListName(CompleteSortLatice.BOTTOM_SORT_NAME, separator),
                        true);
                LIST_TERMINATORS.put(unitLabel, newListTerminator);
                return newListTerminator;
            }
        }
        
        return new KItem(kLabel, kList, termContext);
    }
    
    private KItem(Term kLabel, Term kList, String sort, boolean isExactSort) {
        super(Kind.KITEM);
        this.kLabel = kLabel;
        this.kList = kList;
        this.sort = sort;
        this.isExactSort = isExactSort;
    }
    
    private KItem(Term kLabel, Term kList, TermContext termContext) {
        super(Kind.KITEM);
        this.kLabel = kLabel;
        this.kList = kList;

        Definition definition = termContext.definition();
        Context context = definition.context();
        
        if (kLabel instanceof KLabelConstant && kList instanceof KList
                && !((KList) kList).hasFrame()) {
            KLabelConstant kLabelConstant = (KLabelConstant) kLabel;
            List<Production> productions = kLabelConstant.productions();
            
            Set<String> sorts = Sets.newHashSet();
            Set<String> possibleSorts = Sets.newHashSet();

            if (K.tool() != K.Tool.KOMPILE) {
                /**
                 * Sort checks in the Java engine are not implemented as
                 * rewrite rules, so we need to precompute the sort of
                 * terms. However, right now, we also want to allow users
                 * to provide user-defined sort predicate rules, e.g.
                 *      ``rule isVal(cons V:Val) => true''
                 * to express the same meaning as overloaded productions
                 * which are not allowed to write in the current front-end.
                 */
                /* YilongL: user-defined sort predicate rules are interpreted as overloaded productions at runtime */
                for (Rule rule : definition.sortPredicateRulesOn(kLabelConstant)) {
                    if (MetaK.matchable(kList,rule.sortPredicateArgument().kList(), termContext)
                            .equals(BoolToken.TRUE)) {
                        sorts.add(rule.predicateSort());
                    } else if (MetaK.unifiable(kList,rule.sortPredicateArgument().kList(), termContext)
                            .equals(BoolToken.TRUE)) {
                        possibleSorts.add(rule.predicateSort());
                    }
                }
            }

            for (Production production : productions) {
                boolean mustMatch = true;
                boolean mayMatch = true;
                
                if (((KList) kList).size() == production.getArity()) {
                    /* check if the production can match this KItem */
                    int idx = 0;
                    for (Term term : (KList) kList) {
                        if (!mayMatch) {
                            break;
                        }
    
                        /* extract the actual term in case it's injected in klabel */
                        if (term instanceof KItem){
                            KItem kItem = (KItem) term;
                            if (kItem.kLabel instanceof KLabelInjection) {
                                term = ((KLabelInjection) kItem.kLabel).term();
                            }
                        }
                        String childSort = term.sort();
    
                        if (!context.isSubsortedEq(production.getChildSort(idx), childSort)) {
                            mustMatch = false;
                            /*
                             * YilongL: the following analysis can be made more
                             * precise by considering all possible sorts of the
                             * term; however, it would be too expensive to
                             * compute for our purpose
                             */
                            mayMatch = !term.isExactSort()
                                    && context.hasCommonSubsort(production.getChildSort(idx), childSort);
                        }
                        idx++;
                    }
                } else {
                    mustMatch = mayMatch = false;
                }

                if (mustMatch) {
                    sorts.add(production.getSort());
                } else if (mayMatch) {
                    possibleSorts.add(production.getSort());
                }
            }

            /* no production matches this KItem */
            if (sorts.isEmpty()) {
                sorts.add(kind.toString());
            }

            /*
             * YilongL: we are taking the GLB of all sorts because it is the
             * most precise sort information we can get without losing
             * information. e.g. sorts = [Types, #ListOfId{","}, Exps] => sort =
             * #ListOfId{","}. On the other hand, if the GLB doesn't exist, then
             * we must have an ambiguous grammar with which this KItem cannot be
             * correctly parsed.
             */
            sort = sorts.size() == 1 ? sorts.iterator().next() : context.getGLBSort(sorts);
            if (sort == null) {
                GlobalSettings.kem.register(new KException(ExceptionType.ERROR, 
                        KExceptionGroup.CRITICAL, "Cannot compute least sort of term: " + 
                                this.toString() + "\nPossible least sorts are: " + sorts)); 
            }
            /* the sort is exact iff the klabel is a constructor and there is no other possible sort */
            isExactSort = kLabelConstant.isConstructor() && possibleSorts.isEmpty();
        } else {    
            /* not a KLabelConstant or the kList contains a frame variable */
            if (kLabel instanceof KLabelInjection) {
                assert kList.equals(KList.EMPTY);
            }
            
            sort = kind.toString();
            isExactSort = false;
        }
    }

    public boolean isEvaluable(TermContext context) {
        if (evaluable != null) {
            return evaluable;
        }

        evaluable = false;
        if (!(kLabel instanceof KLabelConstant)) {
            return false;
        }
        KLabelConstant kLabelConstant = (KLabelConstant) kLabel;

        if (!(kList instanceof KList)) {
            return false;
        }

        if (kLabelConstant.isSortPredicate()
                || !context.definition().functionRules().get(kLabelConstant).isEmpty()
                || context.global.builtins.isBuiltinKLabel(kLabelConstant)) {
            evaluable = true;
        }
        return evaluable;
    }

    /**
     * Evaluates this {@code KItem} if it is a predicate or function
     * 
     * @param copyOnShareSubstAndEval
     *            specifies whether to use
     *            {@link CopyOnShareSubstAndEvalTransformer} when applying
     *            user-defined function rules
     * 
     * @param context
     *            a term context
     * 
     * @return the evaluated result on success, or this {@code KItem} otherwise
     */
    public Term evaluateFunction(boolean copyOnShareSubstAndEval, TermContext context) {
        if (!isEvaluable(context)) {
            return this;
        }

        Definition definition = context.definition();

        if (!(kLabel instanceof KLabelConstant)) {
            return this;
        }
        KLabelConstant kLabelConstant = (KLabelConstant) kLabel;

        if (!(kList instanceof KList)) {
            return this;
        }
        KList kList = (KList) this.kList;

        if (context.global.builtins.isBuiltinKLabel(kLabelConstant)) {
            try {
                Term[] arguments = kList.getContents().toArray(new Term[kList.getContents().size()]);
                Term result = context.global.builtins.invoke(context, kLabelConstant, arguments);
                if (result != null) {
                    assert result.kind() == Kind.KITEM:
                            "unexpected kind " + result.kind() + " of term " + result + ";"
                            + "expected kind " + Kind.KITEM + " instead";
                    return result;
                }
            } catch (IllegalAccessException | IllegalArgumentException e) {
            } catch (InvocationTargetException e) {
                Throwable t = e.getTargetException();
                if (t instanceof Error) {
                    throw (Error)t;
                }
                if (t instanceof KExceptionManager.KEMException) {
                    throw (RuntimeException)t;
                }
                if (t instanceof RuntimeException) {
                    if (context.definition().context().globalOptions.verbose) {
                        System.err.println("Ignored exception thrown by hook " + kLabelConstant + " : ");
                        e.printStackTrace();
                    }
                } else {
                    throw new AssertionError("Builtin functions should not throw checked exceptions", e);
                }
            }
        }

        /* evaluate a sort membership predicate */
        // TODO(YilongL): maybe we can move sort membership evaluation after
        // applying user-defined rules to allow the users to provide their
        // own rules for checking sort membership
        if (kLabelConstant.isSortPredicate() && kList.getContents().size() == 1) {
            Term checkResult = SortMembership.check(this, context.definition().context());
            if (checkResult != this) {
                return checkResult;
            }
        }

        /* apply rules for user defined functions */
        if (!definition.functionRules().get(kLabelConstant).isEmpty()) {
            Term result = null;

            LinkedHashSet<Term> owiseResults = new LinkedHashSet<Term>();
            for (Rule rule : definition.functionRules().get(kLabelConstant)) {
                /* function rules should be applied by pattern match rather than unification */
                Collection<Map<Variable, Term>> solutions = PatternMatcher.patternMatch(this, rule, context);
                if (solutions.isEmpty()) {
                    continue;
                }

                Map<Variable, Term> solution = solutions.iterator().next();
                if (K.tool() == K.Tool.KOMPILE || definition.context().javaExecutionOptions.concreteExecution()) {
                    assert solutions.size() <= 1 :
                         "[non-deterministic function definition]: more than one way to apply the rule\n"
                            + rule + "\nagainst the function\n" + this;
                }

                Term rightHandSide = rule.rightHandSide();
                if (rule.hasUnboundVariables()) {
                    // this opt. only makes sense when using pattern matching
                    // because after unification variables can end up in the
                    // constraint rather than in the form of substitution

                    /* rename unbound variables */
                    Map<Variable, Variable> freshSubstitution = Variable.getFreshSubstitution(rule.unboundVariables());
                    /* rename rule variables in the rule RHS */
                    rightHandSide = rightHandSide.substituteWithBinders(freshSubstitution, context);
                }
<<<<<<< HEAD
                rightHandSide = rightHandSide.substituteAndEvaluate(solution, context);

                /* update the constraint */
                if (K.tool() == K.Tool.KOMPILE 
                        || (definition.context().javaExecutionOptions.concreteExecution())) {
                    // in kompilation and concrete execution mode, the
                    // evaluation of user-defined functions will not create
                    // new constraints
                } else {
                    if (constraint != null) {
                        throw new RuntimeException(
                                "Fix it; need to find a proper way to update "
                                        + "the constraint without interferring with the "
                                        + "potential ongoing normalization process");
                    }
=======
                if (copyOnShareSubstAndEval) {
                    rightHandSide = rightHandSide.copyOnShareSubstAndEval(
                            solution, 
                            rule.reusableVariables().elementSet(),
                            context);
                } else { 
                    rightHandSide = rightHandSide.substituteAndEvaluate(solution, context);
>>>>>>> 8cd21f0c
                }

                if (rule.containsAttribute("owise")) {
                    /*
                     * YilongL: consider applying ``owise'' rule only when the
                     * function is ground. This is fine because 1) it's OK not
                     * to fully evaluate non-ground function during kompilation;
                     * and 2) it's better to get stuck rather than to apply the
                     * wrong ``owise'' rule during execution.
                     */
                    if (this.isGround()) {
                        owiseResults.add(rightHandSide);
                    }
                } else {
                    if (definition.context().javaExecutionOptions.concreteExecution()) {
                        assert result == null || result.equals(rightHandSide):
                                "[non-deterministic function definition]: more than one rule can apply to the function\n" + this;
                    }
                    result = rightHandSide;
                }

                /*
                 * If the function definitions do not need to be deterministic, try them in order
                 * and apply the first one that matches.
                 */
                if (!context.definition().context().javaExecutionOptions.deterministicFunctions 
                        && result != null) {
                    return result;
                }
            }

            if (result != null) {
                return result;
            } else if (!owiseResults.isEmpty()) {
                assert owiseResults.size() == 1 :
                    "[non-deterministic function definition]: more than one ``owise'' rule for the function\n"
                        + this;
                return owiseResults.iterator().next();
            }
        }

        return this;
    }

    public Term kLabel() {
        return kLabel;
    }

    public Term kList() {
        return kList;
    }

    @Override
    public boolean isExactSort() {
        return isExactSort;
    }

    /**
     * A {@code KItem} cannot be further decomposed in a unification task if and
     * only if its {@code KLabel} represents a function.
     */
    @Override
    public boolean isSymbolic() {
        // TODO(AndreiS): handle KLabel variables
        //return !(kLabel instanceof KLabel) || ((KLabel) kLabel).isFunction();
        return kLabel instanceof KLabel && ((KLabel) kLabel).isFunction();
    }

    /**
     * @return a {@code String} representation of the sort of this K application.
     */
    @Override
    public String sort() {
        return sort;
    }

    /**
     * @return a unmodifiable view of the possible minimal sorts of this
     *         {@code KItem} when its {@code KLabel} is a constructor;
     *         otherwise, null;
     */
    public Set<String> possibleMinimalSorts() {
        // TODO(YilongL): reconsider the use of this method when doing test generation
        throw new UnsupportedOperationException();
    }

    @Override
    public boolean equals(Object object) {
        if (this == object) {
            return true;
        }

        if (!(object instanceof KItem)) {
            return false;
        }

        KItem kItem = (KItem) object;
        return kLabel.equals(kItem.kLabel) && kList.equals(kItem.kList);
    }

    @Override
    protected int computeHash() {
        int hashCode = 1;
        hashCode = hashCode * Utils.HASH_PRIME + kLabel.hashCode();
        hashCode = hashCode * Utils.HASH_PRIME + kList.hashCode();
        hashCode = hashCode * Utils.HASH_PRIME + sort.hashCode();
        return hashCode;
    }
    
    @Override
    protected boolean computeHasCell() {
        return kLabel.hasCell() || kList.hasCell();
    }

    @Override
    public String toString() {
        return kLabel + "(" + kList.toString() + ")";
    }

    @Override
    public void accept(Unifier unifier, Term pattern) {
        unifier.unify(this, pattern);
    }

    @Override
    public void accept(Matcher matcher, Term pattern) {
        matcher.match(this, pattern);
    }

    @Override
    public void accept(Visitor visitor) {
        visitor.visit(this);
    }

    @Override
    public ASTNode accept(Transformer transformer) {
        return transformer.transform(this);
    }

}<|MERGE_RESOLUTION|>--- conflicted
+++ resolved
@@ -338,23 +338,6 @@
                     /* rename rule variables in the rule RHS */
                     rightHandSide = rightHandSide.substituteWithBinders(freshSubstitution, context);
                 }
-<<<<<<< HEAD
-                rightHandSide = rightHandSide.substituteAndEvaluate(solution, context);
-
-                /* update the constraint */
-                if (K.tool() == K.Tool.KOMPILE 
-                        || (definition.context().javaExecutionOptions.concreteExecution())) {
-                    // in kompilation and concrete execution mode, the
-                    // evaluation of user-defined functions will not create
-                    // new constraints
-                } else {
-                    if (constraint != null) {
-                        throw new RuntimeException(
-                                "Fix it; need to find a proper way to update "
-                                        + "the constraint without interferring with the "
-                                        + "potential ongoing normalization process");
-                    }
-=======
                 if (copyOnShareSubstAndEval) {
                     rightHandSide = rightHandSide.copyOnShareSubstAndEval(
                             solution, 
@@ -362,7 +345,6 @@
                             context);
                 } else { 
                     rightHandSide = rightHandSide.substituteAndEvaluate(solution, context);
->>>>>>> 8cd21f0c
                 }
 
                 if (rule.containsAttribute("owise")) {
