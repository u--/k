// Copyright (c) 2013-2014 K Team. All Rights Reserved.
package org.kframework.backend.java.kil;

import java.lang.reflect.InvocationTargetException;
import java.util.Arrays;
import java.util.Collection;
import java.util.LinkedHashSet;
import java.util.Map;
import java.util.Set;

import org.kframework.backend.java.builtins.BoolToken;
import org.kframework.backend.java.builtins.MetaK;
import org.kframework.backend.java.builtins.SortMembership;
import org.kframework.backend.java.symbolic.CopyOnShareSubstAndEvalTransformer;
import org.kframework.backend.java.symbolic.Matcher;
import org.kframework.backend.java.symbolic.PatternMatcher;
import org.kframework.backend.java.symbolic.Transformer;
import org.kframework.backend.java.symbolic.Unifier;
import org.kframework.backend.java.symbolic.Visitor;
import org.kframework.backend.java.util.Subsorts;
import org.kframework.backend.java.util.Utils;
import org.kframework.kil.ASTNode;
import org.kframework.kil.Production;
import org.kframework.krun.K;
import org.kframework.utils.errorsystem.KException;
import org.kframework.utils.errorsystem.KExceptionManager;
import org.kframework.utils.errorsystem.KException.ExceptionType;
import org.kframework.utils.errorsystem.KException.KExceptionGroup;
import org.kframework.utils.general.GlobalSettings;

import com.google.common.collect.HashBasedTable;
import com.google.common.collect.Sets;
import com.google.common.collect.Table;


/**
 * Represents a K application which applies a {@link KLabel} to a {@link KList}.
 * Or in the usual syntax of K, it can be defined as the following:
 * <p>
 * <blockquote>
 *
 * <pre>
 * syntax KItem ::= KLabel "(" KList ")"
 * </pre>
 *
 * </blockquote>
 * <p>
 *
 * @author AndreiS
 */
@SuppressWarnings("serial")
public final class KItem extends Term {

    private static final Table<Definition, CacheTableColKey, CacheTableValue> SORT_CACHE_TABLE = HashBasedTable.create();

    private final Term kLabel;
    private final Term kList;
    private final boolean isExactSort;
    private final Sort sort;
    private Boolean evaluable = null;

    public static KItem of(Term kLabel, Term kList, TermContext termContext) {
        // TODO(AndreiS): remove defensive coding
        kList = KCollection.upKind(kList, Kind.KLIST);

        if (kLabel instanceof KLabelConstant) {
            KLabelConstant kLabelConstant = (KLabelConstant) kLabel;
            if (kLabelConstant.isListLabel()) {
                return kLabelConstant.getListTerminator();
            }
        }

        return new KItem(kLabel, kList, termContext);
    }

    KItem(Term kLabel, Term kList, Sort sort, boolean isExactSort) {
        super(Kind.KITEM);
        this.kLabel = kLabel;
        this.kList = kList;
        this.sort = sort;
        this.isExactSort = isExactSort;
    }

    private KItem(Term kLabel, Term kList, TermContext termContext) {
        super(Kind.KITEM);
        this.kLabel = kLabel;
        this.kList = kList;

        Definition definition = termContext.definition();

        if (kLabel instanceof KLabelConstant && kList instanceof KList
                && !((KList) kList).hasFrame()) {
            KLabelConstant kLabelConstant = (KLabelConstant) kLabel;
<<<<<<< HEAD
=======
            List<Production> productions = kLabelConstant.productions();

            Set<String> sorts = Sets.newHashSet();
            Set<String> possibleSorts = Sets.newHashSet();

            if (K.tool() != K.Tool.KOMPILE) {
                /**
                 * Sort checks in the Java engine are not implemented as
                 * rewrite rules, so we need to precompute the sort of
                 * terms. However, right now, we also want to allow users
                 * to provide user-defined sort predicate rules, e.g.
                 *      ``rule isVal(cons V:Val) => true''
                 * to express the same meaning as overloaded productions
                 * which are not allowed to write in the current front-end.
                 */
                /* YilongL: user-defined sort predicate rules are interpreted as overloaded productions at runtime */
                for (Rule rule : definition.sortPredicateRulesOn(kLabelConstant)) {
                    if (MetaK.matchable(kList,rule.sortPredicateArgument().kList(), termContext)
                            .equals(BoolToken.TRUE)) {
                        sorts.add(rule.predicateSort());
                    } else if (MetaK.unifiable(kList,rule.sortPredicateArgument().kList(), termContext)
                            .equals(BoolToken.TRUE)) {
                        possibleSorts.add(rule.predicateSort());
                    }
                }
            }

            for (Production production : productions) {
                boolean mustMatch = true;
                boolean mayMatch = true;

                if (((KList) kList).size() == production.getArity()) {
                    /* check if the production can match this KItem */
                    int idx = 0;
                    for (Term term : (KList) kList) {
                        if (!mayMatch) {
                            break;
                        }

                        /* extract the actual term in case it's injected in klabel */
                        if (term instanceof KItem){
                            KItem kItem = (KItem) term;
                            if (kItem.kLabel instanceof KLabelInjection) {
                                term = ((KLabelInjection) kItem.kLabel).term();
                            }
                        }
                        String childSort = term.sort();

                        if (!context.isSubsortedEq(production.getChildSort(idx), childSort)) {
                            mustMatch = false;
                            /*
                             * YilongL: the following analysis can be made more
                             * precise by considering all possible sorts of the
                             * term; however, it would be too expensive to
                             * compute for our purpose
                             */
                            mayMatch = !term.isExactSort()
                                    && context.hasCommonSubsort(production.getChildSort(idx), childSort);
                        }
                        idx++;
                    }
                } else {
                    mustMatch = mayMatch = false;
                }
>>>>>>> 778667c9

            /* at runtime, checks if the result has been cached */
            CacheTableColKey cacheTabColKey = null;
            CacheTableValue cacheTabVal = null;
            boolean enableCache = !K.do_kompilation
                    && definition.sortPredicateRulesOn(kLabelConstant).isEmpty();
            if (enableCache) {
                cacheTabColKey = new CacheTableColKey(kLabelConstant, (KList) kList);
                cacheTabVal = SORT_CACHE_TABLE.get(definition, cacheTabColKey);
                if (cacheTabVal != null) {
                    sort = cacheTabVal.sort;
                    isExactSort = cacheTabVal.isExactSort;
                    return;
                }
            }

            /* cache miss, compute sort information and cache it */
            cacheTabVal = computeSort(kLabelConstant, (KList) kList, termContext);
            if (enableCache) {
                SORT_CACHE_TABLE.put(definition, cacheTabColKey, cacheTabVal);
            }

            sort = cacheTabVal.sort;
            isExactSort = cacheTabVal.isExactSort;
        } else {
            /* not a KLabelConstant or the kList contains a frame variable */
            if (kLabel instanceof KLabelInjection) {
                assert kList.equals(KList.EMPTY);
            }

            sort = kind.asSort();
            isExactSort = false;
        }
    }

    private CacheTableValue computeSort(KLabelConstant kLabelConstant,
            KList kList, TermContext termContext) {
        Definition definition = termContext.definition();
        Subsorts subsorts = definition.subsorts();

        Set<Sort> sorts = Sets.newHashSet();
        Set<Sort> possibleSorts = Sets.newHashSet();

        if (!K.do_kompilation) {
            /**
             * Sort checks in the Java engine are not implemented as
             * rewrite rules, so we need to precompute the sort of
             * terms. However, right now, we also want to allow users
             * to provide user-defined sort predicate rules, e.g.
             *      ``rule isVal(cons V:Val) => true''
             * to express the same meaning as overloaded productions
             * which are not allowed to write in the current front-end.
             */
            /* YilongL: user-defined sort predicate rules are interpreted as overloaded productions at runtime */
            for (Rule rule : definition.sortPredicateRulesOn(kLabelConstant)) {
                if (MetaK.matchable(kList, rule.sortPredicateArgument().kList(), termContext)
                        .equals(BoolToken.TRUE)) {
                    sorts.add(rule.predicateSort());
                } else if (MetaK.unifiable(kList, rule.sortPredicateArgument().kList(), termContext)
                        .equals(BoolToken.TRUE)) {
                    possibleSorts.add(rule.predicateSort());
                }
            }
        }

        for (Production production : kLabelConstant.productions()) {
            boolean mustMatch = true;
            boolean mayMatch = true;

            if (kList.size() == production.getArity()) {
                /* check if the production can match this KItem */
                int idx = 0;
                for (Term term : kList) {
                    if (!mayMatch) {
                        break;
                    }

                    /* extract the actual term in case it's injected in klabel */
                    if (term instanceof KItem){
                        KItem kItem = (KItem) term;
                        if (kItem.kLabel instanceof KLabelInjection) {
                            term = ((KLabelInjection) kItem.kLabel).term();
                        }
                    }
                    Sort childSort = term.sort();

                    if (!definition.context().isSubsortedEq(production.getChildSort(idx), childSort.name())) {
                        mustMatch = false;
                        /*
                         * YilongL: the following analysis can be made more
                         * precise by considering all possible sorts of the
                         * term; however, it would be too expensive to
                         * compute for our purpose
                         */
                        mayMatch = !term.isExactSort()
                                && definition.context().hasCommonSubsort(production.getChildSort(idx), childSort.name());
                    }
                    idx++;
                }
            } else {
                mustMatch = mayMatch = false;
            }

            if (mustMatch) {
                sorts.add(Sort.of(production.getSort()));
            } else if (mayMatch) {
                possibleSorts.add(Sort.of(production.getSort()));
            }
        }

        /*
         * YilongL: we are taking the GLB of all sorts because it is the
         * most precise sort information we can get without losing
         * information. e.g. sorts = [Types, #ListOfId{","}, Exps] => sort =
         * #ListOfId{","}. On the other hand, if the GLB doesn't exist, then
         * we must have an ambiguous grammar with which this KItem cannot be
         * correctly parsed.
         */
        Sort sort = sorts.isEmpty() ? kind.asSort() : subsorts.getGLBSort(sorts);
        if (sort == null) {
            GlobalSettings.kem.register(new KException(ExceptionType.ERROR,
                    KExceptionGroup.CRITICAL, "Cannot compute least sort of term: " +
                            this.toString() + "\nPossible least sorts are: " + sorts));
        }
        /* the sort is exact iff the klabel is a constructor and there is no other possible sort */
        boolean isExactSort = kLabelConstant.isConstructor() && possibleSorts.isEmpty();

        return new CacheTableValue(sort, isExactSort);
    }

    public boolean isEvaluable(TermContext context) {
        if (evaluable != null) {
            return evaluable;
        }

        evaluable = false;
        if (!(kLabel instanceof KLabelConstant)) {
            return false;
        }
        KLabelConstant kLabelConstant = (KLabelConstant) kLabel;

        if (!(kList instanceof KList)) {
            return false;
        }

        if (kLabelConstant.isSortPredicate()
                || !context.definition().functionRules().get(kLabelConstant).isEmpty()
                || context.global.builtins.isBuiltinKLabel(kLabelConstant)) {
            evaluable = true;
        }
        return evaluable;
    }

    /**
     * Evaluates this {@code KItem} if it is a predicate or function
     *
     * @param copyOnShareSubstAndEval
     *            specifies whether to use
     *            {@link CopyOnShareSubstAndEvalTransformer} when applying
     *            user-defined function rules
     *
     * @param context
     *            a term context
     *
     * @return the evaluated result on success, or this {@code KItem} otherwise
     */
    public Term evaluateFunction(boolean copyOnShareSubstAndEval, TermContext context) {
        if (!isEvaluable(context)) {
            return this;
        }

        Definition definition = context.definition();

        if (!(kLabel instanceof KLabelConstant)) {
            return this;
        }
        KLabelConstant kLabelConstant = (KLabelConstant) kLabel;

        if (!(kList instanceof KList)) {
            return this;
        }
        KList kList = (KList) this.kList;

        if (context.global.builtins.isBuiltinKLabel(kLabelConstant)) {
            try {
                Term[] arguments = kList.getContents().toArray(new Term[kList.getContents().size()]);
                Term result = context.global.builtins.invoke(context, kLabelConstant, arguments);
                if (result != null) {
                    assert result.kind() == Kind.KITEM:
                            "unexpected kind " + result.kind() + " of term " + result + ";"
                            + "expected kind " + Kind.KITEM + " instead";
                    return result;
                }
            } catch (IllegalAccessException | IllegalArgumentException e) {
            } catch (InvocationTargetException e) {
                Throwable t = e.getTargetException();
                if (t instanceof Error) {
                    throw (Error)t;
                }
                if (t instanceof KExceptionManager.KEMException) {
                    throw (RuntimeException)t;
                }
                if (t instanceof RuntimeException) {
                    if (context.definition().context().globalOptions.verbose) {
                        System.err.println("Ignored exception thrown by hook " + kLabelConstant + " : ");
                        e.printStackTrace();
                    }
                } else {
                    throw new AssertionError("Builtin functions should not throw checked exceptions", e);
                }
            }
        }

        /* evaluate a sort membership predicate */
        // TODO(YilongL): maybe we can move sort membership evaluation after
        // applying user-defined rules to allow the users to provide their
        // own rules for checking sort membership
        if (kLabelConstant.isSortPredicate() && kList.getContents().size() == 1) {
            Term checkResult = SortMembership.check(this, context.definition());
            if (checkResult != this) {
                return checkResult;
            }
        }

        /* apply rules for user defined functions */
        if (!definition.functionRules().get(kLabelConstant).isEmpty()) {
            Term result = null;

            LinkedHashSet<Term> owiseResults = new LinkedHashSet<Term>();
            for (Rule rule : definition.functionRules().get(kLabelConstant)) {
                /* function rules should be applied by pattern match rather than unification */
                Collection<Map<Variable, Term>> solutions = PatternMatcher.patternMatch(this, rule, context);
                if (solutions.isEmpty()) {
                    continue;
                }

                Map<Variable, Term> solution = solutions.iterator().next();
                if (K.tool() == K.Tool.KOMPILE || definition.context().javaExecutionOptions.concreteExecution()) {
                    assert solutions.size() <= 1 :
                         "[non-deterministic function definition]: more than one way to apply the rule\n"
                            + rule + "\nagainst the function\n" + this;
                }

                Term rightHandSide = rule.rightHandSide();
                if (rule.hasUnboundVariables()) {
                    // this opt. only makes sense when using pattern matching
                    // because after unification variables can end up in the
                    // constraint rather than in the form of substitution

                    /* rename unbound variables */
                    Map<Variable, Variable> freshSubstitution = Variable.getFreshSubstitution(rule.unboundVariables());
                    /* rename rule variables in the rule RHS */
                    rightHandSide = rightHandSide.substituteWithBinders(freshSubstitution, context);
                }
                if (copyOnShareSubstAndEval) {
                    rightHandSide = rightHandSide.copyOnShareSubstAndEval(
                            solution,
                            rule.reusableVariables().elementSet(),
                            context);
                } else {
                    rightHandSide = rightHandSide.substituteAndEvaluate(solution, context);
                }

                if (rule.containsAttribute("owise")) {
                    /*
                     * YilongL: consider applying ``owise'' rule only when the
                     * function is ground. This is fine because 1) it's OK not
                     * to fully evaluate non-ground function during kompilation;
                     * and 2) it's better to get stuck rather than to apply the
                     * wrong ``owise'' rule during execution.
                     */
                    if (this.isGround()) {
                        owiseResults.add(rightHandSide);
                    }
                } else {
                    if (definition.context().javaExecutionOptions.concreteExecution()) {
                        assert result == null || result.equals(rightHandSide):
                                "[non-deterministic function definition]: more than one rule can apply to the function\n" + this;
                    }
                    result = rightHandSide;
                }

                /*
                 * If the function definitions do not need to be deterministic, try them in order
                 * and apply the first one that matches.
                 */
                if (!context.definition().context().javaExecutionOptions.deterministicFunctions
                        && result != null) {
                    return result;
                }
            }

            if (result != null) {
                return result;
            } else if (!owiseResults.isEmpty()) {
                assert owiseResults.size() == 1 :
                    "[non-deterministic function definition]: more than one ``owise'' rule for the function\n"
                        + this;
                return owiseResults.iterator().next();
            }
        }

        return this;
    }

    public Term kLabel() {
        return kLabel;
    }

    public Term kList() {
        return kList;
    }

    @Override
    public boolean isExactSort() {
        return isExactSort;
    }

    /**
     * A {@code KItem} cannot be further decomposed in a unification task if and
     * only if its {@code KLabel} represents a function.
     */
    @Override
    public boolean isSymbolic() {
        // TODO(AndreiS): handle KLabel variables
        //return !(kLabel instanceof KLabel) || ((KLabel) kLabel).isFunction();
        return kLabel instanceof KLabel && ((KLabel) kLabel).isFunction();
    }

    @Override
    public Sort sort() {
        return sort;
    }

    /**
     * @return a unmodifiable view of the possible minimal sorts of this
     *         {@code KItem} when its {@code KLabel} is a constructor;
     *         otherwise, null;
     */
    public Set<Sort> possibleMinimalSorts() {
        // TODO(YilongL): reconsider the use of this method when doing test generation
        throw new UnsupportedOperationException();
    }

    @Override
    public boolean equals(Object object) {
        if (this == object) {
            return true;
        }

        if (!(object instanceof KItem)) {
            return false;
        }

        KItem kItem = (KItem) object;
        return kLabel.equals(kItem.kLabel) && kList.equals(kItem.kList);
    }

    @Override
    protected int computeHash() {
        int hashCode = 1;
        hashCode = hashCode * Utils.HASH_PRIME + kLabel.hashCode();
        hashCode = hashCode * Utils.HASH_PRIME + kList.hashCode();
        return hashCode;
    }

    @Override
    protected boolean computeHasCell() {
        return kLabel.hasCell() || kList.hasCell();
    }

    @Override
    public String toString() {
        return kLabel + "(" + kList.toString() + ")";
    }

    @Override
    public void accept(Unifier unifier, Term pattern) {
        unifier.unify(this, pattern);
    }

    @Override
    public void accept(Matcher matcher, Term pattern) {
        matcher.match(this, pattern);
    }

    @Override
    public void accept(Visitor visitor) {
        visitor.visit(this);
    }

    @Override
    public ASTNode accept(Transformer transformer) {
        return transformer.transform(this);
    }

    /**
     * The sort information of this {@code KItem}, namely {@link KItem#sort} and
     * {@link KItem#isExactSort}, depends only on the {@code KLabelConstant} and
     * the sorts of its children.
     */
    private static final class CacheTableColKey {

        final KLabelConstant kLabelConstant;
        final Sort[] sorts;
        final boolean[] bools;
        final int hashCode;

        public CacheTableColKey(KLabelConstant kLabelConstant, KList kList) {
            this.kLabelConstant = kLabelConstant;
            sorts = new Sort[kList.size()];
            bools = new boolean[kList.size()];
            int idx = 0;
            for (Term term : kList) {
                if (term instanceof KItem){
                    KItem kItem = (KItem) term;
                    if (kItem.kLabel instanceof KLabelInjection) {
                        term = ((KLabelInjection) kItem.kLabel).term();
                    }
                }
                sorts[idx] = term.sort();
                bools[idx] = term.isExactSort();
                idx++;
            }
            hashCode = computeHash();
        }

        private int computeHash() {
            int hashCode = 1;
            hashCode = hashCode * Utils.HASH_PRIME + kLabelConstant.hashCode();
            hashCode = hashCode * Utils.HASH_PRIME + Arrays.deepHashCode(sorts);
            hashCode = hashCode * Utils.HASH_PRIME + Arrays.hashCode(bools);
            return hashCode;
        }

        @Override
        public int hashCode() {
            return hashCode;
        }

        @Override
        public boolean equals(Object object) {
            if (!(object instanceof CacheTableColKey)) {
                return false;
            }
            CacheTableColKey key = (CacheTableColKey) object;
            return kLabelConstant.equals(key.kLabelConstant)
                    && Arrays.deepEquals(sorts, key.sorts)
                    && Arrays.equals(bools, key.bools);
        }
    }

    private static final class CacheTableValue {

        final Sort sort;
        final boolean isExactSort;

        CacheTableValue(Sort sort, boolean isExactSort) {
            this.sort = sort;
            this.isExactSort = isExactSort;
        }
    }

}<|MERGE_RESOLUTION|>--- conflicted
+++ resolved
@@ -91,78 +91,11 @@
         if (kLabel instanceof KLabelConstant && kList instanceof KList
                 && !((KList) kList).hasFrame()) {
             KLabelConstant kLabelConstant = (KLabelConstant) kLabel;
-<<<<<<< HEAD
-=======
-            List<Production> productions = kLabelConstant.productions();
-
-            Set<String> sorts = Sets.newHashSet();
-            Set<String> possibleSorts = Sets.newHashSet();
-
-            if (K.tool() != K.Tool.KOMPILE) {
-                /**
-                 * Sort checks in the Java engine are not implemented as
-                 * rewrite rules, so we need to precompute the sort of
-                 * terms. However, right now, we also want to allow users
-                 * to provide user-defined sort predicate rules, e.g.
-                 *      ``rule isVal(cons V:Val) => true''
-                 * to express the same meaning as overloaded productions
-                 * which are not allowed to write in the current front-end.
-                 */
-                /* YilongL: user-defined sort predicate rules are interpreted as overloaded productions at runtime */
-                for (Rule rule : definition.sortPredicateRulesOn(kLabelConstant)) {
-                    if (MetaK.matchable(kList,rule.sortPredicateArgument().kList(), termContext)
-                            .equals(BoolToken.TRUE)) {
-                        sorts.add(rule.predicateSort());
-                    } else if (MetaK.unifiable(kList,rule.sortPredicateArgument().kList(), termContext)
-                            .equals(BoolToken.TRUE)) {
-                        possibleSorts.add(rule.predicateSort());
-                    }
-                }
-            }
-
-            for (Production production : productions) {
-                boolean mustMatch = true;
-                boolean mayMatch = true;
-
-                if (((KList) kList).size() == production.getArity()) {
-                    /* check if the production can match this KItem */
-                    int idx = 0;
-                    for (Term term : (KList) kList) {
-                        if (!mayMatch) {
-                            break;
-                        }
-
-                        /* extract the actual term in case it's injected in klabel */
-                        if (term instanceof KItem){
-                            KItem kItem = (KItem) term;
-                            if (kItem.kLabel instanceof KLabelInjection) {
-                                term = ((KLabelInjection) kItem.kLabel).term();
-                            }
-                        }
-                        String childSort = term.sort();
-
-                        if (!context.isSubsortedEq(production.getChildSort(idx), childSort)) {
-                            mustMatch = false;
-                            /*
-                             * YilongL: the following analysis can be made more
-                             * precise by considering all possible sorts of the
-                             * term; however, it would be too expensive to
-                             * compute for our purpose
-                             */
-                            mayMatch = !term.isExactSort()
-                                    && context.hasCommonSubsort(production.getChildSort(idx), childSort);
-                        }
-                        idx++;
-                    }
-                } else {
-                    mustMatch = mayMatch = false;
-                }
->>>>>>> 778667c9
 
             /* at runtime, checks if the result has been cached */
             CacheTableColKey cacheTabColKey = null;
             CacheTableValue cacheTabVal = null;
-            boolean enableCache = !K.do_kompilation
+            boolean enableCache = (K.tool() != K.Tool.KOMPILE)
                     && definition.sortPredicateRulesOn(kLabelConstant).isEmpty();
             if (enableCache) {
                 cacheTabColKey = new CacheTableColKey(kLabelConstant, (KList) kList);
@@ -201,7 +134,7 @@
         Set<Sort> sorts = Sets.newHashSet();
         Set<Sort> possibleSorts = Sets.newHashSet();
 
-        if (!K.do_kompilation) {
+        if (K.tool() != K.Tool.KOMPILE) {
             /**
              * Sort checks in the Java engine are not implemented as
              * rewrite rules, so we need to precompute the sort of
