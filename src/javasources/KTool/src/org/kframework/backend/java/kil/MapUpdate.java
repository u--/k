// Copyright (c) 2013-2014 K Team. All Rights Reserved.
package org.kframework.backend.java.kil;

<<<<<<< HEAD
import java.util.*;

import org.kframework.backend.java.symbolic.*;
=======
import java.util.HashSet;
import java.util.Iterator;
import java.util.Map;
import java.util.Set;

import org.kframework.backend.java.symbolic.Matcher;
import org.kframework.backend.java.symbolic.Transformer;
import org.kframework.backend.java.symbolic.Unifier;
import org.kframework.backend.java.symbolic.Visitor;
>>>>>>> 06f930bf
import org.kframework.backend.java.util.Utils;
import org.kframework.kil.ASTNode;

import com.google.common.collect.ImmutableMap;
import com.google.common.collect.ImmutableSet;

/**
 *
 * @author AndreiS
 */
public class MapUpdate extends Term implements DataStructureUpdate {

    /** {@link Term} representation of the map */
    private final Term map;
    /** {@code Set} of keys to be removed from the map */
    private final ImmutableSet<Term> removeSet;
    /** {@code Map} of entries to be updated in the map */
    private final ImmutableMap<Term, Term> updateMap;

    public MapUpdate(Term map, Set<Term> removeSet, Map<Term, Term> updateMap) {
        super(Kind.KITEM);
        this.map = map;
        this.removeSet = ImmutableSet.copyOf(removeSet);
        this.updateMap = ImmutableMap.copyOf(updateMap);
    }

    public Term evaluateUpdate(TermContext context) {
        if (removeSet.isEmpty() && updateMap().isEmpty()) {
            return map;
        }

        if (!(map instanceof BuiltinMap)) {
            return this;
        }
        BuiltinMap builtinMap = (BuiltinMap) map;

        BuiltinMap.Builder builder = BuiltinMap.builder();
        builder.concatenate(builtinMap);

        Set<Term> pendingRemoveSet = new HashSet<>();
        for (Term key : removeSet) {
            if (builder.remove(key) == null) {
                pendingRemoveSet.add(key);
            }
        }

        if (!pendingRemoveSet.isEmpty()) {
            if (!builtinMap.isConcreteCollection()) {
                return new MapUpdate(builder.build(), pendingRemoveSet, updateMap);
            } else {
                return new Bottom(Kind.KITEM);
            }
        }

        builder.putAll(updateMap);
        return builder.build();
    }

    public Term map() {
        return map;
    }

    public ImmutableSet<Term> removeSet() {
        return removeSet;
    }

    public ImmutableMap<Term, Term> updateMap(){
        return updateMap;
    }

    @Override
    public boolean isExactSort() {
        return true;
    }

    @Override
    public boolean isSymbolic() {
        // TODO(YilongL): throw an exception instead?
        return false;
    }

    @Override
    public Sort sort() {
        return map.sort();
    }

    @Override
    protected int computeHash() {
        int hashCode = 1;
        hashCode = hashCode * Utils.HASH_PRIME + map.hashCode();
        hashCode = hashCode * Utils.HASH_PRIME + removeSet.hashCode();
        hashCode = hashCode * Utils.HASH_PRIME + updateMap.hashCode();
        return hashCode;
    }

    @Override
    protected boolean computeHasCell() {
        throw new UnsupportedOperationException();
    }

    @Override
    public boolean equals(Object object) {
        if (this == object) {
            return true;
        }

        if (!(object instanceof MapUpdate)) {
            return false;
        }

        MapUpdate mapUpdate = (MapUpdate) object;
        return map.equals(mapUpdate.map) && removeSet.equals(mapUpdate.removeSet)
               && updateMap.equals(mapUpdate.updateMap);
    }

    @Override
    public String toString() {
        String s = map.toString();
        for (Term key : removeSet) {
            s += "[" + key + " <- undef]";
        }
        for (Map.Entry<Term, Term> entry : updateMap.entrySet()) {
            s += "[" + entry.getKey() + " <- " + entry.getValue() + "]";
        }
        return s;
    }

    @Override
    public void accept(Unifier unifier, Term pattern) {
        // TODO(YilongL): throw an exception instead?
        unifier.unify(this, pattern);
    }

    @Override
    public void accept(Matcher matcher, Term pattern) {
        throw new UnsupportedOperationException();
    }

    @Override
    public ASTNode accept(Transformer transformer) {
        return transformer.transform(this);
    }

    @Override
    public void accept(Visitor visitor) {
        visitor.visit(this);
    }

}<|MERGE_RESOLUTION|>--- conflicted
+++ resolved
@@ -1,23 +1,16 @@
 // Copyright (c) 2013-2014 K Team. All Rights Reserved.
 package org.kframework.backend.java.kil;
-
-<<<<<<< HEAD
-import java.util.*;
-
-import org.kframework.backend.java.symbolic.*;
-=======
-import java.util.HashSet;
-import java.util.Iterator;
-import java.util.Map;
-import java.util.Set;
 
 import org.kframework.backend.java.symbolic.Matcher;
 import org.kframework.backend.java.symbolic.Transformer;
 import org.kframework.backend.java.symbolic.Unifier;
 import org.kframework.backend.java.symbolic.Visitor;
->>>>>>> 06f930bf
 import org.kframework.backend.java.util.Utils;
 import org.kframework.kil.ASTNode;
+
+import java.util.HashSet;
+import java.util.Map;
+import java.util.Set;
 
 import com.google.common.collect.ImmutableMap;
 import com.google.common.collect.ImmutableSet;
@@ -42,7 +35,7 @@
         this.updateMap = ImmutableMap.copyOf(updateMap);
     }
 
-    public Term evaluateUpdate(TermContext context) {
+    public Term evaluateUpdate() {
         if (removeSet.isEmpty() && updateMap().isEmpty()) {
             return map;
         }
@@ -66,7 +59,7 @@
             if (!builtinMap.isConcreteCollection()) {
                 return new MapUpdate(builder.build(), pendingRemoveSet, updateMap);
             } else {
-                return new Bottom(Kind.KITEM);
+                return Bottom.of(Kind.KITEM);
             }
         }
 
