--- conflicted
+++ resolved
@@ -24,14 +24,14 @@
  * the target node to return unless it is actually going to be mutated.
  * <p>
  * COW strategy allows safe sub-term sharing.
- *
+ * 
  * @author AndreiS
  */
 public class CopyOnWriteTransformer implements Transformer {
 
     protected final TermContext context;
     protected final Definition definition;
-
+    
     public CopyOnWriteTransformer(TermContext context) {
         this.context = context;
         this.definition = context.definition();
@@ -41,7 +41,7 @@
         this.context = null;
         this.definition = null;
     }
-
+    
     @Override
     public String getName() {
         return this.getClass().toString();
@@ -69,7 +69,7 @@
             cellMap = cellCollection.cellMap();
         }
 
-        // starting from now, !changed <=> cellMap == cellCollection.cellMap()
+        // starting from now, !changed <=> cellMap == cellCollection.cellMap() 
         List<Variable> transformedBaseTerms = Lists.newArrayList();
         for (Variable variable : cellCollection.baseTerms()) {
             Term transformedBaseTerm = (Term) variable.accept(this);
@@ -78,10 +78,10 @@
                     cellMap = ArrayListMultimap.create(cellCollection.cellMap());
                     changed = true;
                 }
-
+                
                 CellCollection transformedCellCollection = (CellCollection) transformedBaseTerm;
                 cellMap.putAll(transformedCellCollection.cellMap());
-                transformedBaseTerms.addAll(transformedCellCollection.baseTerms());
+                transformedBaseTerms.addAll(transformedCellCollection.baseTerms());                
             } else if (transformedBaseTerm instanceof Cell) {
                 if (!changed) {
                     cellMap = ArrayListMultimap.create(cellCollection.cellMap());
@@ -95,7 +95,7 @@
                 transformedBaseTerms.add((Variable) transformedBaseTerm);
             }
         }
-
+        
         return changed ? new CellCollection(cellMap, transformedBaseTerms, definition.context()) : cellCollection;
     }
 
@@ -263,7 +263,7 @@
             }
             transformedItems.add(transformedTerm);
         }
-
+        
         Term transformedFrame = null;
         if (kSequence.hasFrame()) {
             Variable frame = kSequence.frame();
@@ -272,12 +272,12 @@
                 changed = true;
             }
         }
-
+        
         if (!changed) {
             return kSequence;
         } else {
             KSequence transformedKSeq = KSequence.of(transformedItems, transformedFrame);
-
+            
             if (!transformedKSeq.hasFrame() && transformedKSeq.size() == 1) {
                 return transformedKSeq.get(0);
             } else {
@@ -325,16 +325,11 @@
     public ASTNode transform(BuiltinMap builtinMap) {
         boolean changed = false;
         BuiltinMap.Builder builder = BuiltinMap.builder();
-<<<<<<< HEAD
         
         for (Map.Entry<Term, Term> entry : builtinMap.getEntries().entrySet()) {
-=======
-
-        for (Map.Entry<Term, Term> entry : builtinMap) {
->>>>>>> 06f930bf
             Term key = (Term) entry.getKey().accept(this);
             Term value = (Term) entry.getValue().accept(this);
-
+            
             // first time encounter a changed entry
             if (!changed && (key != entry.getKey() || value != entry.getValue())) {
                 changed = true;
@@ -347,41 +342,15 @@
                     builder.put(copy.getKey(), copy.getValue());
                 }
             }
-
+            
             if (changed) {
                 builder.put(key, value);
             }
         }
-<<<<<<< HEAD
         /* special case for maps composed only of entries */
         if (builtinMap.isConcreteCollection()) {
             return changed ? builder.build() : builtinMap;
         }
-=======
-
-        // at this point, if changed is false, the BuiltinMap being built is still empty
-        if (builtinMap.hasFrame()) {
-            Variable oldFrame = builtinMap.frame();
-            Term transformedFrame = (Term) oldFrame.accept(this);
-            if (transformedFrame != oldFrame) {
-                if (!changed) {
-                    // the only change is the frame
-                    changed = true;
-                    builder.setEntriesAs(builtinMap);
-                }
-                builder.concat(transformedFrame);
-            } else {
-                builder.setFrame(oldFrame);
-            }
-        } else {
-            // do nothing; if changed == true then all entries are already
-            // copied; if changed == false then we will simply return the
-            // original map later
-        }
-
-        return changed ? builder.build() : builtinMap;
-    }
->>>>>>> 06f930bf
 
         if (!changed) {
             builder.putAll(builtinMap.getEntries());
@@ -653,7 +622,7 @@
     public ASTNode transform(Variable variable) {
         return variable;
     }
-
+    
     @Override
     public ASTNode transform(BuiltinMgu mgu) {
         SymbolicConstraint transformedConstraint = (SymbolicConstraint) mgu.constraint().accept(this);
