// Copyright (c) 2013-2014 K Team. All Rights Reserved.
package org.kframework.backend.java.symbolic;

import org.kframework.backend.java.kil.Definition;
import org.kframework.backend.java.kil.GlobalContext;
import org.kframework.backend.java.kil.Term;
import org.kframework.backend.java.kil.ConstrainedTerm;
import org.kframework.backend.java.kil.Rule;
import org.kframework.backend.java.kil.TermContext;
import org.kframework.backend.java.kil.Variable;
import org.kframework.backend.java.util.TestCaseGenerationSettings;
import org.kframework.backend.java.util.TestCaseGenerationUtil;
import org.kframework.backend.unparser.UnparserFilter;
import org.kframework.compile.transformers.DataStructureToLookupUpdate;
import org.kframework.compile.utils.*;
//import org.kframework.kil.*;
import org.kframework.kil.Module;
import org.kframework.kil.loader.Context;
import org.kframework.krun.ColorSetting;
import org.kframework.krun.KRunExecutionException;
import org.kframework.krun.SubstitutionFilter;
import org.kframework.krun.KRunOptions.OutputMode;
import org.kframework.krun.api.*;
import org.kframework.krun.api.io.FileSystem;
import org.kframework.krun.ioserver.filesystem.portable.PortableFileSystem;
import org.kframework.utils.BinaryLoader;

import java.io.File;
import java.util.*;

import edu.uci.ics.jung.graph.DirectedGraph;

import org.kframework.utils.general.IndexingStatistics;

/**
 *
 *
 * @author AndreiS
 */
public class JavaSymbolicKRun implements KRun {

    private final Definition definition;
    private final Context context;
    private final KILtoBackendJavaKILTransformer transformer;
    //Liyi Li: add a build-in SymbolicRewriter to fix the simulation rules
    private SymbolicRewriter simulationRewriter;

    public JavaSymbolicKRun(Context context) {
        /* context is unused for directory paths; the actual context is de-serialized */
        /* load the definition from a binary file */
        definition = BinaryLoader.load(Definition.class,
            new File(context.kompiled, JavaSymbolicBackend.DEFINITION_FILENAME).toString(), context);

        this.context = definition.context();
        //TODO(dwightguth): remove the need for all this copying by making krun
        //load the context, not the definition
        this.context.kompiled = context.kompiled;
        this.context.globalOptions = context.globalOptions;
        this.context.javaExecutionOptions = context.javaExecutionOptions;
        this.context.smtOptions = context.smtOptions;
        this.context.ccOptions = context.ccOptions;
        this.context.krunOptions = context.krunOptions;
        transformer = new KILtoBackendJavaKILTransformer(this.context);
    }
    
    public Definition getDefinition(){
        return this.definition;
    }

    @Override
    public KRunResult<KRunState> run(org.kframework.kil.Term cfg) throws KRunExecutionException {
        if (context.javaExecutionOptions.indexingStats){
            IndexingStatistics.totalKrunStopwatch.start();
            KRunResult<KRunState> result = internalRun(cfg, -1);
            IndexingStatistics.totalKrunStopwatch.stop();
            IndexingStatistics.print();
            return result;
        } else{
            return internalRun(cfg, -1);
        }
    }

    private KRunResult<KRunState> internalRun(org.kframework.kil.Term cfg, int bound) throws KRunExecutionException {
        ConstrainedTerm result = javaKILRun(cfg, bound);
        org.kframework.kil.Term kilTerm = (org.kframework.kil.Term) result.term().accept(
                new BackendJavaKILtoKILTransformer(context));
        KRunResult<KRunState> returnResult = new KRunResult<KRunState>(new KRunState(kilTerm, context), context);
        UnparserFilter unparser = new UnparserFilter(true, ColorSetting.OFF, OutputMode.PRETTY, context);
        unparser.visitNode(kilTerm);
        returnResult.setRawOutput(unparser.getResult());
        return returnResult;
    }

    private ConstrainedTerm javaKILRun(org.kframework.kil.Term cfg, int bound) {
        if (context.javaExecutionOptions.indexingStats){
            IndexingStatistics.preProcessStopWatch.start();
        }

        Term term = Term.of(cfg, definition);
        GlobalContext globalContext = new GlobalContext(definition, new PortableFileSystem());
        TermContext termContext = TermContext.of(globalContext);
        term = term.evaluate(termContext);
<<<<<<< HEAD
        if (context.javaExecutionOptions.patternMatching) {
            GroundRewriter groundRewriter = new GroundRewriter(definition, termContext);
            ConstrainedTerm rewriteResult = new ConstrainedTerm(groundRewriter.rewrite(term, bound), termContext);
=======

        if (K.pattern_matching) {
            FastDestructiveRewriter rewriter = new FastDestructiveRewriter(definition, termContext);
            ConstrainedTerm rewriteResult = new ConstrainedTerm(rewriter.rewrite(term, bound), termContext);
>>>>>>> 8cd21f0c
            return rewriteResult;
        } else {
            SymbolicRewriter symbolicRewriter = new SymbolicRewriter(definition);
            SymbolicConstraint constraint = new SymbolicConstraint(termContext);
            ConstrainedTerm constrainedTerm = new ConstrainedTerm(term, constraint, termContext);
            if (context.javaExecutionOptions.indexingStats){
                IndexingStatistics.preProcessStopWatch.stop();
            }
            ConstrainedTerm rewriteResult;
            if (context.javaExecutionOptions.indexingStats) {
                IndexingStatistics.totalRewriteStopwatch.start();
                rewriteResult = symbolicRewriter.rewrite(constrainedTerm, bound);
                IndexingStatistics.totalRewriteStopwatch.stop();
            } else {
                rewriteResult = symbolicRewriter.rewrite(constrainedTerm, bound);
            }
            return rewriteResult;
        }
    }

    @Override
    public KRunProofResult<Set<org.kframework.kil.Term>> prove(Module module, org.kframework.kil.Term cfg) throws KRunExecutionException {
        GlobalContext globalContext = new GlobalContext(definition, new PortableFileSystem());
        TermContext termContext = TermContext.of(globalContext);
        Map<org.kframework.kil.Term, org.kframework.kil.Term> substitution = null;
        if (cfg != null) {
            cfg = run(cfg).getResult().getRawResult();
            ConfigurationSubstitutionVisitor configurationSubstitutionVisitor =
                    new ConfigurationSubstitutionVisitor(context);
            configurationSubstitutionVisitor.visitNode(cfg);
            substitution = configurationSubstitutionVisitor.getSubstitution();
//            System.out.println(substitution);
            Module mod = module;
            mod = (Module) new Substitution(substitution,context).visitNode(module);
//                System.out.println(mod.toString());
            module = mod;
        }
        try {
            module = new SpecificationCompilerSteps(context).compile(module, null);
        } catch (CompilerStepDone e) {
            assert false: "dead code";
        }
        List<ConstrainedTerm> proofResults = new ArrayList<ConstrainedTerm>();

        DataStructureToLookupUpdate mapTransformer = new DataStructureToLookupUpdate(context);

        List<Rule> rules = new ArrayList<Rule>();
        for (org.kframework.kil.ModuleItem moduleItem : module.getItems()) {
            assert moduleItem instanceof org.kframework.kil.Rule;

            Rule rule = transformer.transformRule(
                    (org.kframework.kil.Rule) mapTransformer.visitNode(moduleItem),
                    definition);
            Rule freshRule = rule.getFreshRule(termContext);
//                System.out.println(freshRule.toString());
        }

        SymbolicRewriter symbolicRewriter = new SymbolicRewriter(definition);
        for (org.kframework.kil.ModuleItem moduleItem : module.getItems()) {
            org.kframework.kil.Rule kilRule = (org.kframework.kil.Rule) moduleItem;
            org.kframework.kil.Term kilLeftHandSide
                    = ((org.kframework.kil.Rewrite) kilRule.getBody()).getLeft();
            org.kframework.kil.Term kilRightHandSide =
                    ((org.kframework.kil.Rewrite) kilRule.getBody()).getRight();
            org.kframework.kil.Term kilRequires = kilRule.getRequires();
            org.kframework.kil.Term kilEnsures = kilRule.getEnsures();

            org.kframework.kil.Rule kilDummyRule = new org.kframework.kil.Rule(
                    kilRightHandSide,
                    MetaK.kWrap(org.kframework.kil.KSequence.EMPTY, "k"),
                    kilRequires,
                    kilEnsures,
                    context);
            Rule dummyRule = transformer.transformRule(
                    (org.kframework.kil.Rule) mapTransformer.visitNode(kilDummyRule),
                    definition);

            SymbolicConstraint initialConstraint = new SymbolicConstraint(termContext);
            //initialConstraint.addAll(rule.condition());
            initialConstraint.addAll(dummyRule.requires());
            ConstrainedTerm initialTerm = new ConstrainedTerm(
                    transformer.transformTerm(kilLeftHandSide, definition),
                    initialConstraint,
                    termContext);

            SymbolicConstraint targetConstraint = new SymbolicConstraint(termContext);
            targetConstraint.addAll(dummyRule.ensures());
            ConstrainedTerm targetTerm = new ConstrainedTerm(
                    dummyRule.leftHandSide(),
                    dummyRule.lookups().getSymbolicConstraint(termContext),
                    targetConstraint,
                    termContext);

//                System.out.println("Initial: " + initialTerm);
//                System.out.println("Target: " + targetTerm);
            proofResults.addAll(symbolicRewriter.proveRule(initialTerm, targetTerm, rules));
        }

        System.err.println(proofResults.isEmpty());
        System.err.println(proofResults);

        return new KRunProofResult<Set<org.kframework.kil.Term>>(
                proofResults.isEmpty(), Collections.<org.kframework.kil.Term>emptySet(), context);
    }

    @Override
    public KRunResult<SearchResults> search(
            Integer bound,
            Integer depth,
            SearchType searchType,
            org.kframework.kil.Rule pattern,
            org.kframework.kil.Term cfg,
            RuleCompilerSteps compilationInfo) throws KRunExecutionException {

        if (context.javaExecutionOptions.indexingStats){
            IndexingStatistics.totalSearchStopwatch.start();
        }

        SymbolicRewriter symbolicRewriter = new SymbolicRewriter(definition);
        FileSystem fs = new PortableFileSystem();

        GlobalContext globalContext = new GlobalContext(definition, fs);
        List<Rule> claims = Collections.emptyList();
        if (bound == null) {
            bound = -1;
        }
        if (depth == null) {
            depth = -1;
        }

        // The pattern needs to be a rewrite in order for the transformer to be
        // able to handle it, so we need to give it a right-hand-side.
        org.kframework.kil.Cell c = new org.kframework.kil.Cell();
        c.setLabel("generatedTop");
        c.setContents(new org.kframework.kil.Bag());
        pattern.setBody(new org.kframework.kil.Rewrite(pattern.getBody(), c, context));
        Rule patternRule = transformer.transformRule(pattern, definition);

        List<SearchResult> searchResults = new ArrayList<SearchResult>();
        List<Map<Variable,Term>> hits;
        if (context.javaExecutionOptions.patternMatching) {
            Term initialTerm = Term.of(cfg, definition);
            Term targetTerm = null;
            GroundRewriter rewriter = new GroundRewriter(definition, TermContext.of(globalContext));
            hits = rewriter.search(initialTerm, targetTerm, claims,
                    patternRule, bound, depth, searchType);
        } else {
            ConstrainedTerm initialTerm = new ConstrainedTerm(Term.of(cfg, definition), TermContext.of(globalContext));
            ConstrainedTerm targetTerm = null;
            SymbolicRewriter rewriter = new SymbolicRewriter(definition);
            hits = rewriter.search(initialTerm, targetTerm, claims,
                    patternRule, bound, depth, searchType);
        }

        for (Map<Variable,Term> map : hits) {
            // Construct substitution map from the search results
            Map<String, org.kframework.kil.Term> substitutionMap =
                    new HashMap<String, org.kframework.kil.Term>();
            for (Variable var : map.keySet()) {
                org.kframework.kil.Term kilTerm =
                        (org.kframework.kil.Term) map.get(var).accept(
                                new BackendJavaKILtoKILTransformer(context));
                substitutionMap.put(var.toString(), kilTerm);
            }

            // Apply the substitution to the pattern
            org.kframework.kil.Term rawResult =
                    (org.kframework.kil.Term) new SubstitutionFilter(substitutionMap, context)
                        .visitNode(pattern.getBody());

            searchResults.add(new SearchResult(
                    new KRunState(rawResult, context),
                    substitutionMap,
                    compilationInfo,
                    context));
        }

        // TODO(ericmikida): Make the isDefaultPattern option set in some reasonable way
        KRunResult<SearchResults> searchResultsKRunResult = new KRunResult<>(new SearchResults(
                searchResults,
                null,
                false,
                context), context);

        if (context.javaExecutionOptions.indexingStats){
            IndexingStatistics.totalSearchStopwatch.stop();
            IndexingStatistics.print();
        }
        return searchResultsKRunResult;
    }

    @Override
    public KRunResult<TestGenResults> generate(
            Integer bound,
            Integer depth,
            SearchType searchType,
            org.kframework.kil.Rule pattern,
            org.kframework.kil.Term cfg,
            RuleCompilerSteps compilationInfo) throws KRunExecutionException {
        // for now, test generation uses the "search-all" option
        // we hope to add strategies on top of this in the future
        if (searchType != SearchType.STAR) {
            throw new UnsupportedOperationException("Search type should be SearchType.STAR");
        }
        
        // TODO: get rid of this ugly hack
        Object o = ((org.kframework.kil.Bag) ((org.kframework.kil.Cell) cfg).getContents()).getContents().get(0);
        o = ((org.kframework.kil.Bag) ((org.kframework.kil.Cell) o).getContents()).getContents().get(1);
        Map<org.kframework.kil.Term, org.kframework.kil.Term> stateMap = new HashMap<org.kframework.kil.Term, org.kframework.kil.Term>();
        stateMap.put((org.kframework.kil.Term) org.kframework.kil.GenericToken.kAppOf("Id", "x"), (org.kframework.kil.Term) org.kframework.kil.IntBuiltin.kAppOf("3"));
//        stateMap.put((org.kframework.kil.Term) org.kframework.kil.GenericToken.kAppOf("Id", "y"), (org.kframework.kil.Term) org.kframework.kil.IntBuiltin.kAppOf("2"));
        stateMap.put((org.kframework.kil.Term) org.kframework.kil.GenericToken.kAppOf("Id", "$1"), (org.kframework.kil.Term) org.kframework.kil.IntBuiltin.kAppOf("1"));
        ((org.kframework.kil.Cell) o)
                .setContents(new org.kframework.kil.MapBuiltin(context
                        .dataStructureSortOf("Map"),
                        Collections.<org.kframework.kil.Term>emptyList(), 
                        stateMap));
        
        SymbolicRewriter symbolicRewriter = new SymbolicRewriter(definition);
        GlobalContext globalContext = new GlobalContext(definition, new PortableFileSystem());
        final TermContext termContext = TermContext.of(globalContext);
        ConstrainedTerm initCfg = new ConstrainedTerm(Term.of(cfg, definition), termContext);

        List<TestGenResult> generatorResults = new ArrayList<TestGenResult>();

        List<String> strRules = new ArrayList<String>();
        for (Rule rule : definition.rules()) strRules.add(rule.toString());
        Collections.sort(strRules);
        for (String s : strRules) {
            System.out.println(s);
        }
        
        if (bound == null) {
            bound = -1;
        }
        if (depth == null) {
            depth = -1;
        }
        
        for (Rule rule : definition.functionRules().values()) {
            System.out.println(rule);
        }

        List<ConstrainedTerm> resultCfgs = symbolicRewriter.generate(initCfg, null, null, bound, depth);

        for (ConstrainedTerm result : resultCfgs) {
            // construct the generated program by applying the substitution
            // obtained from the result configuration to the initial one
            Term pgm = Term.of(cfg, definition);
            pgm = pgm.substituteWithBinders(result.constraint().substitution(), termContext);
            
            /* concretize the pgm; only reasonable when the 2nd phase of the
             * test generation is performed */
            if (TestCaseGenerationSettings.TWO_PHASE_GENERATION) {
                final Map<Variable, Term> subst = new HashMap<Variable, Term>();
                pgm.accept(new BottomUpVisitor() {
                   @Override
                   public void visit(Variable var) {
                       subst.put(var, TestCaseGenerationUtil.getSimplestTermOfSort(var.sort(), termContext));
                   }
                });
                pgm = pgm.substituteWithBinders(subst, termContext);
            }

            /* translate back to generic KIL term */
            org.kframework.kil.Term pgmTerm = (org.kframework.kil.Term) pgm.accept(
                    new BackendJavaKILtoKILTransformer(context));

            org.kframework.kil.Term kilTerm = (org.kframework.kil.Term) result.term().accept(
                    new BackendJavaKILtoKILTransformer(context));

            generatorResults.add(new TestGenResult(
                    new KRunState(kilTerm, context),
                    Collections.singletonMap("B:Bag", kilTerm),
                    compilationInfo,
                    context,
                    pgmTerm,
                    result.constraint()));
        }

        return new KRunResult<TestGenResults>(new TestGenResults(
                generatorResults,
                null,
                true,
                context), context);
    }

    @Override
    public KRunProofResult<DirectedGraph<KRunState, Transition>> modelCheck(
            org.kframework.kil.Term formula,
            org.kframework.kil.Term cfg) throws KRunExecutionException {
        throw new UnsupportedBackendOptionException("--ltlmc");
    }

    @Override
    public KRunResult<KRunState> step(org.kframework.kil.Term cfg, int steps)
            throws KRunExecutionException {
        return internalRun(cfg, steps);
    }
    
    /*
     * author: Liyi Li
     * to get the symbolic rewriter
     */
    public SymbolicRewriter getSimulationRewriter(){
        
        return this.simulationRewriter;
    }
    
    public void initialSimulationRewriter(){
        
        this.simulationRewriter = new SymbolicRewriter(definition);
    }
    
    /* author: Liyi Li
     * a function return all the next step of a given simulation term
     */
    public ConstrainedTerm simulationSteps(ConstrainedTerm cfg)
            throws KRunExecutionException {
        
        ConstrainedTerm result = this.simulationRewriter.computeSimulationStep(cfg);
  
        return result;
    }
    
    /* author: Liyi Li
     * a function return all the next steps of a given term
     */
    public ArrayList<ConstrainedTerm> steps(ConstrainedTerm cfg)
            throws KRunExecutionException {

        ArrayList<ConstrainedTerm> results = this.simulationRewriter.rewriteAll(cfg);    
        


        return results;
    }
    
 
    @Override
    public KRunDebugger debug(org.kframework.kil.Term cfg) {
        throw new UnsupportedBackendOptionException("--debug");
    }

    @Override
    public KRunDebugger debug(DirectedGraph<KRunState, Transition> graph) {
        throw new UnsupportedBackendOptionException("--debug");
    }

    @Override
    public void setBackendOption(String key, Object value) {
    }

}<|MERGE_RESOLUTION|>--- conflicted
+++ resolved
@@ -100,16 +100,10 @@
         GlobalContext globalContext = new GlobalContext(definition, new PortableFileSystem());
         TermContext termContext = TermContext.of(globalContext);
         term = term.evaluate(termContext);
-<<<<<<< HEAD
+
         if (context.javaExecutionOptions.patternMatching) {
-            GroundRewriter groundRewriter = new GroundRewriter(definition, termContext);
-            ConstrainedTerm rewriteResult = new ConstrainedTerm(groundRewriter.rewrite(term, bound), termContext);
-=======
-
-        if (K.pattern_matching) {
             FastDestructiveRewriter rewriter = new FastDestructiveRewriter(definition, termContext);
             ConstrainedTerm rewriteResult = new ConstrainedTerm(rewriter.rewrite(term, bound), termContext);
->>>>>>> 8cd21f0c
             return rewriteResult;
         } else {
             SymbolicRewriter symbolicRewriter = new SymbolicRewriter(definition);
