--- conflicted
+++ resolved
@@ -463,13 +463,8 @@
             transformConjunction(ensures, (Term) this.visitNode(node.getEnsures()));
         }
 
-<<<<<<< HEAD
-        UninterpretedConstraint lookups = new UninterpretedConstraint();
+        UninterpretedConstraint.Builder lookupsBuilder = UninterpretedConstraint.builder();
         for (org.kframework.kil.BuiltinLookup lookup : node.getAttribute(JavaBackendRuleData.class).getLookups()) {
-=======
-        UninterpretedConstraint.Builder lookupsBuilder = UninterpretedConstraint.builder();
-        for (org.kframework.kil.BuiltinLookup lookup : node.getLookups()) {
->>>>>>> f421dc01
             Variable base = (Variable) this.visitNode(lookup.base());
             Term key = (Term) this.visitNode(lookup.key());
             Kind kind;
@@ -524,37 +519,24 @@
 
         concreteCollectionSize = Collections.emptyMap();
 
-<<<<<<< HEAD
-        java.util.Map<String, Term> lhsOfReadCell = null;
-        java.util.Map<String, Term> rhsOfWriteCell = null;
+        java.util.Map<CellLabel, Term> lhsOfReadCell = null;
+        java.util.Map<CellLabel, Term> rhsOfWriteCell = null;
         if (node.getAttribute(JavaBackendRuleData.class).isCompiledForFastRewriting()) {
             lhsOfReadCell = Maps.newHashMap();
             for (java.util.Map.Entry<String, org.kframework.kil.Term> entry : node.getAttribute(JavaBackendRuleData.class).getLhsOfReadCell().entrySet()) {
-                lhsOfReadCell.put(entry.getKey(), (Term) this.visitNode(entry.getValue()));
+                lhsOfReadCell.put(CellLabel.of(entry.getKey()), (Term) this.visitNode(entry.getValue()));
             }
             rhsOfWriteCell = Maps.newHashMap();
             for (java.util.Map.Entry<String, org.kframework.kil.Term> entry : node.getAttribute(JavaBackendRuleData.class).getRhsOfWriteCell().entrySet()) {
-                rhsOfWriteCell.put(entry.getKey(), (Term) this.visitNode(entry.getValue()));
-=======
-        java.util.Map<CellLabel, Term> lhsOfReadCell = null;
-        java.util.Map<CellLabel, Term> rhsOfWriteCell = null;
-        if (node.isCompiledForFastRewriting()) {
-            lhsOfReadCell = Maps.newHashMap();
-            for (java.util.Map.Entry<String, org.kframework.kil.Term> entry : node.getLhsOfReadCell().entrySet()) {
-                lhsOfReadCell.put(CellLabel.of(entry.getKey()), (Term) this.visitNode(entry.getValue()));
-            }
-            rhsOfWriteCell = Maps.newHashMap();
-            for (java.util.Map.Entry<String, org.kframework.kil.Term> entry : node.getRhsOfWriteCell().entrySet()) {
                 rhsOfWriteCell.put(CellLabel.of(entry.getKey()), (Term) this.visitNode(entry.getValue()));
             }
         }
 
         java.util.Set<CellLabel> cellsToCopy = null;
-        if (node.getCellsToCopy() != null) {
+        if (node.getAttribute(JavaBackendRuleData.class).getCellsToCopy() != null) {
             cellsToCopy = Sets.newHashSet();
-            for (String cellLabelName : node.getCellsToCopy()) {
+            for (String cellLabelName : node.getAttribute(JavaBackendRuleData.class).getCellsToCopy()) {
                 cellsToCopy.add(CellLabel.of(cellLabelName));
->>>>>>> f421dc01
             }
         }
 
@@ -565,21 +547,12 @@
                 requires,
                 ensures,
                 freshVariables,
-<<<<<<< HEAD
-                lookups,
+                lookupsBuilder.build(),
                 node.getAttribute(JavaBackendRuleData.class).isCompiledForFastRewriting(),
                 lhsOfReadCell,
                 rhsOfWriteCell,
-                node.getAttribute(JavaBackendRuleData.class).getCellsToCopy(),
+                cellsToCopy,
                 node.getAttribute(JavaBackendRuleData.class).getInstructions(),
-=======
-                lookupsBuilder.build(),
-                node.isCompiledForFastRewriting(),
-                lhsOfReadCell,
-                rhsOfWriteCell,
-                cellsToCopy,
-                node.getInstructions(),
->>>>>>> f421dc01
                 node,
                 globalContext.getDefinition());
 
