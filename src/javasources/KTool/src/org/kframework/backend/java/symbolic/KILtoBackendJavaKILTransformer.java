// Copyright (c) 2013-2014 K Team. All Rights Reserved.
package org.kframework.backend.java.symbolic;

import static org.kframework.kil.KLabelConstant.ANDBOOL_KLABEL;
import static org.kframework.kil.KLabelConstant.BOOL_ANDBOOL_KLABEL;

import org.kframework.backend.java.builtins.BoolToken;
import org.kframework.backend.java.builtins.FloatToken;
import org.kframework.backend.java.builtins.IntToken;
import org.kframework.backend.java.builtins.StringToken;
import org.kframework.backend.java.builtins.UninterpretedToken;
import org.kframework.backend.java.kil.BuiltinList;
import org.kframework.backend.java.kil.BuiltinMap;
import org.kframework.backend.java.kil.BuiltinMgu;
import org.kframework.backend.java.kil.BuiltinSet;
import org.kframework.backend.java.kil.Cell;
import org.kframework.backend.java.kil.CellCollection;
import org.kframework.backend.java.kil.ConcreteCollectionVariable;
import org.kframework.backend.java.kil.Definition;
import org.kframework.backend.java.kil.GlobalContext;
import org.kframework.backend.java.kil.Hole;
import org.kframework.backend.java.kil.KItem;
import org.kframework.backend.java.kil.KItemProjection;
import org.kframework.backend.java.kil.KLabelConstant;
import org.kframework.backend.java.kil.KLabelFreezer;
import org.kframework.backend.java.kil.KLabelInjection;
import org.kframework.backend.java.kil.KList;
import org.kframework.backend.java.kil.KSequence;
import org.kframework.backend.java.kil.Kind;
import org.kframework.backend.java.kil.ListLookup;
import org.kframework.backend.java.kil.MapKeyChoice;
import org.kframework.backend.java.kil.MapLookup;
import org.kframework.backend.java.kil.MapUpdate;
import org.kframework.backend.java.kil.Rule;
import org.kframework.backend.java.kil.SetElementChoice;
import org.kframework.backend.java.kil.SetLookup;
import org.kframework.backend.java.kil.SetUpdate;
import org.kframework.backend.java.kil.Sort;
import org.kframework.backend.java.kil.Term;
import org.kframework.backend.java.kil.TermContext;
import org.kframework.backend.java.kil.Token;
import org.kframework.backend.java.kil.Variable;
import org.kframework.kil.ASTNode;
import org.kframework.kil.Attribute;
import org.kframework.kil.BoolBuiltin;
import org.kframework.kil.DataStructureSort;
import org.kframework.kil.FloatBuiltin;
import org.kframework.kil.GenericToken;
import org.kframework.kil.IntBuiltin;
import org.kframework.kil.Module;
import org.kframework.kil.Production;
import org.kframework.kil.StringBuiltin;
import org.kframework.kil.TermComment;
import org.kframework.kil.loader.Context;
import org.kframework.kil.visitors.CopyOnWriteTransformer;

import java.util.ArrayList;
import java.util.Collection;
import java.util.Collections;
import java.util.HashMap;
import java.util.HashSet;
import java.util.List;
import java.util.Map;
import java.util.Set;

import com.google.common.collect.ArrayListMultimap;
import com.google.common.collect.ImmutableList;
import com.google.common.collect.Iterables;
import com.google.common.collect.Lists;
import com.google.common.collect.Maps;
import com.google.common.collect.Multimap;


/**
 * Convert a term from the KIL representation into the Java Rewrite engine internal representation.
 *
 * @author AndreiS
 */
public class KILtoBackendJavaKILTransformer extends CopyOnWriteTransformer {

    private boolean freshRules;
    private Definition definition = null;

    /**
     * Maps variables representing concrete collections to their sizes. This
     * field is set at the beginning of
     * {@link #visit(org.kframework.kil.Rule)} and reset before that method
     * returns. Moreover, it is only used in
     * {@link #visit(org.kframework.kil.Variable)} when transforming
     * {@code Variable}s inside that {@code Rule}.
     */
    private Map<org.kframework.kil.Variable, Integer> concreteCollectionSize
            = Collections.emptyMap();
    private GlobalContext globalContext;

    public KILtoBackendJavaKILTransformer(Context context) {
        super("Transform KIL into java backend KIL", context);
        freshRules = false;
    }

    public KILtoBackendJavaKILTransformer(Context context, boolean freshRules) {
        this(context);
        this.freshRules = freshRules;
    }

    public Definition transformDefinition(org.kframework.kil.Definition node) {
        Definition transformedDef = (Definition) this.visitNode(node);
        GlobalContext transformedDefGlobalContext = new GlobalContext(transformedDef, null);

        Definition expandedDefinition = new MacroExpander(TermContext.of(transformedDefGlobalContext)).processDefinition();
        return evaluateDefinition(new GlobalContext(expandedDefinition, null));
    }

    public Rule transformRule(org.kframework.kil.Rule node, Definition definition) {
        this.definition = definition;
        this.globalContext = new GlobalContext(definition, null);

        Rule rule = null;
        try {
            rule = new MacroExpander(TermContext.of(globalContext)).processRule((Rule) this.visitNode(node));
        } finally {
            this.definition = null;
            this.globalContext = null;
        }

        return rule;
    }

    public Term transformTerm(org.kframework.kil.Term node, Definition definition) {
        this.definition = definition;
        this.globalContext = new GlobalContext(definition, null);

        Term term = null;
        try {
            term = new MacroExpander(TermContext.of(globalContext)).processTerm((Term) this.visitNode(node));
        } finally {
            this.definition = null;
            this.globalContext = null;
        }

        return term;
    }

    @Override
    public ASTNode visit(org.kframework.kil.KApp node, Void _)  {
        if (node.getLabel() instanceof org.kframework.kil.Token) {
            if (node.getLabel() instanceof BoolBuiltin) {
                return BoolToken.of(((BoolBuiltin) node.getLabel()).booleanValue());
            } else if (node.getLabel() instanceof IntBuiltin) {
                return IntToken.of(((IntBuiltin) node.getLabel()).bigIntegerValue());
            } else if (node.getLabel() instanceof StringBuiltin) {
                return StringToken.of(((StringBuiltin) node.getLabel()).stringValue());
            } else if (node.getLabel() instanceof FloatBuiltin) {
                return FloatToken.of(
                        ((FloatBuiltin) node.getLabel()).bigFloatValue(),
                        ((FloatBuiltin) node.getLabel()).exponent());
            } else if (node.getLabel() instanceof GenericToken) {
                return UninterpretedToken.of(
                        Sort.of(((GenericToken) node.getLabel()).tokenSort()),
                        ((GenericToken) node.getLabel()).value());
            } else {
                assert false : "unsupported Token " + node.getLabel();
            }
        }

        Term kLabel = (Term) this.visitNode(node.getLabel());
        Term kList = (Term) this.visitNode(node.getChild());
        if (kList instanceof Variable) {
            kList = new KList((Variable) kList);
        }
        return KItem.of(kLabel, kList, TermContext.of(globalContext));
    }

    @Override
    public ASTNode visit(org.kframework.kil.KItemProjection node, Void _)  {
        return new KItemProjection(Kind.of(Sort.of(node.projectedKind())), (Term) this.visitNode(node.getTerm()));
    }

    @Override
    public ASTNode visit(org.kframework.kil.KLabelConstant node, Void _)  {
        return KLabelConstant.of(node.getLabel(), definition);
    }

    @Override
    public ASTNode visit(org.kframework.kil.KLabelInjection node, Void _)  {
        return new KLabelInjection((Term) this.visitNode(node.getTerm()));
    }

    @Override
    public ASTNode visit(org.kframework.kil.KInjectedLabel node, Void _)  {
        Term term = (Term) this.visitNode(node.getTerm());
        return new KLabelInjection(term);
    }

    @Override
    public ASTNode visit(org.kframework.kil.FreezerLabel node, Void _)  {
        Term term = (Term) this.visitNode(node.getTerm());
        return new KLabelFreezer(term);
    }

    @Override
    public ASTNode visit(org.kframework.kil.Hole node, Void _)  {
        return Hole.HOLE;
    }

    @Override
    public ASTNode visit(org.kframework.kil.FreezerHole node, Void _)  {
        return Hole.HOLE;
    }

    @Override
    public ASTNode visit(org.kframework.kil.Token node, Void _)  {
        throw new UnsupportedOperationException();
    }

    @Override
    public ASTNode visit(org.kframework.kil.KSequence node, Void _)  {
        List<org.kframework.kil.Term> list = new ArrayList<org.kframework.kil.Term>();
        KILtoBackendJavaKILTransformer.flattenKSequence(list, node.getContents());

        Variable variable = null;
        if (!list.isEmpty()
                && list.get(list.size() - 1) instanceof org.kframework.kil.Variable
                && list.get(list.size() - 1).getSort().equals(org.kframework.kil.KSorts.K)) {
            variable = (Variable) this.visitNode(list.remove(list.size() - 1));
        }

        List<Term> items = Lists.newArrayListWithCapacity(list.size());
        for (org.kframework.kil.Term term : list) {
            items.add((Term) this.visitNode(term));
        }

        return new KSequence(items, variable);
    }

    @Override
    public ASTNode visit(org.kframework.kil.KList node, Void _)  {
        List<org.kframework.kil.Term> list = new ArrayList<org.kframework.kil.Term>();
        KILtoBackendJavaKILTransformer.flattenKList(list, node.getContents());

        Variable variable = null;
        if (!list.isEmpty()
                && list.get(list.size() - 1) instanceof org.kframework.kil.Variable
                && list.get(list.size() - 1).getSort().equals(org.kframework.kil.KSorts.KLIST)) {
            variable = (Variable) this.visitNode(list.remove(list.size() - 1));
        }

        List<Term> items = Lists.newArrayListWithCapacity(list.size());
        for (org.kframework.kil.Term term : list) {
            items.add((Term) this.visitNode(term));
        }

        return new KList(items, variable);
    }

    @Override
    public ASTNode visit(org.kframework.kil.Cell node, Void _)  {
        if (node.getContents() instanceof org.kframework.kil.Bag) {
            CellCollection cellCollection = (CellCollection) this.visitNode(node.getContents());
            return new Cell<CellCollection>(node.getLabel(), cellCollection);
        } else if (node.getContents() instanceof org.kframework.kil.Cell) {
            Multimap<String, Cell> cells = ArrayListMultimap.create();
            Cell<?> cell = (Cell<?>) this.visitNode(node.getContents());
            cells.put(cell.getLabel(), cell);

            return new Cell<CellCollection>(node.getLabel(),
                    new CellCollection(cells, context));
        } else {
            Term content = (Term) this.visitNode(node.getContents());

            if (content instanceof KItem) {
                return new Cell<KItem>(node.getLabel(), (KItem) content);
            } else if (content instanceof Token) {
                return new Cell<Token>(node.getLabel(), (Token) content);
            } else if (content instanceof KSequence) {
                return new Cell<KSequence>(node.getLabel(), (KSequence) content);
            } else if (content instanceof KList) {
                return new Cell<KList>(node.getLabel(), (KList) content);
            } else if (content instanceof BuiltinList) {
                return new Cell<BuiltinList>(node.getLabel(), (BuiltinList) content);
//            } else if (content instanceof ListUpdate) {
//                return new Cell<ListUpdate>(node.getLabel(), (ListUpdate) content);
            } else if (content instanceof BuiltinSet) {
                return new Cell<BuiltinSet>(node.getLabel(), (BuiltinSet) content);
            } else if (content instanceof SetUpdate) {
                return new Cell<SetUpdate>(node.getLabel(), (SetUpdate) content);
            } else if (content instanceof BuiltinMap) {
                return new Cell<BuiltinMap>(node.getLabel(), (BuiltinMap) content);
            } else if (content instanceof MapUpdate) {
                return new Cell<MapUpdate>(node.getLabel(), (MapUpdate) content);
            } else if (content instanceof Variable) {
                return new Cell<Term>(node.getLabel(), content);
            } else if (content instanceof KItemProjection) {
                return new Cell<KItemProjection>(node.getLabel(), (KItemProjection) content);
            } else if (content instanceof BuiltinMgu) {
                return new Cell<BuiltinMgu>(node.getLabel(), (BuiltinMgu) content);
            } else {
                throw new RuntimeException();
            }
        }
    }

    @Override
    public ASTNode visit(org.kframework.kil.Bag node, Void _) {
        List<org.kframework.kil.Term> contents = new ArrayList<org.kframework.kil.Term>();
        org.kframework.kil.Bag.flatten(contents,
                ((org.kframework.kil.Bag) node).getContents());

        Multimap<String, Cell> cells = ArrayListMultimap.create();
        List<Variable> baseTerms = Lists.newArrayList();
        for (org.kframework.kil.Term term : contents) {
            if (term instanceof TermComment) {
                continue;
            }
            if (term instanceof org.kframework.kil.Cell) {
                Cell<?> cell = (Cell<?>) this.visitNode(term);
                cells.put(cell.getLabel(), cell);
            } else if (term instanceof org.kframework.kil.Variable
                    && (term.getSort().equals(org.kframework.kil.KSorts.BAG))) {
                baseTerms.add((Variable) this.visitNode(term));
            } else {
                throw new RuntimeException();
            }
        }

        return new CellCollection(cells, baseTerms, context);
    }

    @Override
    public ASTNode visit(org.kframework.kil.ListBuiltin node, Void _)  {
        ArrayList<Term> elementsLeft = new ArrayList<Term>(node.elementsLeft().size());
        for (org.kframework.kil.Term entry : node.elementsLeft()) {
            Term newEntry = (Term) this.visitNode(entry);
            elementsLeft.add(newEntry);
        }

        ArrayList<Term> elementsRight = new ArrayList<Term>(node.elementsRight().size());
        for (org.kframework.kil.Term entry : node.elementsRight()) {
            Term newEntry = (Term) this.visitNode(entry);
            elementsRight.add(newEntry);
        }

        ArrayList<Term> baseTerms = new ArrayList<>(node.baseTerms().size());
        for (org.kframework.kil.Term term : node.baseTerms()) {
            baseTerms.add((Term) this.visitNode(term));
        }

        Term base = null;
        if (node.hasViewBase()) {
            base = (Variable) this.visitNode(node.viewBase());
        } else {
            if (!node.baseTerms().isEmpty()) {
                if (node.baseTerms().size() == 1
                        && !( this.visitNode(node.baseTerms().iterator().next()) instanceof KItem)) {
                    base = (Term) this.visitNode(node.baseTerms().iterator().next());
                } else {
                    Term result = BuiltinList.of(
                            null,
                            0,
                            0,
                            elementsLeft,
                            new ArrayList<Term>());
                    baseTerms.add(BuiltinList.of(
                            null,
                            0,
                            0,
                            new ArrayList<Term>(),
                            elementsRight));
                    for (Term baseTerm : baseTerms) {
                        result = KItem.of(
                                KLabelConstant.of(DataStructureSort.DEFAULT_LIST_LABEL, definition),
                                new KList(ImmutableList.of(result, baseTerm)),
                                TermContext.of(globalContext));
                    }
                    return result;
                }
            }
        }
        return BuiltinList.of(base, 0, 0, elementsLeft, elementsRight);
    }

    @Override
    public ASTNode visit(org.kframework.kil.SetBuiltin node, Void _)  {
        BuiltinSet.Builder builder = BuiltinSet.builder();
        for (org.kframework.kil.Term element : node.elements()) {
            builder.add((Term) this.visitNode(element));
        }
        for (org.kframework.kil.Term term : node.baseTerms()) {
            builder.concatenate((Term) this.visitNode(term));
        }
        return builder.build();
    }

    @Override
    public ASTNode visit(org.kframework.kil.MapBuiltin node, Void _)  {
        BuiltinMap.Builder builder = BuiltinMap.builder();
        for (Map.Entry<org.kframework.kil.Term, org.kframework.kil.Term> entry :
                node.elements().entrySet()) {
            builder.put(
                    (Term) this.visitNode(entry.getKey()),
                    (Term) this.visitNode(entry.getValue()));
        }
        for (org.kframework.kil.Term term : node.baseTerms()) {
            builder.concatenate((Term) this.visitNode(term));
        }
        return builder.build();
    }

    @Override
    public ASTNode visit(org.kframework.kil.ListUpdate node, Void _)  {
        Variable base = (Variable) this.visitNode(node.base());

        return BuiltinList.of(base, node.removeLeft().size(), node.removeRight().size(),
                Collections.<Term>emptyList(), Collections.<Term>emptyList());
    }

    @Override
    public ASTNode visit(org.kframework.kil.SetUpdate node, Void _)  {
        Variable set = (Variable) this.visitNode(node.set());

        HashSet<Term> removeSet = new HashSet<Term>(node.removeEntries().size());
        for (org.kframework.kil.Term term : node.removeEntries()) {
            removeSet.add((Term) this.visitNode(term));
        }

        return new SetUpdate(set, removeSet);
    }

     @Override
    public ASTNode visit(org.kframework.kil.MapUpdate node, Void _)  {
        Variable map = (Variable) this.visitNode(node.map());

        HashSet<Term> removeSet = new HashSet<Term>(node.removeEntries().size());
        for (org.kframework.kil.Term term : node.removeEntries().keySet()) {
            removeSet.add((Term) this.visitNode(term));
        }

        HashMap<Term, Term> updateMap = new HashMap<Term, Term>(node.updateEntries().size());
        for (Map.Entry<org.kframework.kil.Term, org.kframework.kil.Term> entry :
                node.updateEntries().entrySet()) {
            Term key = (Term) this.visitNode(entry.getKey());
            Term value = (Term) this.visitNode(entry.getValue());
            updateMap.put(key, value);
        }

        return new MapUpdate(map, removeSet, updateMap);
    }

    @Override
    public ASTNode visit(org.kframework.kil.Variable node, Void _)  {
        String name = node.getName();
        if (node.isFreshVariable()) {
           name = "?" + name;
        } else if (node.isFreshConstant()) {
            name = "!" + name;
        }

        if (node.getSort().equals(org.kframework.kil.KSorts.BAG)) {
<<<<<<< HEAD
            return new Variable(name, Kind.CELL_COLLECTION.toString());
        }

        if (node.getSort().equals(org.kframework.kil.KSorts.K)) {
            return new Variable(name, KSorts.KSEQUENCE);
        }
        if (node.getSort().equals(org.kframework.kil.KSorts.KLIST)) {
            return new Variable(name, KSorts.KLIST);
=======
            return new Variable(node.getName(), Kind.CELL_COLLECTION.asSort());
        }

        if (node.getSort().equals(org.kframework.kil.KSorts.K)) {
            return new Variable(node.getName(), Sort.KSEQUENCE);
        }
        if (node.getSort().equals(org.kframework.kil.KSorts.KLIST)) {
            return new Variable(node.getName(), Sort.KLIST);
>>>>>>> 06f930bf
        }

        DataStructureSort dataStructureSort = context.dataStructureSortOf(node.getSort());
        if (dataStructureSort != null) {
            Sort sort = null;
            if (dataStructureSort.type().equals(org.kframework.kil.KSorts.LIST)) {
                sort = Sort.LIST;
            } else if (dataStructureSort.type().equals(org.kframework.kil.KSorts.MAP)) {
                sort = Sort.MAP;
            } else if (dataStructureSort.type().equals(org.kframework.kil.KSorts.SET)) {
                sort = Sort.SET;
            } else {
                assert false: "unexpected data structure " + dataStructureSort.type();
            }

            if (concreteCollectionSize.containsKey(node)) {
                return new ConcreteCollectionVariable(
                        name,
                        sort,
                        concreteCollectionSize.get(node));
            } else {
                return new Variable(name, sort);
            }
        }

<<<<<<< HEAD
        return new Variable(name, node.getSort());
=======
        return new Variable(node.getName(), Sort.of(node.getSort()));
>>>>>>> 06f930bf
    }

    @Override
    public ASTNode visit(org.kframework.kil.Rule node, Void _)  {
        assert node.getBody() instanceof org.kframework.kil.Rewrite;

        concreteCollectionSize = node.getConcreteDataStructureSize();

        org.kframework.kil.Rewrite rewrite = (org.kframework.kil.Rewrite) node.getBody();
        Term leftHandSide = (Term) this.visitNode(rewrite.getLeft());
        Term rightHandSide = (Term) this.visitNode(rewrite.getRight());

        Collection<Term> requires = new ArrayList<>();
        if (node.getRequires() != null) {
            transformConjunction(requires, (Term) this.visitNode(node.getRequires()));
        }

        Collection<Term> ensures = new ArrayList<>();
        if (node.getEnsures() != null) {
            transformConjunction(ensures, (Term) this.visitNode(node.getEnsures()));
        }

        UninterpretedConstraint lookups = new UninterpretedConstraint();
        for (org.kframework.kil.BuiltinLookup lookup : node.getLookups()) {
            Variable base = (Variable) this.visitNode(lookup.base());
            Term key = (Term) this.visitNode(lookup.key());
            Kind kind;
            switch (lookup.kind()) {
                case KItem:
                    kind = Kind.KITEM;
                    break;
                case K:
                    kind = Kind.K;
                    break;
                case KList:
                    kind = Kind.KLIST;
                    break;
                case KLabel:
                    kind = Kind.KLABEL;
                    break;
                case BagItem:
                    kind = Kind.CELL;
                    break;
                case Bag:
                    kind = Kind.CELL_COLLECTION;
                    break;
                default:
                    assert false: "unexpected lookup kind";
                    kind = null;
            }

            if (lookup instanceof org.kframework.kil.SetLookup) {
                if (lookup.choice()) {
                    lookups.add(new SetElementChoice(base), key);
                } else {
                    lookups.add(new SetLookup(base, key), BoolToken.TRUE);
                }
            } else {
                Term value = (Term) this.visitNode(lookup.value());
                if (lookup instanceof org.kframework.kil.MapLookup) {
                    if (lookup.choice()) {
                        lookups.add(new MapKeyChoice(base), key);
                    }
                    lookups.add(new MapLookup(base, key, kind), value);
                } else { // ListLookup
                    lookups.add(new ListLookup(base, key, kind), value);
                }
            }

        }

        Collection<Variable> freshVariables = new ArrayList<>();
        // TODO(AndreiS): check !Variable only appears in the RHS
        for (org.kframework.kil.Variable variable : node.getBody().variables()) {
            if (variable.isFreshConstant()) {
                freshVariables.add((Variable) this.visitNode(variable));
            }
        }

        assert leftHandSide.kind() == rightHandSide.kind()
               || ((leftHandSide.kind() == Kind.KITEM || leftHandSide.kind() == Kind.K || leftHandSide.kind() == Kind.KLIST)
                   && (rightHandSide.kind() == Kind.KITEM || rightHandSide.kind() == Kind.K || rightHandSide.kind() == Kind.KLIST));

        concreteCollectionSize = Collections.emptyMap();

        java.util.Map<String, Term> lhsOfReadCell = null;
        java.util.Map<String, Term> rhsOfWriteCell = null;
        if (node.isCompiledForFastRewriting()) {
            lhsOfReadCell = Maps.newHashMap();
            for (java.util.Map.Entry<String, org.kframework.kil.Term> entry : node.getLhsOfReadCell().entrySet()) {
                lhsOfReadCell.put(entry.getKey(), (Term) this.visitNode(entry.getValue()));
            }
            rhsOfWriteCell = Maps.newHashMap();
            for (java.util.Map.Entry<String, org.kframework.kil.Term> entry : node.getRhsOfWriteCell().entrySet()) {
                rhsOfWriteCell.put(entry.getKey(), (Term) this.visitNode(entry.getValue()));
            }
        }

        Rule rule = new Rule(
                node.getLabel(),
                leftHandSide,
                rightHandSide,
                requires,
                ensures,
                freshVariables,
                lookups,
                node.isCompiledForFastRewriting(),
                lhsOfReadCell,
                rhsOfWriteCell,
                node.getCellsToCopy(),
                node.getInstructions(),
                node.getAttributes(),
                definition);

        if (freshRules) {
            return rule.getFreshRule(TermContext.of(globalContext));
        }
        return rule;
    }

    private void transformConjunction(Collection<Term> requires, Term term) {
        if (term instanceof KItem &&
               (((KItem) term).kLabel().toString().equals(ANDBOOL_KLABEL.getLabel()) ||
                ((KItem) term).kLabel().toString().equals(BOOL_ANDBOOL_KLABEL.getLabel()))) {
            for (Term item : ((KList) ((KItem) term).kList()).getContents()) {
                requires.add(item);
            }
        } else {
            requires.add(term);
        }
    }

    @Override
    public ASTNode visit(org.kframework.kil.Definition node, Void _) {
        Definition definition = new Definition(context);
        this.definition = definition;
        this.globalContext = new GlobalContext(definition, null);

        Module singletonModule = node.getSingletonModule();

        /*
         * Liyi Li: add new constraint such that if an anywhere rule contains an
         * attribute with "alphaRule" then we remove the rule
         */
        for (org.kframework.kil.Rule rule : singletonModule.getRules()) {
            if (rule.containsAttribute(Attribute.PREDICATE.getKey())
                    || (rule.containsAttribute(Attribute.ANYWHERE.getKey()) && (!rule
                            .containsAttribute("alphaRule")))) {
                continue;
            }

            definition.addRule((Rule) this.visitNode(rule));
        }

        for (String kLabelName : singletonModule.getModuleKLabels()) {
            definition.addKLabel(KLabelConstant.of(kLabelName, definition));
        }

        /* collect the productions which have the attributes strict and seqstrict */
        Set<Production> productions = singletonModule.getSyntaxByTag("strict", context);
        productions.addAll(singletonModule.getSyntaxByTag("seqstrict", context));
        for (Production production : productions) {
            definition.addFrozenKLabel(KLabelConstant.of(production.getKLabel(), definition));
        }

        this.definition = null;
        this.globalContext = null;
        return definition;
    }

    /**
     * Partially evaluate the right-hand side and the conditions for each rule.
     *
     * @param definition
     *            the definition used for evaluation
     * @return the partially evaluated definition
     */
    private static Definition evaluateDefinition(GlobalContext globalContext) {
        Definition definition = globalContext.def;
        /* replace the unevaluated rules defining functions with their partially evaluated counterparts */
        ArrayList<Rule> partiallyEvaluatedRules = new ArrayList<>();
        /* iterate until a fixpoint is reached, because the evaluation with functions uses Term#substituteAndEvalaute */
        while (true) {
            boolean change = false;

            partiallyEvaluatedRules.clear();
            for (Rule rule : definition.functionRules().values()) {
                Rule evaluatedRule = evaluateRule(rule, globalContext);
                partiallyEvaluatedRules.add(evaluatedRule);

                if (!evaluatedRule.equals(rule)) {
                    change = true;
                }
            }

            if (!change) {
                break;
            }

            definition.functionRules().clear();
            definition.addRuleCollection(partiallyEvaluatedRules);
        }

        /* replace the unevaluated rules and macros with their partially evaluated counterparts */
        partiallyEvaluatedRules.clear();
        Iterable<Rule> rules = Iterables.concat(
                definition.rules(),
                definition.macros(),
                definition.patternRules().values());
        for (Rule rule : rules) {
            partiallyEvaluatedRules.add(evaluateRule(rule, globalContext));
        }
        definition.rules().clear();
        definition.macros().clear();
        definition.patternRules().clear();
        definition.addRuleCollection(partiallyEvaluatedRules);

        return definition;
    }

    /**
     * Partially evaluate the right-hand side and the conditions of a specified rule.
     * @param rule
     *          the rule being partially evaluated
     * @param definition
     *          the definition used for evaluation
     * @return
     *          the partially evaluated rule
     */
    private static Rule evaluateRule(Rule rule, GlobalContext globalContext) {
        TermContext termContext = TermContext.of(globalContext);
        // TODO(AndreiS): some evaluation is required in the LHS as well
        //Term leftHandSide = rule.leftHandSide().evaluate(termContext);

        Rule origRule = rule;
        if (rule.isFunction()) {
            /*
             * rename variables in the function rule to avoid variable confusion
             * when trying to apply this rule on its RHS
             */
            rule = rule.getFreshRule(termContext);
        }
        Term rightHandSide = rule.rightHandSide().evaluate(termContext);
        List<Term> requires = new ArrayList<>();
        for (Term term : rule.requires()) {
            requires.add(term.evaluate(termContext));
        }
        List<Term> ensures = new ArrayList<>();
        for (Term term : rule.ensures()) {
            ensures.add(term.evaluate(termContext));
        }
        UninterpretedConstraint lookups = new UninterpretedConstraint();
        for (UninterpretedConstraint.Equality equality : rule.lookups().equalities()) {
            lookups.add(
                    equality.leftHandSide().evaluate(termContext),
                    equality.rightHandSide().evaluate(termContext));
        }

        Map<String, Term> rhsOfWriteCell = null;
        if (rule.isCompiledForFastRewriting()) {
            rhsOfWriteCell = new HashMap<>();
            for (Map.Entry<String, Term> entry : rule.rhsOfWriteCell().entrySet()) {
                rhsOfWriteCell.put(entry.getKey(), (Term) entry.getValue().evaluate(termContext));
            }
        }

        Rule newRule = new Rule(
                rule.label(),
                rule.leftHandSide(),
                rightHandSide,
                requires,
                ensures,
                rule.freshVariables(),
                lookups,
                rule.isCompiledForFastRewriting(),
                rule.lhsOfReadCell(),
                rhsOfWriteCell,
                rule.cellsToCopy(),
                rule.instructions(),
                rule.getAttributes(),
                globalContext.def);
        return newRule.equals(rule) ? origRule : newRule;
    }

    private static void flattenKSequence(
            List<org.kframework.kil.Term> flatList,
            List<org.kframework.kil.Term> nestedList) {
        for (org.kframework.kil.Term term : nestedList) {
            if (term instanceof org.kframework.kil.KSequence) {
                org.kframework.kil.KSequence kSequence = (org.kframework.kil.KSequence) term;
                KILtoBackendJavaKILTransformer.flattenKSequence(flatList, kSequence.getContents());
            } else {
                flatList.add(term);
            }
        }
    }

    private static void flattenKList(
            List<org.kframework.kil.Term> flatList,
            List<org.kframework.kil.Term> nestedList) {
        for (org.kframework.kil.Term term : nestedList) {
            if (term instanceof org.kframework.kil.KList) {
                org.kframework.kil.KList kList = (org.kframework.kil.KList) term;
                KILtoBackendJavaKILTransformer.flattenKList(flatList, kList.getContents());
            } else {
                flatList.add(term);
            }
        }
    }
}<|MERGE_RESOLUTION|>--- conflicted
+++ resolved
@@ -456,25 +456,14 @@
         }
 
         if (node.getSort().equals(org.kframework.kil.KSorts.BAG)) {
-<<<<<<< HEAD
-            return new Variable(name, Kind.CELL_COLLECTION.toString());
+            return new Variable(name, Kind.CELL_COLLECTION.asSort());
         }
 
         if (node.getSort().equals(org.kframework.kil.KSorts.K)) {
-            return new Variable(name, KSorts.KSEQUENCE);
+            return new Variable(name, Sort.KSEQUENCE);
         }
         if (node.getSort().equals(org.kframework.kil.KSorts.KLIST)) {
-            return new Variable(name, KSorts.KLIST);
-=======
-            return new Variable(node.getName(), Kind.CELL_COLLECTION.asSort());
-        }
-
-        if (node.getSort().equals(org.kframework.kil.KSorts.K)) {
-            return new Variable(node.getName(), Sort.KSEQUENCE);
-        }
-        if (node.getSort().equals(org.kframework.kil.KSorts.KLIST)) {
-            return new Variable(node.getName(), Sort.KLIST);
->>>>>>> 06f930bf
+            return new Variable(name, Sort.KLIST);
         }
 
         DataStructureSort dataStructureSort = context.dataStructureSortOf(node.getSort());
@@ -500,11 +489,7 @@
             }
         }
 
-<<<<<<< HEAD
-        return new Variable(name, node.getSort());
-=======
-        return new Variable(node.getName(), Sort.of(node.getSort()));
->>>>>>> 06f930bf
+        return new Variable(name, Sort.of(node.getSort()));
     }
 
     @Override
