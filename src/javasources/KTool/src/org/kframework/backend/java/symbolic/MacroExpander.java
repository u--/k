// Copyright (c) 2013-2014 K Team. All Rights Reserved.
package org.kframework.backend.java.symbolic;

import java.util.ArrayList;
import java.util.Collection;
import java.util.HashMap;
import java.util.Map;

import org.kframework.backend.java.kil.Definition;
import org.kframework.backend.java.kil.JavaSymbolicObject;
import org.kframework.backend.java.kil.Rule;
import org.kframework.backend.java.kil.Term;
import org.kframework.backend.java.kil.TermContext;


/**
 * Expands the macros in each rule of a definition and those in the initial
 * configuration.
 *
 * @author AndreiS
 *
 */
public class MacroExpander extends TermTransformer {

    private final StepRewriter rewriter;

    public MacroExpander(TermContext context) {
        super(context);
        rewriter = new StepRewriter(definition.macros(), definition);
    }

    public Definition processDefinition() {
        Definition processedDefinition = new Definition(definition.context());
        processedDefinition.addKLabelCollection(definition.kLabels());
        processedDefinition.addFrozenKLabelCollection(definition.frozenKLabels());
        for (Rule rule : definition.rules()) {
            processedDefinition.addRule(processRule(rule));
        }
        for (Rule rule : definition.functionRules().values()) {
            processedDefinition.addRule(processRule(rule));
        }
<<<<<<< HEAD
        for (Rule rule : definition.anywhereRules().values()) {
=======
        for (Rule rule : definition.patternRules().values()) {
>>>>>>> ac279e45
            processedDefinition.addRule(processRule(rule));
        }
        processedDefinition.addRuleCollection(definition.macros());
        return processedDefinition;
    }

    public Rule processRule(Rule rule) {
        Term processedLeftHandSide = processTerm(rule.leftHandSide());
        Term processedRightHandSide = processTerm(rule.rightHandSide());
        Collection<Term> processedRequires = new ArrayList<Term>(rule.requires().size());
        for (Term conditionItem : rule.requires()) {
            processedRequires.add(processTerm(conditionItem));
        }
        Collection<Term> processedEnsures = new ArrayList<Term>(rule.ensures().size());
        for (Term conditionItem : rule.ensures()) {
            processedEnsures.add(processTerm(conditionItem));
        }
        UninterpretedConstraint processedLookups
            = (UninterpretedConstraint) expandMacro(rule.lookups());

        Map<String, Term> processedLhsOfReadCell = null;
        Map<String, Term> processedRhsOfWriteCell = null;
        if (rule.isCompiledForFastRewriting()) {
            processedLhsOfReadCell = new HashMap<>();
            for (Map.Entry<String, Term> entry : rule.lhsOfReadCell().entrySet()) {
                processedLhsOfReadCell.put(entry.getKey(), processTerm(entry.getValue()));
            }
            processedRhsOfWriteCell = new HashMap<>();
            for (Map.Entry<String, Term> entry : rule.rhsOfWriteCell().entrySet()) {
                processedRhsOfWriteCell.put(entry.getKey(), processTerm(entry.getValue()));
            }
        }

        return new Rule(
                rule.label(),
                processedLeftHandSide,
                processedRightHandSide,
                processedRequires,
                processedEnsures,
                rule.freshVariables(),
                processedLookups,
                rule.isCompiledForFastRewriting(),
                processedLhsOfReadCell,
                processedRhsOfWriteCell,
                rule.cellsToCopy(),
                rule.instructions(),
                rule.getAttributes(),
                definition);
    }

    public Term processTerm(Term term) {
        return (Term) expandMacro(term);
    }

    /**
     * Private helper method that keeps expanding macros in a specified node
     * until no macro is found.
     *
     * @param node
     *            the specified node
     * @return the expanded node
     */
    private JavaSymbolicObject expandMacro(JavaSymbolicObject node) {
        JavaSymbolicObject expandedNode = (JavaSymbolicObject) node.accept(this);
        while (node != expandedNode) {
            node = expandedNode;
            expandedNode = (JavaSymbolicObject) node.accept(this);
        }

        return node;
    }

    @Override
    protected Term transformTerm(Term term) {
        Term transformedTerm = rewriter.getOneSuccessor(term);
        return transformedTerm != null ? transformedTerm : term;
    }

}<|MERGE_RESOLUTION|>--- conflicted
+++ resolved
@@ -39,11 +39,10 @@
         for (Rule rule : definition.functionRules().values()) {
             processedDefinition.addRule(processRule(rule));
         }
-<<<<<<< HEAD
         for (Rule rule : definition.anywhereRules().values()) {
-=======
+            processedDefinition.addRule(processRule(rule));
+        }
         for (Rule rule : definition.patternRules().values()) {
->>>>>>> ac279e45
             processedDefinition.addRule(processRule(rule));
         }
         processedDefinition.addRuleCollection(definition.macros());
