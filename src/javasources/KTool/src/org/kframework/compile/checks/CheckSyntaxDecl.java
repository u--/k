// Copyright (c) 2012-2014 K Team. All Rights Reserved.
package org.kframework.compile.checks;

import java.util.HashMap;
import java.util.List;

import org.kframework.kil.Production;
import org.kframework.kil.ProductionItem;
import org.kframework.kil.Sentence;
import org.kframework.kil.NonTerminal;
import org.kframework.kil.Sort;
import org.kframework.kil.Terminal;
import org.kframework.kil.UserList;
import org.kframework.kil.loader.Constants;
import org.kframework.kil.loader.Context;
import org.kframework.kil.visitors.BasicVisitor;
import org.kframework.utils.general.GlobalSettings;

/**
 * Check for various errors in syntax declarations. 1. You are not allowed to use empty terminals ("") in definitions. You need to have at least two sorts, or a non empty terminal.
 *
 * @author Radu
 *
 */
public class CheckSyntaxDecl extends BasicVisitor {

    public CheckSyntaxDecl(Context context) {
        super(context);
    }

    java.util.Map<Production, Production> prods = new HashMap<Production, Production>();

    @Override
    public Void visit(Production node, Void _) {

        if (prods.containsKey(node)) {
            Production oldProd = prods.get(node);
            String msg = "Production has already been defined at " + oldProd.getLocation() + " from source " + oldProd.getSource();
            GlobalSettings.kem.registerCompilerError(msg, this, node);
        } else
            prods.put(node, node);

        int sorts = 0;
        int neTerminals = 0;
        int eTerminals = 0;

        if (node.containsAttribute("bracket")) {
            int countSorts = 0;
            for (ProductionItem pi : node.getItems()) {
                if (pi instanceof NonTerminal)
                    countSorts++;
                else if (!(pi instanceof Terminal)) {
                    String msg = "Bracket can be used on productions with Terminals and only one NonTerminal.";
                    GlobalSettings.kem.registerCompilerError(msg, this, node);
                }
            }
            if (countSorts != 1) {
                String msg = "Bracket can be used on productions with Terminals and exactly one NonTerminal.";
                GlobalSettings.kem.registerCompilerError(msg, this, node);
            }
        }

        if (node.isSubsort()) {
            Sort sort = node.getSubsort().getSort();
            if (sort.isBaseSort() && !context.isSubsorted(node.getSort(), sort)) {
                String msg = "Subsorting built-in sorts is forbidden: K, KResult, KList, Map,\n\t MapItem, List, ListItem, Set, SetItem, Bag, BagItem, KLabel, CellLabel";
                GlobalSettings.kem.registerCompilerError(msg, this, node);
            }
        } else if (!node.containsAttribute(Constants.FUNCTION)
                && (node.getSort().equals(Sort.K) ||
                    node.getSort().equals(Sort.KLIST))) {
            String msg = "Extending sort K or KList is forbidden:\n\t" + node + "\n\tConsider extending KItem instead.";
            GlobalSettings.kem.registerCompilerError(msg, this, node);
        }

        if (node.containsAttribute("reject")) {
            if (node.getItems().size() != 1) {
                String msg = "Only single Terminals can be rejected.";
                GlobalSettings.kem.registerCompilerError(msg, this, node);
            }
            if (node.getItems().size() == 1 && !(node.getItems().get(0) instanceof Terminal)) {
                String msg = "Only Terminals can be rejected.";
                GlobalSettings.kem.registerCompilerError(msg, this, node);
            }
        }

        for (ProductionItem pi : node.getItems()) {
            if (pi instanceof NonTerminal) {
                sorts++;
                NonTerminal s = (NonTerminal) pi;
                if (!s.getSort().isCellSort()) {
                    if (!context.definedSorts.contains(s.getSort())) {
                        String msg = "Undefined sort " + s;
                        GlobalSettings.kem.registerCompilerError(msg, this, s);
                    }
                }
                if (s.getSort().equals(Sort.KRESULT) && !(node.isSubsort() && node.getSort().equals(Sort.KITEM))) {
                    String msg = "KResult is only allowed in the left hand side of syntax.";
                    GlobalSettings.kem.registerCompilerError(msg, this, s);
                }
            }
            if (pi instanceof UserList) {
                sorts++;
                UserList s = (UserList) pi;
                if (!s.getSort().getName().startsWith("#") && !context.definedSorts.contains(s.getSort())) {
                    String msg = "Undefined sort " + s.getSort();
                    GlobalSettings.kem.registerCompilerError(msg, this, s);
                }
                if (s.getSort().equals(Sort.KRESULT)) {
                    String msg = "KResult is only allowed in the left hand side of syntax declarations.";
                    GlobalSettings.kem.registerCompilerError(msg, this, s);
                }
            }
            if (pi instanceof Terminal) {
                Terminal t = (Terminal) pi;
                if (t.getTerminal().equals(""))
                    eTerminals++;
                else
                    neTerminals++;
            }
        }

        if (!isBinaryInfixProd(node)) {
            if (node.containsAttribute(Constants.LEFT) || node.containsAttribute(Constants.RIGHT) || node.containsAttribute(Constants.NON_ASSOC)) {
                String msg = "Associativity attribute should only be assigned to binary infix production.\n";
                GlobalSettings.kem.registerCompilerWarning(msg, this, node);
            }
        }

        if (eTerminals > 0 && (neTerminals == 0 || sorts < 2)) {
            // if it is an epsilon transition, it must contain a klabel and one of:
            // onlyLabel or (notInRules, notInGround)
            if (!((node.containsAttribute("onlyLabel") ||
                    (node.containsAttribute("notInRules") && node.containsAttribute("notInGround")))
                    && node.containsAttribute("klabel"))) {
                String msg = "Cannot declare empty terminals in the definition.\n";
<<<<<<< HEAD
                msg += "            Use attribute 'onlyLabel' or 'notInRules' and 'notInGround' paired with 'klabel(...)' to limit the use to programs.";

                GlobalSettings.kem.register(new KException(KException.ExceptionType.ERROR, KException.KExceptionGroup.COMPILER, msg, getName(), node.getFilename(), node.getLocation()));
=======
                msg += "            Use attribute 'onlyLabel' paired with 'klabel(...)' to limit the use to programs.";
                GlobalSettings.kem.registerCompilerError(msg, this, node);
>>>>>>> 1631339e
            }
        }
        return null;
    }

    @Override
    public Void visit(Sentence node, Void _) {
        // optimization to not visit the entire tree
        return null;
    }

    private boolean isBinaryInfixProd(Production node) {
        if (node.getArity() != 2) {
            return false;
        }
        List<ProductionItem> prodItems = node.getItems();
        if (prodItems.size() == 2) {
            ProductionItem oprnd1 = node.getItems().get(0);
            ProductionItem oprnd2 = node.getItems().get(1);
            return (oprnd1 instanceof NonTerminal) && (oprnd2 instanceof NonTerminal);
        } else if (prodItems.size() == 3) {
            ProductionItem oprnd1 = node.getItems().get(0);
            ProductionItem op = node.getItems().get(1);
            ProductionItem oprnd2 = node.getItems().get(2);
            return (oprnd1 instanceof NonTerminal) && (oprnd2 instanceof NonTerminal) && (op instanceof Terminal);
        } else {
            return false;
        }
    }
}<|MERGE_RESOLUTION|>--- conflicted
+++ resolved
@@ -4,6 +4,7 @@
 import java.util.HashMap;
 import java.util.List;
 
+import org.kframework.kil.KSorts;
 import org.kframework.kil.Production;
 import org.kframework.kil.ProductionItem;
 import org.kframework.kil.Sentence;
@@ -14,6 +15,7 @@
 import org.kframework.kil.loader.Constants;
 import org.kframework.kil.loader.Context;
 import org.kframework.kil.visitors.BasicVisitor;
+import org.kframework.utils.errorsystem.KException;
 import org.kframework.utils.general.GlobalSettings;
 
 /**
@@ -134,14 +136,9 @@
                     (node.containsAttribute("notInRules") && node.containsAttribute("notInGround")))
                     && node.containsAttribute("klabel"))) {
                 String msg = "Cannot declare empty terminals in the definition.\n";
-<<<<<<< HEAD
                 msg += "            Use attribute 'onlyLabel' or 'notInRules' and 'notInGround' paired with 'klabel(...)' to limit the use to programs.";
 
-                GlobalSettings.kem.register(new KException(KException.ExceptionType.ERROR, KException.KExceptionGroup.COMPILER, msg, getName(), node.getFilename(), node.getLocation()));
-=======
-                msg += "            Use attribute 'onlyLabel' paired with 'klabel(...)' to limit the use to programs.";
                 GlobalSettings.kem.registerCompilerError(msg, this, node);
->>>>>>> 1631339e
             }
         }
         return null;
