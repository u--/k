// Copyright (c) 2013-2014 K Team. All Rights Reserved.
package org.kframework.compile.utils;

import org.kframework.kil.ASTNode;
import org.kframework.kil.DataStructureBuiltin;
import org.kframework.kil.DataStructureSort;
import org.kframework.kil.KApp;
import org.kframework.kil.KLabelConstant;
import org.kframework.kil.KList;
import org.kframework.kil.KSorts;
import org.kframework.kil.MapUpdate;
import org.kframework.kil.Production;
import org.kframework.kil.Rewrite;
import org.kframework.kil.Rule;
import org.kframework.kil.Term;
import org.kframework.kil.Variable;
import org.kframework.kil.loader.Context;
import org.kframework.kil.visitors.CopyOnWriteTransformer;
import org.kframework.utils.errorsystem.KException;
import org.kframework.utils.general.GlobalSettings;

import java.util.Collections;
import java.util.List;

/**
 * Transformer class compiling collection (bag, list, map and set) terms into K internal
 * representation. It traverses the AST bottom-up and upon encountering a KLabel hooked to a
 * primitive data structure operation (constructor, element, unit) it creates a {@link
 * DataStructureBuiltin} instance representing the respective data structure. In particular the
 * constructor operation requires both argument to be already compiled into data structures of
 * the same sort.
 *
 * @see DataStructureSort
 * @see DataStructureBuiltin
 *
 * @author AndreiS
 */
public class CompileDataStructures extends CopyOnWriteTransformer {

<<<<<<< HEAD
=======
    private final boolean noRHS;

    private enum Status { LHS, RHS, CONDITION }

    private Status status;
>>>>>>> 06f930bf
    private String location;
    private String filename;

    /**
     * @param context The context of the rules being compiled
     * @param noRHS  Whether this is supposed to run on rules with no right-hand-side
     *               arising when compiling search patterns for KRun.
     */
    public CompileDataStructures(Context context, boolean noRHS) {
        super("Compile collections to internal K representation", context);
        this.noRHS = noRHS;
    }

    /**
     * Simplified constructor for the common case
     * @param context The context of the rules being compiled
     */
    public CompileDataStructures(Context context) {
         this(context, false);
    }

    @Override
    public ASTNode visit(Rule node, Void _)  {

        location = node.getLocation();
        filename = node.getFilename();
<<<<<<< HEAD

        assert node.getBody() instanceof Rewrite :
                "expected rewrite at the top of rule\n" + node + "\n"
                + "CompileDataStructures pass should be applied after ResolveRewrite pass";

        Rewrite rewrite = (Rewrite) node.getBody();
        Term lhs = (Term) this.visitNode(rewrite.getLeft());
        Term rhs = (Term) this.visitNode(rewrite.getRight());
=======
        boolean change = false;

        Term body = node.getBody();
        if (! noRHS) { // Regular rule
            assert body instanceof Rewrite :
                    "expected rewrite at the top of rule\n" + node + "\n"
                            + "CompileDataStructures pass should be applied after ResolveRewrite pass";

            Rewrite rewrite = (Rewrite) body;
            status = Status.LHS;
            Term lhs = (Term) this.visitNode(rewrite.getLeft());
            status = Status.RHS;
            Term rhs = (Term) this.visitNode(rewrite.getRight());
            if (lhs != rewrite.getLeft() || rhs != rewrite.getRight()) {
                change = true;
                rewrite = rewrite.shallowCopy();
                rewrite.setLeft(lhs, context);
                rewrite.setRight(rhs, context);
                body = rewrite;
            }
        } else { // Krun "rule"
            status = Status.LHS;
            body = (Term) this.visitNode(body);
            if (body != node.getBody()) {
                change = true;
            }
        }
>>>>>>> 06f930bf
        Term requires;
        if (node.getRequires() != null) {
            requires = (Term) this.visitNode(node.getRequires());
            if (requires != node.getRequires()) {
                change = true;
            }
        } else {
            requires = null;
        }

        //TODO: handle ensures, too.

        if (!change) {
            return node;
        }

        node = node.shallowCopy();
        node.setBody(body);
        node.setRequires(requires);
        return node;
    }

    @Override
    public ASTNode visit(Rewrite node, Void _)  {
        assert false: "CompileDataStructures pass should be applied after ResolveRewrite pass";
        return node;
    }

    @Override
    public ASTNode visit(KApp node, Void _)  {
        node = (KApp) super.visit(node, _);
        if (!(node.getLabel() instanceof KLabelConstant)) {
            /* only consider KLabel constants */
            return node;
        }
        KLabelConstant kLabelConstant = (KLabelConstant) node.getLabel();

        if (!(node.getChild() instanceof KList)) {
            /* only consider KList constants */
            return node;
        }
        KList kList = (KList) node.getChild();

        List<Production> productions = context.productionsOf(kLabelConstant.getLabel());
        if (productions.isEmpty()) {
            return node;
        }
        Production production = productions.iterator().next();

        DataStructureSort sort = context.dataStructureSortOf(production.getSort());
        if (sort == null) {
            return node;
        }

        Term[] arguments = new Term[kList.getContents().size()];
        for (int i = 0; i < kList.getContents().size(); ++i) {
            arguments[i] = (Term) this.visitNode(kList.getContents().get(i));
        }

        if (sort.constructorLabel().equals(kLabelConstant.getLabel())
                || sort.elementLabel().equals(kLabelConstant.getLabel())
                || sort.unitLabel().equals(kLabelConstant.getLabel())
                || sort.type().equals(KSorts.MAP)) {
            // TODO(AndreiS): the lines below should work once KLabelConstant are properly created
            if (productions.size() > 1) {
                GlobalSettings.kem.register(new KException(
                        KException.ExceptionType.WARNING,
                        KException.KExceptionGroup.COMPILER,
                        "unable to transform the KApp: " + node
                        + "\nbecause of multiple productions associated:\n"
                        + productions,
                        getName(),
                        filename,
                        location));
            }
        }

        if (sort.constructorLabel().equals(kLabelConstant.getLabel())) {
            return DataStructureBuiltin.of(sort, arguments);
        } else if (sort.elementLabel().equals(kLabelConstant.getLabel())) {
            /* TODO(AndreiS): check sort restrictions */
            return DataStructureBuiltin.element(sort, arguments);
        } else if (sort.unitLabel().equals(kLabelConstant.getLabel())) {
            if (kList.isEmpty()) {
                return DataStructureBuiltin.empty(sort);
            } else {
                GlobalSettings.kem.register(new KException(
                        KException.ExceptionType.ERROR,
                        KException.KExceptionGroup.CRITICAL,
                        "unexpected non-empty KList applied to constant KLabel " + kLabelConstant,
                        getName(),
                        filename,
                        location));
                return node;
            }
        } else if (sort.type().equals(KSorts.MAP)) {
            /* TODO(AndreiS): replace this with a more generic mechanism */
            if (kLabelConstant.getLabel().equals(sort.operatorLabels().get("update"))
                    && kList.getContents().size() >= 3 && kList.getContents().get(0) instanceof Variable) {
                return new MapUpdate(
                        (Variable) kList.getContents().get(0),
                        Collections.<Term, Term>emptyMap(),
                        Collections.singletonMap(
                                kList.getContents().get(1),
                                kList.getContents().get(2)));
            }
            return node;
        } else {
            /* custom function */
            return node;
        }
    }

}<|MERGE_RESOLUTION|>--- conflicted
+++ resolved
@@ -37,78 +37,39 @@
  */
 public class CompileDataStructures extends CopyOnWriteTransformer {
 
-<<<<<<< HEAD
-=======
-    private final boolean noRHS;
-
-    private enum Status { LHS, RHS, CONDITION }
-
-    private Status status;
->>>>>>> 06f930bf
     private String location;
     private String filename;
-
-    /**
-     * @param context The context of the rules being compiled
-     * @param noRHS  Whether this is supposed to run on rules with no right-hand-side
-     *               arising when compiling search patterns for KRun.
-     */
-    public CompileDataStructures(Context context, boolean noRHS) {
-        super("Compile collections to internal K representation", context);
-        this.noRHS = noRHS;
-    }
 
     /**
      * Simplified constructor for the common case
      * @param context The context of the rules being compiled
      */
     public CompileDataStructures(Context context) {
-         this(context, false);
+        super("Compile collections to internal K representation", context);
     }
 
     @Override
     public ASTNode visit(Rule node, Void _)  {
-
         location = node.getLocation();
         filename = node.getFilename();
-<<<<<<< HEAD
-
-        assert node.getBody() instanceof Rewrite :
-                "expected rewrite at the top of rule\n" + node + "\n"
-                + "CompileDataStructures pass should be applied after ResolveRewrite pass";
-
-        Rewrite rewrite = (Rewrite) node.getBody();
-        Term lhs = (Term) this.visitNode(rewrite.getLeft());
-        Term rhs = (Term) this.visitNode(rewrite.getRight());
-=======
         boolean change = false;
 
-        Term body = node.getBody();
-        if (! noRHS) { // Regular rule
-            assert body instanceof Rewrite :
-                    "expected rewrite at the top of rule\n" + node + "\n"
-                            + "CompileDataStructures pass should be applied after ResolveRewrite pass";
-
-            Rewrite rewrite = (Rewrite) body;
-            status = Status.LHS;
+        Term body;
+        if (node.getBody() instanceof Rewrite) {
+            Rewrite rewrite = (Rewrite) node.getBody();
             Term lhs = (Term) this.visitNode(rewrite.getLeft());
-            status = Status.RHS;
             Term rhs = (Term) this.visitNode(rewrite.getRight());
             if (lhs != rewrite.getLeft() || rhs != rewrite.getRight()) {
-                change = true;
                 rewrite = rewrite.shallowCopy();
                 rewrite.setLeft(lhs, context);
                 rewrite.setRight(rhs, context);
-                body = rewrite;
-            }
-        } else { // Krun "rule"
-            status = Status.LHS;
-            body = (Term) this.visitNode(body);
-            if (body != node.getBody()) {
                 change = true;
             }
+            body = rewrite;
+        } else {
+            body = (Term) this.visitNode(node.getBody());
         }
->>>>>>> 06f930bf
+
         Term requires;
         if (node.getRequires() != null) {
             requires = (Term) this.visitNode(node.getRequires());
@@ -119,7 +80,15 @@
             requires = null;
         }
 
-        //TODO: handle ensures, too.
+        Term ensures;
+        if (node.getEnsures() != null) {
+            ensures = (Term) this.visitNode(node.getEnsures());
+            if (ensures != node.getEnsures()) {
+                change = true;
+            }
+        } else {
+            ensures = null;
+        }
 
         if (!change) {
             return node;
@@ -128,6 +97,7 @@
         node = node.shallowCopy();
         node.setBody(body);
         node.setRequires(requires);
+        node.setEnsures(ensures);
         return node;
     }
 
@@ -207,7 +177,8 @@
         } else if (sort.type().equals(KSorts.MAP)) {
             /* TODO(AndreiS): replace this with a more generic mechanism */
             if (kLabelConstant.getLabel().equals(sort.operatorLabels().get("update"))
-                    && kList.getContents().size() >= 3 && kList.getContents().get(0) instanceof Variable) {
+                    && kList.getContents().size() == 3
+                    && kList.getContents().get(0) instanceof Variable) {
                 return new MapUpdate(
                         (Variable) kList.getContents().get(0),
                         Collections.<Term, Term>emptyMap(),
