package org.kframework.compile.utils;

import java.util.ArrayList;
import java.util.HashSet;
import java.util.LinkedList;
import java.util.List;
import java.util.Set;

import org.kframework.kil.Attribute;
import org.kframework.kil.Bag;
import org.kframework.kil.BoolBuiltin;
import org.kframework.kil.Cell;
import org.kframework.kil.Cell.Ellipses;
import org.kframework.kil.Collection;
import org.kframework.kil.Configuration;
import org.kframework.kil.Definition;
import org.kframework.kil.GenericToken;
import org.kframework.kil.Hole;
import org.kframework.kil.IntBuiltin;
import org.kframework.kil.KApp;
import org.kframework.kil.KLabelConstant;
import org.kframework.kil.KList;
import org.kframework.kil.KSequence;
import org.kframework.kil.KSort;
import org.kframework.kil.KSorts;
import org.kframework.kil.ListItem;
import org.kframework.kil.ListTerminator;
import org.kframework.kil.Map;
import org.kframework.kil.MapItem;
import org.kframework.kil.Production;
import org.kframework.kil.ProductionItem;
import org.kframework.kil.Rewrite;
import org.kframework.kil.Rule;
import org.kframework.kil.SetItem;
import org.kframework.kil.Sort;
import org.kframework.kil.StringBuiltin;
import org.kframework.kil.Syntax;
import org.kframework.kil.Term;
import org.kframework.kil.TermCons;
import org.kframework.kil.Terminal;
import org.kframework.kil.UserList;
import org.kframework.kil.Variable;
import org.kframework.kil.visitors.BasicVisitor;
import org.kframework.kil.visitors.Visitor;
import org.kframework.utils.StringUtil;
import org.kframework.utils.errorsystem.KException;
import org.kframework.utils.errorsystem.KException.ExceptionType;
import org.kframework.utils.errorsystem.KException.KExceptionGroup;
import org.kframework.utils.general.GlobalSettings;

public class MetaK {

    public static final String cellSort = "CellSort";
    public static final String cellFragment = "CellFragment";

    public static Term incrementCondition(Term condition, Term kresultCnd) {
        if (condition == null) {
            return kresultCnd;
        }
        return KApp.of(KLabelConstant.ANDBOOL_KLABEL, condition, kresultCnd);
    }

    public static boolean isCellSort(String bigSort) {
        return (bigSort.endsWith(cellSort)
                ||bigSort.endsWith(cellFragment));
    }

    public static boolean isCellFragment(String bigSort) {
        return (bigSort.endsWith(cellFragment));
    }

    public static String cellSort(String cellName) {
        return StringUtil.makeProper(cellName) + cellSort;
    }

    public static String cellFragment(String cellName) {
        return StringUtil.makeProper(cellName) + cellFragment;
    }

    public static String cellUnit(String cellName) {
        return "." + cellFragment(cellName);
    }

    public static class Constants {
        public static final String anyVarSymbol = "_";
        public static final String heatingTag = "heat";
        public static final String coolingTag = "cool";
        public static final String hole = "[]";
        public static final String freshCons = "Bool1FreshSyn";
        public static final String plusIntCons = "Int1PlusSyn";
        public static final String generatedTopCellLabel = "generatedTop";
        public static final String pathCondition = "path-condition";
        public static final String generatedCfgAbsTopCellLabel =
                "___CONTEXT_ABSTRACTION_TOP_CELL___";
    }

    public static Set<String> kModules = new HashSet<String>();
    static {
        kModules.add("K-BUILTINS");
        kModules.add("K-CONDITION-SEARCH");
        kModules.add("K-CONTEXTS");
        kModules.add("K-RULES");
        kModules.add("K-SENTENCE");
        kModules.add("K-STRICNESS");
        kModules.add("K-TECHNIQUE");
        kModules.add("K-WHERE");
        kModules.add("K-WRAPPERS-LABELS");
    };

    public static Set<Attribute> anywheres = new HashSet<Attribute>();
    static {
        anywheres.add(new Attribute("anywhere", ""));
        anywheres.add(new Attribute("macro", ""));
        anywheres.add(new Attribute("predicate", ""));
        anywheres.add(new Attribute("function", ""));
    }

    public static boolean isKModule(String key) {
        return kModules.contains(key);
    }

    public static boolean isBuiltinModule(String key) {
        return key.startsWith("#");
    }

    public static Configuration getConfiguration(Definition node, org.kframework.kil.loader.Context context) {
        final List<Configuration> result = new LinkedList<Configuration>();
        node.accept(new BasicVisitor(context) {
            @Override
            public void visit(Configuration node) {
                result.add(node);
            }

            @Override
            public void visit(org.kframework.kil.Context node) { }

            @Override
            public void visit(Rule node) { }

            @Override
            public void visit(Syntax node) { }
        });
        if (result.size() == 0) {
            GlobalSettings.kem
                    .register(new KException(ExceptionType.ERROR, KExceptionGroup.INTERNAL, "Internal compiler error --- Cannot find configuration.", node.getFilename(), node.getLocation()));
        }
        return result.get(0);
    }

    public static Term defaultTerm(Term v, org.kframework.kil.loader.Context context) {
        String sort = v.getSort();
        KSort ksort = KSort.getKSort(sort).mainSort();
        if (ksort.isDefaultable())
            return new ListTerminator(ksort.toString(), null);
        GlobalSettings.kem.register(new KException(ExceptionType.WARNING, KExceptionGroup.COMPILER, "Don't know the default value for term " + v.toString() + ". Assuming .K", v.getFilename(), v
                .getLocation()));
        return KSequence.EMPTY;
    }

    /**
     * Checks if the specified sort has been defined in {@link KSort}.
     * 
     * @param sort
     *            the specified sort
     * @return {@code true} if the specified sort has been defined in
     *         {@code KSort}; otherwise, false
     */
    public static boolean isKSort(String sort) {
        try {
            KSort.valueOf(sort);
        } catch (IllegalArgumentException e) {
            // TODO(YilongL): I think we can return false for sure, since we
            // have KList defined in KSort
//            return sort.equals(KSorts.KLIST);
            return false;
        }
        return true;
    }

    public static boolean isAnywhere(Rule r) {
        if (null == r.getAttributes())
            return false;
        for (Attribute any : anywheres) {
            if (any.getValue() == r.getAttribute(any.getKey()))
                return true;
        }
        return false;
    }

    public static Term kWrap(Term t, String komputationCellName) {
        return wrap(t, komputationCellName, Ellipses.RIGHT);
    }

    public static Term wrap(Term t, String label, Ellipses ellipses) {
        Cell cell = new Cell(t.getLocation(),t.getFilename());
        cell.setLabel(label);
        cell.setEllipses(ellipses);
        cell.setContents(t);
        return cell;
    }



    public static Variable freshVar(Set<Variable> vars, String sort) {
        String prefix = "?";
        int i = 0;
        Variable v = new Variable(prefix + i, sort);
        while (vars.contains(v)) {
            v.setName(prefix + (++i));
        }
        return v;
    }

    public static int countRewrites(Term t, org.kframework.kil.loader.Context context) {
        final List<Integer> count = new ArrayList<Integer>();
        count.add(0);
        Visitor countVisitor = new BasicVisitor(context) {
            @Override public void visit(Rewrite rewrite) {
                count.set(0, count.get(0) + 1);
                super.visit(rewrite);
            }
        };

        t.accept(countVisitor);
        return count.get(0);
    }

    public static int countHoles(Term t, org.kframework.kil.loader.Context context) {
        final List<Integer> count = new ArrayList<Integer>();
        count.add(0);
        Visitor countVisitor = new BasicVisitor(context) {
            @Override public void visit(Hole hole) {
                count.set(0, count.get(0) + 1);
                super.visit(hole);
            }
        };

        t.accept(countVisitor);
        return count.get(0);
    }

    public static boolean hasCell(Term t, org.kframework.kil.loader.Context context) {
        Visitor cellFinder = new BasicVisitor(context) {
            @Override
            public void visit(KSequence node) { }

            @Override
            public void visit(org.kframework.kil.List node) { }

            @Override
            public void visit(ListItem node) { }

            @Override
            public void visit(TermCons node) { }

            @Override
            public void visit(org.kframework.kil.Set node) { }

            @Override
            public void visit(SetItem node) { }

            @Override
            public void visit(KApp node) { }

            @Override
            public void visit(KList node) { }

            @Override
            public void visit(Map node) { }

            @Override
            public void visit(MapItem node) { }

            @Override
            public void visit(UserList node) { }

            @Override
            public void visit(Cell node) {
                NonLocalExit.RETURN();
            }
        };
        try {
            t.accept(cellFinder);
        } catch (NonLocalExit e) {
            return true;
        }
        return false;
    }

    public static Term getTerm(Production prod, org.kframework.kil.loader.Context context) {
        if (prod.isSubsort()) {
            final Variable freshVar = Variable.getFreshVar(prod.getItems().get(0).toString());
            if (prod.containsAttribute("klabel")) {
                return KApp.of(KLabelConstant.of(prod.getKLabel(), context), freshVar);
            }
            return freshVar;
        }
        if (prod.isConstant()) {
            String terminal = ((Terminal) prod.getItems().get(0)).getTerminal();
            if (prod.getSort().equals(KSorts.KLABEL)) {
                return KLabelConstant.of(terminal, context);
            } else if (prod.getSort().equals(BoolBuiltin.SORT_NAME)) {
                return BoolBuiltin.kAppOf(terminal);
            } else if (prod.getSort().equals(IntBuiltin.SORT_NAME)) {
                return IntBuiltin.kAppOf(terminal);
            } else if (prod.getSort().equals(StringBuiltin.SORT_NAME)) {
                return StringBuiltin.kAppOf(terminal);
            } else {
                return GenericToken.kAppOf(prod.getSort(), terminal);
            }
        }
        if (prod.isLexical()) {
            return KApp.of(KLabelConstant.of("#token", context),
                           StringBuiltin.kAppOf(prod.getSort()),
                           Variable.getFreshVar("String"));
        }
        TermCons t = new TermCons(prod.getSort(), prod.getCons(), context);
        if (prod.isListDecl()) {
            t.getContents().add(Variable.getFreshVar(((UserList) prod.getItems().get(0)).getSort()));
            t.getContents().add(Variable.getFreshVar(prod.getSort()));
            return t;
        }
        for (ProductionItem item : prod.getItems()) {
            if (item instanceof Sort) {
                t.getContents().add(Variable.getFreshVar(((Sort) item).getName()));
            }
        }
        return t;
    }

    public static boolean isAnonVar(Variable node) {
        return node.getName().startsWith(Constants.anyVarSymbol);
    }

    public static boolean isBuiltinSort(String sort) {
        /* TODO: replace with a proper table of builtins */
        return sort.equals(BoolBuiltin.SORT_NAME)
               || sort.equals(IntBuiltin.SORT_NAME)
               || sort.equals(StringBuiltin.SORT_NAME)
               || sort.equals("#Float")
               /* LTL builtin sorts */
//               || sort.equals("#LtlFormula")
               || sort.equals("#Prop")
               || sort.equals("#ModelCheckerState")
               || sort.equals("#ModelCheckResult");
    }

    public static boolean isDataSort(String sort) {
        return sort.equals(BoolBuiltin.SORT_NAME)
                || sort.equals(IntBuiltin.SORT_NAME)
                || sort.equals(StringBuiltin.SORT_NAME);
    }

    /**
     * Checks if the specified sort is a computation sort, that is, K, KItem, or
     * any sort other than those defined in {@link KSort}.
     * 
     * @param sort
     *            the specified sort
     * @return {@code true} if the specified sort is K, KItem, or any sort other
     *         than those defined in {@code KSort}; otherwise, {@code false}
     */
    public static boolean isComputationSort(String sort) {
        return sort.equals(KSorts.K) || sort.equals(KSorts.KITEM) || !MetaK.isKSort(sort);
    }

    public static String getListUnitLabel(String sep) {
        return  "'.List{\"" + sep + "\"}";
    }

    public static List<Cell> getTopCells(Term t, org.kframework.kil.loader.Context context) {
        final List<Cell> cells = new ArrayList<Cell>();
        t.accept(new BasicVisitor(context) {
            @Override
            public void visit(Cell node) {
                cells.add(node);
            }
        });
        return cells;
    }

    public static List<String> getAllCellLabels(Term t, org.kframework.kil.loader.Context context) {
        final List<String> cells = new ArrayList<String>();
        t.accept(new BasicVisitor(context) {
            @Override
            public void visit(Cell node) {
                cells.add(node.getLabel());
                super.visit(node);
            }
        });
        return cells;
    }

    public static Collection createCollection(Term contents, KSort sort) {
        List<Term> col = new ArrayList<Term>();
        col.add(contents);
        switch (sort) {
            case Bag:
                return new Bag(col);
            case List:
                return new org.kframework.kil.List(col);
            case Set:
                return new org.kframework.kil.Set(col);
            case Map:
                return new Map(col);
            case K:
                return new KSequence(col);
            default:
                return null;
        }
    }

<<<<<<< HEAD
	public static List<Cell> getTopCells(Term t, org.kframework.kil.loader.Context context) {
		final List<Cell> cells = new ArrayList<Cell>();
		t.accept(new BasicVisitor(context) {
			@Override
			public void visit(Cell node) {
				cells.add(node);
			}
		});
		return cells;
	}

	public static List<String> getAllCellLabels(Term t, org.kframework.kil.loader.Context context) {
		final List<String> cells = new ArrayList<String>();
		t.accept(new BasicVisitor(context) {
			@Override
			public void visit(Cell node) {
				cells.add(node.getLabel());
				super.visit(node);
			}
		});
		return cells;
	}

	public static Collection createCollection(Term contents, KSort sort) {
		List<Term> col = new ArrayList<Term>();
		col.add(contents);
		switch (sort) {
			case Bag:
				return new Bag(col);
			case K:
				return new KSequence(col);
			default:
				return null;
		}
	}

	public static boolean isPredicateLabel(String name) {
		if (name.startsWith("is")) {
			return true;
		}
		return false;
	}
=======
>>>>>>> 08be84b9
}<|MERGE_RESOLUTION|>--- conflicted
+++ resolved
@@ -50,24 +50,24 @@
 
 public class MetaK {
 
-    public static final String cellSort = "CellSort";
-    public static final String cellFragment = "CellFragment";
-
-    public static Term incrementCondition(Term condition, Term kresultCnd) {
-        if (condition == null) {
-            return kresultCnd;
-        }
-        return KApp.of(KLabelConstant.ANDBOOL_KLABEL, condition, kresultCnd);
-    }
-
-    public static boolean isCellSort(String bigSort) {
-        return (bigSort.endsWith(cellSort)
-                ||bigSort.endsWith(cellFragment));
-    }
-
-    public static boolean isCellFragment(String bigSort) {
-        return (bigSort.endsWith(cellFragment));
-    }
+	public static final String cellSort = "CellSort";
+	public static final String cellFragment = "CellFragment";
+
+	public static Term incrementCondition(Term condition, Term kresultCnd) {
+		if (condition == null) {
+			return kresultCnd;
+		}
+		return KApp.of(KLabelConstant.ANDBOOL_KLABEL, condition, kresultCnd);
+	}
+
+	public static boolean isCellSort(String bigSort) {
+		return (bigSort.endsWith(cellSort)
+				||bigSort.endsWith(cellFragment));
+	}
+
+	public static boolean isCellFragment(String bigSort) {
+		return (bigSort.endsWith(cellFragment));
+	}
 
     public static String cellSort(String cellName) {
         return StringUtil.makeProper(cellName) + cellSort;
@@ -81,81 +81,81 @@
         return "." + cellFragment(cellName);
     }
 
-    public static class Constants {
-        public static final String anyVarSymbol = "_";
-        public static final String heatingTag = "heat";
-        public static final String coolingTag = "cool";
-        public static final String hole = "[]";
-        public static final String freshCons = "Bool1FreshSyn";
-        public static final String plusIntCons = "Int1PlusSyn";
+	public static class Constants {
+		public static final String anyVarSymbol = "_";
+		public static final String heatingTag = "heat";
+		public static final String coolingTag = "cool";
+		public static final String hole = "[]";
+		public static final String freshCons = "Bool1FreshSyn";
+		public static final String plusIntCons = "Int1PlusSyn";
         public static final String generatedTopCellLabel = "generatedTop";
-        public static final String pathCondition = "path-condition";
-        public static final String generatedCfgAbsTopCellLabel =
-                "___CONTEXT_ABSTRACTION_TOP_CELL___";
-    }
-
-    public static Set<String> kModules = new HashSet<String>();
-    static {
-        kModules.add("K-BUILTINS");
-        kModules.add("K-CONDITION-SEARCH");
-        kModules.add("K-CONTEXTS");
-        kModules.add("K-RULES");
-        kModules.add("K-SENTENCE");
-        kModules.add("K-STRICNESS");
-        kModules.add("K-TECHNIQUE");
-        kModules.add("K-WHERE");
-        kModules.add("K-WRAPPERS-LABELS");
-    };
-
-    public static Set<Attribute> anywheres = new HashSet<Attribute>();
-    static {
-        anywheres.add(new Attribute("anywhere", ""));
-        anywheres.add(new Attribute("macro", ""));
-        anywheres.add(new Attribute("predicate", ""));
-        anywheres.add(new Attribute("function", ""));
-    }
-
-    public static boolean isKModule(String key) {
-        return kModules.contains(key);
-    }
-
-    public static boolean isBuiltinModule(String key) {
-        return key.startsWith("#");
-    }
-
-    public static Configuration getConfiguration(Definition node, org.kframework.kil.loader.Context context) {
-        final List<Configuration> result = new LinkedList<Configuration>();
-        node.accept(new BasicVisitor(context) {
-            @Override
-            public void visit(Configuration node) {
-                result.add(node);
-            }
-
-            @Override
-            public void visit(org.kframework.kil.Context node) { }
-
-            @Override
-            public void visit(Rule node) { }
-
-            @Override
-            public void visit(Syntax node) { }
-        });
-        if (result.size() == 0) {
-            GlobalSettings.kem
-                    .register(new KException(ExceptionType.ERROR, KExceptionGroup.INTERNAL, "Internal compiler error --- Cannot find configuration.", node.getFilename(), node.getLocation()));
-        }
-        return result.get(0);
-    }
-
-    public static Term defaultTerm(Term v, org.kframework.kil.loader.Context context) {
-        String sort = v.getSort();
-        KSort ksort = KSort.getKSort(sort).mainSort();
-        if (ksort.isDefaultable())
-            return new ListTerminator(ksort.toString(), null);
-        GlobalSettings.kem.register(new KException(ExceptionType.WARNING, KExceptionGroup.COMPILER, "Don't know the default value for term " + v.toString() + ". Assuming .K", v.getFilename(), v
-                .getLocation()));
-        return KSequence.EMPTY;
-    }
+		public static final String pathCondition = "path-condition";
+		public static final String generatedCfgAbsTopCellLabel =
+				"___CONTEXT_ABSTRACTION_TOP_CELL___";
+	}
+
+	public static Set<String> kModules = new HashSet<String>();
+	static {
+		kModules.add("K-BUILTINS");
+		kModules.add("K-CONDITION-SEARCH");
+		kModules.add("K-CONTEXTS");
+		kModules.add("K-RULES");
+		kModules.add("K-SENTENCE");
+		kModules.add("K-STRICNESS");
+		kModules.add("K-TECHNIQUE");
+		kModules.add("K-WHERE");
+		kModules.add("K-WRAPPERS-LABELS");
+	};
+
+	public static Set<Attribute> anywheres = new HashSet<Attribute>();
+	static {
+		anywheres.add(new Attribute("anywhere", ""));
+		anywheres.add(new Attribute("macro", ""));
+		anywheres.add(new Attribute("predicate", ""));
+		anywheres.add(new Attribute("function", ""));
+	}
+
+	public static boolean isKModule(String key) {
+		return kModules.contains(key);
+	}
+
+	public static boolean isBuiltinModule(String key) {
+		return key.startsWith("#");
+	}
+
+	public static Configuration getConfiguration(Definition node, org.kframework.kil.loader.Context context) {
+		final List<Configuration> result = new LinkedList<Configuration>();
+		node.accept(new BasicVisitor(context) {
+			@Override
+			public void visit(Configuration node) {
+				result.add(node);
+			}
+
+			@Override
+			public void visit(org.kframework.kil.Context node) { }
+
+			@Override
+			public void visit(Rule node) { }
+
+			@Override
+			public void visit(Syntax node) { }
+		});
+		if (result.size() == 0) {
+			GlobalSettings.kem
+					.register(new KException(ExceptionType.ERROR, KExceptionGroup.INTERNAL, "Internal compiler error --- Cannot find configuration.", node.getFilename(), node.getLocation()));
+		}
+		return result.get(0);
+	}
+
+	public static Term defaultTerm(Term v, org.kframework.kil.loader.Context context) {
+		String sort = v.getSort();
+		KSort ksort = KSort.getKSort(sort).mainSort();
+		if (ksort.isDefaultable())
+			return new ListTerminator(ksort.toString(), null);
+		GlobalSettings.kem.register(new KException(ExceptionType.WARNING, KExceptionGroup.COMPILER, "Don't know the default value for term " + v.toString() + ". Assuming .K", v.getFilename(), v
+				.getLocation()));
+		return KSequence.EMPTY;
+	}
 
     /**
      * Checks if the specified sort has been defined in {@link KSort}.
@@ -165,137 +165,137 @@
      * @return {@code true} if the specified sort has been defined in
      *         {@code KSort}; otherwise, false
      */
-    public static boolean isKSort(String sort) {
-        try {
-            KSort.valueOf(sort);
-        } catch (IllegalArgumentException e) {
+	public static boolean isKSort(String sort) {
+		try {
+			KSort.valueOf(sort);
+		} catch (IllegalArgumentException e) {
             // TODO(YilongL): I think we can return false for sure, since we
             // have KList defined in KSort
-//            return sort.equals(KSorts.KLIST);
-            return false;
-        }
-        return true;
-    }
-
-    public static boolean isAnywhere(Rule r) {
-        if (null == r.getAttributes())
-            return false;
-        for (Attribute any : anywheres) {
-            if (any.getValue() == r.getAttribute(any.getKey()))
-                return true;
-        }
-        return false;
-    }
-
-    public static Term kWrap(Term t, String komputationCellName) {
-        return wrap(t, komputationCellName, Ellipses.RIGHT);
-    }
-
-    public static Term wrap(Term t, String label, Ellipses ellipses) {
-        Cell cell = new Cell(t.getLocation(),t.getFilename());
-        cell.setLabel(label);
-        cell.setEllipses(ellipses);
-        cell.setContents(t);
-        return cell;
-    }
-
-
-
-    public static Variable freshVar(Set<Variable> vars, String sort) {
-        String prefix = "?";
-        int i = 0;
-        Variable v = new Variable(prefix + i, sort);
-        while (vars.contains(v)) {
-            v.setName(prefix + (++i));
-        }
-        return v;
-    }
-
-    public static int countRewrites(Term t, org.kframework.kil.loader.Context context) {
-        final List<Integer> count = new ArrayList<Integer>();
-        count.add(0);
-        Visitor countVisitor = new BasicVisitor(context) {
-            @Override public void visit(Rewrite rewrite) {
-                count.set(0, count.get(0) + 1);
-                super.visit(rewrite);
-            }
-        };
-
-        t.accept(countVisitor);
-        return count.get(0);
-    }
-
-    public static int countHoles(Term t, org.kframework.kil.loader.Context context) {
-        final List<Integer> count = new ArrayList<Integer>();
-        count.add(0);
-        Visitor countVisitor = new BasicVisitor(context) {
-            @Override public void visit(Hole hole) {
-                count.set(0, count.get(0) + 1);
-                super.visit(hole);
-            }
-        };
-
-        t.accept(countVisitor);
-        return count.get(0);
-    }
-
-    public static boolean hasCell(Term t, org.kframework.kil.loader.Context context) {
-        Visitor cellFinder = new BasicVisitor(context) {
-            @Override
-            public void visit(KSequence node) { }
-
-            @Override
-            public void visit(org.kframework.kil.List node) { }
-
-            @Override
-            public void visit(ListItem node) { }
-
-            @Override
-            public void visit(TermCons node) { }
-
-            @Override
-            public void visit(org.kframework.kil.Set node) { }
-
-            @Override
-            public void visit(SetItem node) { }
-
-            @Override
-            public void visit(KApp node) { }
-
-            @Override
-            public void visit(KList node) { }
-
-            @Override
-            public void visit(Map node) { }
-
-            @Override
-            public void visit(MapItem node) { }
-
-            @Override
-            public void visit(UserList node) { }
-
-            @Override
-            public void visit(Cell node) {
+//			return sort.equals(KSorts.KLIST);
+		    return false;
+		}
+		return true;
+	}
+
+	public static boolean isAnywhere(Rule r) {
+		if (null == r.getAttributes())
+			return false;
+		for (Attribute any : anywheres) {
+			if (any.getValue() == r.getAttribute(any.getKey()))
+				return true;
+		}
+		return false;
+	}
+
+	public static Term kWrap(Term t, String komputationCellName) {
+		return wrap(t, komputationCellName, Ellipses.RIGHT);
+	}
+
+	public static Term wrap(Term t, String label, Ellipses ellipses) {
+		Cell cell = new Cell(t.getLocation(),t.getFilename());
+		cell.setLabel(label);
+		cell.setEllipses(ellipses);
+		cell.setContents(t);
+		return cell;
+	}
+
+
+
+	public static Variable freshVar(Set<Variable> vars, String sort) {
+		String prefix = "?";
+		int i = 0;
+		Variable v = new Variable(prefix + i, sort);
+		while (vars.contains(v)) {
+			v.setName(prefix + (++i));
+		}
+		return v;
+	}
+
+	public static int countRewrites(Term t, org.kframework.kil.loader.Context context) {
+		final List<Integer> count = new ArrayList<Integer>();
+		count.add(0);
+		Visitor countVisitor = new BasicVisitor(context) {
+			@Override public void visit(Rewrite rewrite) {
+				count.set(0, count.get(0) + 1);
+				super.visit(rewrite);
+			}
+		};
+
+		t.accept(countVisitor);
+		return count.get(0);
+	}
+
+	public static int countHoles(Term t, org.kframework.kil.loader.Context context) {
+		final List<Integer> count = new ArrayList<Integer>();
+		count.add(0);
+		Visitor countVisitor = new BasicVisitor(context) {
+			@Override public void visit(Hole hole) {
+				count.set(0, count.get(0) + 1);
+				super.visit(hole);
+			}
+		};
+
+		t.accept(countVisitor);
+		return count.get(0);
+	}
+
+	public static boolean hasCell(Term t, org.kframework.kil.loader.Context context) {
+		Visitor cellFinder = new BasicVisitor(context) {
+			@Override
+			public void visit(KSequence node) { }
+
+			@Override
+			public void visit(org.kframework.kil.List node) { }
+
+			@Override
+			public void visit(ListItem node) { }
+
+			@Override
+			public void visit(TermCons node) { }
+
+			@Override
+			public void visit(org.kframework.kil.Set node) { }
+
+			@Override
+			public void visit(SetItem node) { }
+
+			@Override
+			public void visit(KApp node) { }
+
+			@Override
+			public void visit(KList node) { }
+
+			@Override
+			public void visit(Map node) { }
+
+			@Override
+			public void visit(MapItem node) { }
+
+			@Override
+			public void visit(UserList node) { }
+
+			@Override
+			public void visit(Cell node) {
                 NonLocalExit.RETURN();
-            }
-        };
-        try {
-            t.accept(cellFinder);
-        } catch (NonLocalExit e) {
-            return true;
-        }
-        return false;
-    }
+			}
+		};
+		try {
+			t.accept(cellFinder);
+		} catch (NonLocalExit e) {
+			return true;
+		}
+		return false;
+	}
 
     public static Term getTerm(Production prod, org.kframework.kil.loader.Context context) {
-        if (prod.isSubsort()) {
-            final Variable freshVar = Variable.getFreshVar(prod.getItems().get(0).toString());
-            if (prod.containsAttribute("klabel")) {
-                return KApp.of(KLabelConstant.of(prod.getKLabel(), context), freshVar);
-            }
-            return freshVar;
-        }
-        if (prod.isConstant()) {
+		if (prod.isSubsort()) {
+			final Variable freshVar = Variable.getFreshVar(prod.getItems().get(0).toString());
+			if (prod.containsAttribute("klabel")) {
+				return KApp.of(KLabelConstant.of(prod.getKLabel(), context), freshVar);
+			}
+			return freshVar;
+		}
+		if (prod.isConstant()) {
             String terminal = ((Terminal) prod.getItems().get(0)).getTerminal();
             if (prod.getSort().equals(KSorts.KLABEL)) {
                 return KLabelConstant.of(terminal, context);
@@ -306,35 +306,35 @@
             } else if (prod.getSort().equals(StringBuiltin.SORT_NAME)) {
                 return StringBuiltin.kAppOf(terminal);
             } else {
-                return GenericToken.kAppOf(prod.getSort(), terminal);
+			    return GenericToken.kAppOf(prod.getSort(), terminal);
             }
         }
-        if (prod.isLexical()) {
-            return KApp.of(KLabelConstant.of("#token", context),
+		if (prod.isLexical()) {
+			return KApp.of(KLabelConstant.of("#token", context),
                            StringBuiltin.kAppOf(prod.getSort()),
                            Variable.getFreshVar("String"));
-        }
-        TermCons t = new TermCons(prod.getSort(), prod.getCons(), context);
-        if (prod.isListDecl()) {
-            t.getContents().add(Variable.getFreshVar(((UserList) prod.getItems().get(0)).getSort()));
-            t.getContents().add(Variable.getFreshVar(prod.getSort()));
-            return t;
-        }
-        for (ProductionItem item : prod.getItems()) {
-            if (item instanceof Sort) {
-                t.getContents().add(Variable.getFreshVar(((Sort) item).getName()));
-            }
-        }
-        return t;
-    }
-
-    public static boolean isAnonVar(Variable node) {
-        return node.getName().startsWith(Constants.anyVarSymbol);
-    }
-
-    public static boolean isBuiltinSort(String sort) {
+		}
+		TermCons t = new TermCons(prod.getSort(), prod.getCons(), context);
+		if (prod.isListDecl()) {
+			t.getContents().add(Variable.getFreshVar(((UserList) prod.getItems().get(0)).getSort()));
+			t.getContents().add(Variable.getFreshVar(prod.getSort()));
+			return t;
+		}
+		for (ProductionItem item : prod.getItems()) {
+			if (item instanceof Sort) {
+				t.getContents().add(Variable.getFreshVar(((Sort) item).getName()));
+			}
+		}
+		return t;
+	}
+
+	public static boolean isAnonVar(Variable node) {
+		return node.getName().startsWith(Constants.anyVarSymbol);
+	}
+
+	public static boolean isBuiltinSort(String sort) {
         /* TODO: replace with a proper table of builtins */
-        return sort.equals(BoolBuiltin.SORT_NAME)
+		return sort.equals(BoolBuiltin.SORT_NAME)
                || sort.equals(IntBuiltin.SORT_NAME)
                || sort.equals(StringBuiltin.SORT_NAME)
                || sort.equals("#Float")
@@ -343,7 +343,7 @@
                || sort.equals("#Prop")
                || sort.equals("#ModelCheckerState")
                || sort.equals("#ModelCheckResult");
-    }
+	}
 
     public static boolean isDataSort(String sort) {
         return sort.equals(BoolBuiltin.SORT_NAME)
@@ -360,57 +360,14 @@
      * @return {@code true} if the specified sort is K, KItem, or any sort other
      *         than those defined in {@code KSort}; otherwise, {@code false}
      */
-    public static boolean isComputationSort(String sort) {
-        return sort.equals(KSorts.K) || sort.equals(KSorts.KITEM) || !MetaK.isKSort(sort);
+	public static boolean isComputationSort(String sort) {
+		return sort.equals(KSorts.K) || sort.equals(KSorts.KITEM) || !MetaK.isKSort(sort);
+	}
+
+	public static String getListUnitLabel(String sep) {
+	    return  "'.List{\"" + sep + "\"}";
     }
 
-    public static String getListUnitLabel(String sep) {
-        return  "'.List{\"" + sep + "\"}";
-    }
-
-    public static List<Cell> getTopCells(Term t, org.kframework.kil.loader.Context context) {
-        final List<Cell> cells = new ArrayList<Cell>();
-        t.accept(new BasicVisitor(context) {
-            @Override
-            public void visit(Cell node) {
-                cells.add(node);
-            }
-        });
-        return cells;
-    }
-
-    public static List<String> getAllCellLabels(Term t, org.kframework.kil.loader.Context context) {
-        final List<String> cells = new ArrayList<String>();
-        t.accept(new BasicVisitor(context) {
-            @Override
-            public void visit(Cell node) {
-                cells.add(node.getLabel());
-                super.visit(node);
-            }
-        });
-        return cells;
-    }
-
-    public static Collection createCollection(Term contents, KSort sort) {
-        List<Term> col = new ArrayList<Term>();
-        col.add(contents);
-        switch (sort) {
-            case Bag:
-                return new Bag(col);
-            case List:
-                return new org.kframework.kil.List(col);
-            case Set:
-                return new org.kframework.kil.Set(col);
-            case Map:
-                return new Map(col);
-            case K:
-                return new KSequence(col);
-            default:
-                return null;
-        }
-    }
-
-<<<<<<< HEAD
 	public static List<Cell> getTopCells(Term t, org.kframework.kil.loader.Context context) {
 		final List<Cell> cells = new ArrayList<Cell>();
 		t.accept(new BasicVisitor(context) {
@@ -447,12 +404,4 @@
 		}
 	}
 
-	public static boolean isPredicateLabel(String name) {
-		if (name.startsWith("is")) {
-			return true;
-		}
-		return false;
-	}
-=======
->>>>>>> 08be84b9
 }