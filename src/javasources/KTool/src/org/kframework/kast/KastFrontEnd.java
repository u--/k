--- conflicted
+++ resolved
@@ -1,172 +1,151 @@
-// Copyright (c) 2012-2014 K Team. All Rights Reserved.
-package org.kframework.kast;
-
-import java.io.*;
-
-import org.kframework.backend.maude.MaudeFilter;
-import org.kframework.backend.unparser.IndentationOptions;
-import org.kframework.backend.unparser.KastFilter;
-import org.kframework.compile.FlattenModules;
-import org.kframework.compile.transformers.AddTopCellConfig;
-import org.kframework.kil.ASTNode;
-import org.kframework.kil.loader.Context;
-import org.kframework.kil.visitors.exceptions.ParseFailedException;
-import org.kframework.kompile.KompileOptions;
-import org.kframework.kompile.KompileOptions.Backend;
-import org.kframework.krun.K;
-import org.kframework.parser.ProgramLoader;
-import org.kframework.utils.BinaryLoader;
-import org.kframework.utils.Stopwatch;
-import org.kframework.utils.StringUtil;
-import org.kframework.utils.errorsystem.KException;
-import org.kframework.utils.errorsystem.KException.ExceptionType;
-import org.kframework.utils.errorsystem.KException.KExceptionGroup;
-import org.kframework.utils.file.FileUtil;
-import org.kframework.utils.file.KPaths;
-import org.kframework.utils.general.GlobalSettings;
-import org.kframework.utils.options.SortedParameterDescriptions;
-
-import com.beust.jcommander.JCommander;
-import com.beust.jcommander.ParameterException;
-
-public class KastFrontEnd {
-
-    /**
-     * 
-     * @param args
-     * @return true if the application terminated normally; false otherwise
-     */
-    public static boolean kast(String[] args) {
-        KastOptions options = new KastOptions();
-        options.global.initialize();
-        try {
-            JCommander jc = new JCommander(options, args);
-            jc.setProgramName("kast");
-            jc.setParameterDescriptionComparator(new SortedParameterDescriptions(KastOptions.Experimental.class));
-            
-            if (options.global.help) {
-                StringBuilder sb = new StringBuilder();
-                jc.usage(sb);
-                System.out.print(StringUtil.finesseJCommanderUsage(sb.toString(), jc)[0]);
-                return true;
-            }
-            
-            if (options.helpExperimental) {
-                StringBuilder sb = new StringBuilder();
-                jc.usage(sb);
-                System.out.print(StringUtil.finesseJCommanderUsage(sb.toString(), jc)[1]);
-                return true;    
-            }
-            
-            if (options.global.version) {
-                String msg = FileUtil.getFileContent(KPaths.getKBase(false) + KPaths.VERSION_FILE);
-                System.out.print(msg);
-                return true;
-            }
-
-<<<<<<< HEAD
-                javaDef = (org.kframework.kil.Definition) BinaryLoader.load(defXml.toString());
-                javaDef = new FlattenModules(context).compile(javaDef, null);
-                javaDef = (org.kframework.kil.Definition) new AddTopCellConfig(context)
-                        .visitNode(javaDef);
-                // This is essential for generating maude
-                javaDef.preprocess(context);
-            } else {
-                String msg = "Could not find a valid compiled definition. Use --directory to specify one.";
-                GlobalSettings.kem.register(new KException(ExceptionType.ERROR, KExceptionGroup.CRITICAL, msg, "command line", new File(".").getAbsolutePath()));
-                return false;
-            }
-        } catch (IOException e) {
-            e.printStackTrace();
-            return false;
-        }
-=======
-            String stringToParse = options.stringToParse();
-            String source = options.source();
->>>>>>> f41f4e99
-
-        
-            org.kframework.kil.Definition javaDef = null;
-            File compiledFile = options.directory();
-            Context context;
-            KompileOptions kompileOptions = BinaryLoader.load(KompileOptions.class, new File(compiledFile, "kompile-options.bin").getAbsolutePath());
-            
-            File defXml;
-            if (kompileOptions.backend == Backend.MAUDE) {
-                defXml = new File(compiledFile.getAbsolutePath() + "/defx-maude.bin");
-            } else if (kompileOptions.backend == Backend.JAVA) {
-                defXml = new File(compiledFile.getAbsolutePath() + "/defx-java.bin");
-            } else {
-                throw new AssertionError("currently only two execution backends are supported: MAUDE and JAVA");
-            }
-            if (!defXml.exists()) {
-                GlobalSettings.kem.register(new KException(ExceptionType.ERROR, KExceptionGroup.CRITICAL, 
-                        "Could not find the compiled definition.", null, defXml.getAbsolutePath()));
-            }
-            
-            //merge kast options into kompile options object
-            kompileOptions.global = options.global;
-            context = new Context(kompileOptions);
-            context.kompiled = compiledFile;
-            
-            try {
-                javaDef = (org.kframework.kil.Definition) BinaryLoader.load(defXml.toString());
-                javaDef = new FlattenModules(context).compile(javaDef, null);
-                javaDef = (org.kframework.kil.Definition) new AddTopCellConfig(
-                        context).visitNode(javaDef);
-            } catch (TransformerException e) {
-                throw new AssertionError("should not have thrown TransformerException", e);
-            }
-            javaDef.preprocess(context);
-
-            String sort = options.sort(context);
-
-            try {
-                ASTNode out = ProgramLoader.processPgm(stringToParse, source, javaDef, sort, context, options.parser);
-                StringBuilder kast;
-                if (options.experimental.pretty) {
-                    IndentationOptions indentationOptions = new IndentationOptions(options.experimental.maxWidth(), 
-                            options.experimental.auxTabSize, options.experimental.tabSize);
-                    KastFilter kastFilter = new KastFilter(indentationOptions, options.experimental.nextLine, context);
-                    kastFilter.visitNode(out);
-                    kast = kastFilter.getResult();
-                } else {
-                    MaudeFilter maudeFilter = new MaudeFilter(context);
-                    maudeFilter.visitNode(out);
-                    kast = maudeFilter.getResult();
-                    kast.append(K.lineSeparator);
-                }
-    
-                try {
-                    Writer outWriter = new OutputStreamWriter(System.out);
-                    try {
-                        FileUtil.toWriter(kast, outWriter);
-                    } finally {
-                        outWriter.flush();
-                    }
-                } catch (IOException e) {
-                    e.printStackTrace();
-                }
-    
-                Stopwatch.instance().printIntermediate("Maudify Program");
-                Stopwatch.instance().printTotal("Total");
-            } catch (TransformerException e) {
-                e.report();
-            }
-<<<<<<< HEAD
-
-            Stopwatch.instance().printIntermediate("Maudify Program");
-            Stopwatch.instance().printTotal("Total");
-        } catch (ParseFailedException e) {
-            e.report();
-=======
-            return true;
-        } catch (ParameterException ex) {
-            GlobalSettings.kem.register(new KException(ExceptionType.ERROR, KExceptionGroup.CRITICAL, ex.getMessage()));
-            return false;
->>>>>>> f41f4e99
-        }
-    }
-}
-
-// vim: noexpandtab
+// Copyright (c) 2012-2014 K Team. All Rights Reserved.
+package org.kframework.kast;
+
+import java.io.*;
+
+import org.kframework.backend.maude.MaudeFilter;
+import org.kframework.backend.unparser.IndentationOptions;
+import org.kframework.backend.unparser.KastFilter;
+import org.kframework.compile.FlattenModules;
+import org.kframework.compile.transformers.AddTopCellConfig;
+import org.kframework.kil.ASTNode;
+import org.kframework.kil.loader.Context;
+import org.kframework.kil.visitors.exceptions.ParseFailedException;
+import org.kframework.kompile.KompileOptions;
+import org.kframework.kompile.KompileOptions.Backend;
+import org.kframework.krun.K;
+import org.kframework.parser.ProgramLoader;
+import org.kframework.utils.BinaryLoader;
+import org.kframework.utils.Stopwatch;
+import org.kframework.utils.StringUtil;
+import org.kframework.utils.errorsystem.KException;
+import org.kframework.utils.errorsystem.KException.ExceptionType;
+import org.kframework.utils.errorsystem.KException.KExceptionGroup;
+import org.kframework.utils.file.FileUtil;
+import org.kframework.utils.file.KPaths;
+import org.kframework.utils.general.GlobalSettings;
+import org.kframework.utils.options.SortedParameterDescriptions;
+
+import com.beust.jcommander.JCommander;
+import com.beust.jcommander.ParameterException;
+
+public class KastFrontEnd {
+
+    /**
+     * 
+     * @param args
+     * @return true if the application terminated normally; false otherwise
+     */
+    public static boolean kast(String[] args) {
+        KastOptions options = new KastOptions();
+        options.global.initialize();
+        try {
+            JCommander jc = new JCommander(options, args);
+            jc.setProgramName("kast");
+            jc.setParameterDescriptionComparator(new SortedParameterDescriptions(KastOptions.Experimental.class));
+            
+            if (options.global.help) {
+                StringBuilder sb = new StringBuilder();
+                jc.usage(sb);
+                System.out.print(StringUtil.finesseJCommanderUsage(sb.toString(), jc)[0]);
+                return true;
+            }
+            
+            if (options.helpExperimental) {
+                StringBuilder sb = new StringBuilder();
+                jc.usage(sb);
+                System.out.print(StringUtil.finesseJCommanderUsage(sb.toString(), jc)[1]);
+                return true;    
+            }
+            
+            if (options.global.version) {
+                String msg = FileUtil.getFileContent(KPaths.getKBase(false) + KPaths.VERSION_FILE);
+                System.out.print(msg);
+                return true;
+            }
+
+            String stringToParse = options.stringToParse();
+            String source = options.source();
+
+        
+            org.kframework.kil.Definition javaDef = null;
+            File compiledFile = options.directory();
+            Context context;
+            KompileOptions kompileOptions = BinaryLoader.load(KompileOptions.class, new File(compiledFile, "kompile-options.bin").getAbsolutePath());
+            
+            File defXml;
+            if (kompileOptions.backend == Backend.MAUDE) {
+                defXml = new File(compiledFile.getAbsolutePath() + "/defx-maude.bin");
+            } else if (kompileOptions.backend == Backend.JAVA) {
+                defXml = new File(compiledFile.getAbsolutePath() + "/defx-java.bin");
+            } else {
+                throw new AssertionError("currently only two execution backends are supported: MAUDE and JAVA");
+            }
+            if (!defXml.exists()) {
+                GlobalSettings.kem.register(new KException(ExceptionType.ERROR, KExceptionGroup.CRITICAL, 
+                        "Could not find the compiled definition.", null, defXml.getAbsolutePath()));
+            }
+            
+            //merge kast options into kompile options object
+            kompileOptions.global = options.global;
+            context = new Context(kompileOptions);
+            context.kompiled = compiledFile;
+            
+            try {
+                javaDef = (org.kframework.kil.Definition) BinaryLoader.load(defXml.toString());
+                javaDef = new FlattenModules(context).compile(javaDef, null);
+                javaDef = (org.kframework.kil.Definition) new AddTopCellConfig(
+                        context).visitNode(javaDef);
+            } catch (TransformerException e) {
+                throw new AssertionError("should not have thrown TransformerException", e);
+            }
+            javaDef.preprocess(context);
+
+            String sort = options.sort(context);
+
+            try {
+                ASTNode out = ProgramLoader.processPgm(stringToParse, source, javaDef, sort, context, options.parser);
+                StringBuilder kast;
+                if (options.experimental.pretty) {
+                    IndentationOptions indentationOptions = new IndentationOptions(options.experimental.maxWidth(), 
+                            options.experimental.auxTabSize, options.experimental.tabSize);
+                    KastFilter kastFilter = new KastFilter(indentationOptions, options.experimental.nextLine, context);
+                    kastFilter.visitNode(out);
+                    kast = kastFilter.getResult();
+                } else {
+                    MaudeFilter maudeFilter = new MaudeFilter(context);
+                    maudeFilter.visitNode(out);
+                    kast = maudeFilter.getResult();
+                    kast.append(K.lineSeparator);
+                }
+    
+                try {
+                    Writer outWriter = new OutputStreamWriter(System.out);
+                    try {
+                        FileUtil.toWriter(kast, outWriter);
+                    } finally {
+                        outWriter.flush();
+                    }
+                } catch (IOException e) {
+                    e.printStackTrace();
+                }
+    
+                Stopwatch.instance().printIntermediate("Maudify Program");
+                Stopwatch.instance().printTotal("Total");
+            } catch (TransformerException e) {
+                e.report();
+            }
+
+            Stopwatch.instance().printIntermediate("Maudify Program");
+            Stopwatch.instance().printTotal("Total");
+        } catch (ParseFailedException e) {
+            e.report();
+            return true;
+        } catch (ParameterException ex) {
+            GlobalSettings.kem.register(new KException(ExceptionType.ERROR, KExceptionGroup.CRITICAL, ex.getMessage()));
+            return false;
+        }
+    }
+}
+
+// vim: noexpandtab