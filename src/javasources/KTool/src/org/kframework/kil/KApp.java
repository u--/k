--- conflicted
+++ resolved
@@ -70,11 +70,7 @@
      * @param child the KList which the given KLabel is applied to. A non-null instance of {@link KList}, {@link Variable} of sort KList, or {@link Ambiguity}.
      */
     public KApp(Term label, Term child) {
-<<<<<<< HEAD
-        super(label.getLocation(), label.getFilename(), KSorts.KITEM);
-=======
-        super(Sort.KITEM);
->>>>>>> dfc0588c
+        super(label.getLocation(), label.getFilename(), Sort.KITEM);
         setLabel(label);
         setChild(child);
     }
