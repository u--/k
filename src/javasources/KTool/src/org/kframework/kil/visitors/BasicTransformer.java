// Copyright (C) 2012-2014 K Team. All Rights Reserved.
package org.kframework.kil.visitors;

import java.util.ArrayList;

import org.kframework.kil.ASTNode;
import org.kframework.kil.Ambiguity;
import org.kframework.kil.Term;
import org.kframework.kil.loader.Context;
import org.kframework.kil.visitors.exceptions.TransformerException;
import org.kframework.utils.errorsystem.KException;
import org.kframework.utils.errorsystem.KException.ExceptionType;
import org.kframework.utils.errorsystem.KException.KExceptionGroup;
<<<<<<< HEAD
=======
import org.kframework.kompile.KompileOptions;
import org.kframework.main.GlobalOptions;
import org.kframework.parser.ExperimentalParserOptions;

>>>>>>> 143cb2a3

/**
 * Default implementations of methods visit non-attribute children, and then call the transform method for the parent class on the current node.
 */
public class BasicTransformer extends AbstractTransformer {

    public BasicTransformer(String name, Context context) {
        super(name, context);
    }

    @Override
    public ASTNode visit(Ambiguity node, Void _) throws TransformerException {
        TransformerException exception = new TransformerException(new KException(
                ExceptionType.ERROR, KExceptionGroup.INNER_PARSER, 
                "Parse forest contains no trees!", node.getFilename(), node.getLocation()));
        java.util.List<Term> terms = new ArrayList<>();
        for (Term t : node.getContents()) {
            ASTNode result;
            try {
                result = t.accept(this, null);
                terms.add((Term) result);
            } catch (TransformerException e) {
                exception = e;
            }
        }
        if (terms.isEmpty()) {
            if (exception == null) {
                String msg = "Found empty ambiguity!";
                exception = new TransformerException(
                    new KException(ExceptionType.ERROR, KExceptionGroup.CRITICAL, msg,
                        node.getFilename(), node.getLocation()));
            }
            throw exception;
        }
        if (terms.size() == 1) {
            return terms.get(0);
        }
        node.setContents(terms);
        return visit((Term) node, null);
    }

    @Override
    public boolean visitChildren() {
        return true;
    }

    @Override
    public ASTNode copy(ASTNode original) {
        return original;
    }
    
}<|MERGE_RESOLUTION|>--- conflicted
+++ resolved
@@ -11,13 +11,6 @@
 import org.kframework.utils.errorsystem.KException;
 import org.kframework.utils.errorsystem.KException.ExceptionType;
 import org.kframework.utils.errorsystem.KException.KExceptionGroup;
-<<<<<<< HEAD
-=======
-import org.kframework.kompile.KompileOptions;
-import org.kframework.main.GlobalOptions;
-import org.kframework.parser.ExperimentalParserOptions;
-
->>>>>>> 143cb2a3
 
 /**
  * Default implementations of methods visit non-attribute children, and then call the transform method for the parent class on the current node.
@@ -43,15 +36,8 @@
                 exception = e;
             }
         }
-        if (terms.isEmpty()) {
-            if (exception == null) {
-                String msg = "Found empty ambiguity!";
-                exception = new TransformerException(
-                    new KException(ExceptionType.ERROR, KExceptionGroup.CRITICAL, msg,
-                        node.getFilename(), node.getLocation()));
-            }
+        if (terms.isEmpty())
             throw exception;
-        }
         if (terms.size() == 1) {
             return terms.get(0);
         }
@@ -65,7 +51,7 @@
     }
 
     @Override
-    public ASTNode copy(ASTNode original) {
+    public <T extends ASTNode> T copy(T original) {
         return original;
     }
     
