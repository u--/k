// Copyright (c) 2014 K Team. All Rights Reserved.
package org.kframework.kil.visitors;

import java.util.ArrayList;

import org.kframework.kil.ASTNode;
import org.kframework.kil.Ambiguity;
import org.kframework.kil.Term;
import org.kframework.kil.loader.Context;
import org.kframework.kil.visitors.exceptions.TransformerException;
import org.kframework.utils.errorsystem.KException;
import org.kframework.utils.errorsystem.KException.ExceptionType;
import org.kframework.utils.errorsystem.KException.KExceptionGroup;
<<<<<<< HEAD
import org.kframework.kompile.KompileOptions;
import org.kframework.main.GlobalOptions;

=======
>>>>>>> 41d10ac8

/**
 * A transformer useful for processing parse forests (i.e. trees with ambiguity nodes).
 * 
 * To remove a branch of an ambiguity, throw {@link TransformerException} from the visit method.
 * @author dwightguth
 *
 */
<<<<<<< HEAD
public class BasicTransformer implements Transformer {
    protected Context context;
    private String name;
    
    protected KompileOptions kompileOptions;
    protected GlobalOptions globalOptions;

    public BasicTransformer(String name, Context context) {
        this.name = name;
        this.context = context;
        this.kompileOptions = context.kompileOptions;
        this.globalOptions = context.globalOptions;
    }

    @Override
    public ASTNode transform(ASTNode node) throws TransformerException {
        return node;
    }

    @Override
    public ASTNode transform(ParseError node) throws TransformerException {
        return transform((ASTNode) node);
    }

    @Override
    public ASTNode transform(Definition node) throws TransformerException {
        for (int i = 0; i < node.getItems().size(); i++) {
            node.getItems().set(i, (DefinitionItem) node.getItems().get(i).accept(this));
        }
        return transform((ASTNode) node);
    }

    @Override
    public ASTNode transform(DefinitionItem node) throws TransformerException {
        return transform((ASTNode) node);
    }

    @Override
    public ASTNode transform(LiterateDefinitionComment node) throws TransformerException {
        return transform((DefinitionItem) node);
    }

    @Override
    public ASTNode transform(Module node) throws TransformerException {
        for (int i = 0; i < node.getItems().size(); i++) {
            node.getItems().set(i, (ModuleItem) node.getItems().get(i).accept(this));
        }
        return transform((DefinitionItem) node);
    }

    @Override
    public ASTNode transform(ModuleItem node) throws TransformerException {
        return transform((ASTNode) node);
    }

    @Override
    public ASTNode transform(Import node) throws TransformerException {
        return transform((ModuleItem) node);
    }

    @Override
    public ASTNode transform(LiterateModuleComment node) throws TransformerException {
        return transform((ModuleItem) node);
    }

    @Override
    public ASTNode transform(Sentence node) throws TransformerException {
        Term body = (Term) node.getBody().accept(this);
        Term requires = node.getRequires();
        if (requires != null)
            requires = (Term) requires.accept(this);
        Term ensures = node.getEnsures();
        if (ensures != null)
            ensures = (Term) ensures.accept(this);
        node.setBody(body);
        node.setRequires(requires);
        node.setEnsures(ensures);
        return transform((ModuleItem) node);
    }

    @Override
    public ASTNode transform(Configuration node) throws TransformerException {
        Configuration c = node.shallowCopy();
        return transform((Sentence) c);
    }

    @Override
    public ASTNode transform(org.kframework.kil.Context node) throws TransformerException {
        org.kframework.kil.Context c = node.shallowCopy();
        return transform((Sentence) c);
    }

    @Override
    public ASTNode transform(Rule node) throws TransformerException {
        Rule r = node.shallowCopy();
        return transform((Sentence) r);
    }

    @Override
    public ASTNode transform(Syntax node) throws TransformerException {
        node.setSort((Sort) node.getSort().accept(this));
        for (int i = 0; i < node.getPriorityBlocks().size(); i++) {
            node.getPriorityBlocks().set(i, (PriorityBlock) node.getPriorityBlocks().get(i).accept(this));
        }
        return transform((ModuleItem) node);
    }

    @Override
    public ASTNode transform(PriorityExtended node) throws TransformerException {
        for (int i = 0; i < node.getPriorityBlocks().size(); i++) {
            node.getPriorityBlocks().set(i, (PriorityBlockExtended) node.getPriorityBlocks().get(i).accept(this));
        }
        return transform((ModuleItem) node);
    }

    @Override
    public ASTNode transform(PriorityExtendedAssoc node) throws TransformerException {
        for (int i = 0; i < node.getTags().size(); i++) {
            node.getTags().set(i, (KLabelConstant) node.getTags().get(i).accept(this));
        }
        return transform((ModuleItem) node);
    }

    @Override
    public ASTNode transform(PriorityBlock node) throws TransformerException {
        for (int i = 0; i < node.getProductions().size(); i++) {
            node.getProductions().set(i, (Production) node.getProductions().get(i).accept(this));
        }
        return transform((ASTNode) node);
    }

    @Override
    public ASTNode transform(PriorityBlockExtended node) throws TransformerException {
        for (int i = 0; i < node.getProductions().size(); i++) {
            node.getProductions().set(i, (KLabelConstant) node.getProductions().get(i).accept(this));
        }
        return transform((ASTNode) node);
    }

    @Override
    public ASTNode transform(Production node) throws TransformerException {
        for (int i = 0; i < node.getItems().size(); i++) {
            node.getItems().set(i, (ProductionItem) node.getItems().get(i).accept(this));
        }
        return transform((ASTNode) node);
=======
public class BasicTransformer extends AbstractTransformer {

    public BasicTransformer(String name, Context context) {
        super(name, context);
>>>>>>> 41d10ac8
    }

    @Override
    public ASTNode visit(Ambiguity node, Void _) throws TransformerException {
        TransformerException exception = new TransformerException(new KException(
                ExceptionType.ERROR, KExceptionGroup.INNER_PARSER, 
                "Parse forest contains no trees!", node.getFilename(), node.getLocation()));
        java.util.List<Term> terms = new ArrayList<>();
        for (Term t : node.getContents()) {
            ASTNode result;
            try {
                result = this.visitNode(t);
                terms.add((Term) result);
            } catch (TransformerException e) {
                exception = e;
            }
        }
        if (terms.isEmpty())
            throw exception;
        if (terms.size() == 1) {
            return terms.get(0);
        }
        node.setContents(terms);
        return visit((Term) node, null);
    }

    @Override
    public boolean visitChildren() {
        return true;
    }

    @Override
    public <T extends ASTNode> T copy(T original) {
        return original;
    }
    
}<|MERGE_RESOLUTION|>--- conflicted
+++ resolved
@@ -11,12 +11,6 @@
 import org.kframework.utils.errorsystem.KException;
 import org.kframework.utils.errorsystem.KException.ExceptionType;
 import org.kframework.utils.errorsystem.KException.KExceptionGroup;
-<<<<<<< HEAD
-import org.kframework.kompile.KompileOptions;
-import org.kframework.main.GlobalOptions;
-
-=======
->>>>>>> 41d10ac8
 
 /**
  * A transformer useful for processing parse forests (i.e. trees with ambiguity nodes).
@@ -25,158 +19,10 @@
  * @author dwightguth
  *
  */
-<<<<<<< HEAD
-public class BasicTransformer implements Transformer {
-    protected Context context;
-    private String name;
-    
-    protected KompileOptions kompileOptions;
-    protected GlobalOptions globalOptions;
-
-    public BasicTransformer(String name, Context context) {
-        this.name = name;
-        this.context = context;
-        this.kompileOptions = context.kompileOptions;
-        this.globalOptions = context.globalOptions;
-    }
-
-    @Override
-    public ASTNode transform(ASTNode node) throws TransformerException {
-        return node;
-    }
-
-    @Override
-    public ASTNode transform(ParseError node) throws TransformerException {
-        return transform((ASTNode) node);
-    }
-
-    @Override
-    public ASTNode transform(Definition node) throws TransformerException {
-        for (int i = 0; i < node.getItems().size(); i++) {
-            node.getItems().set(i, (DefinitionItem) node.getItems().get(i).accept(this));
-        }
-        return transform((ASTNode) node);
-    }
-
-    @Override
-    public ASTNode transform(DefinitionItem node) throws TransformerException {
-        return transform((ASTNode) node);
-    }
-
-    @Override
-    public ASTNode transform(LiterateDefinitionComment node) throws TransformerException {
-        return transform((DefinitionItem) node);
-    }
-
-    @Override
-    public ASTNode transform(Module node) throws TransformerException {
-        for (int i = 0; i < node.getItems().size(); i++) {
-            node.getItems().set(i, (ModuleItem) node.getItems().get(i).accept(this));
-        }
-        return transform((DefinitionItem) node);
-    }
-
-    @Override
-    public ASTNode transform(ModuleItem node) throws TransformerException {
-        return transform((ASTNode) node);
-    }
-
-    @Override
-    public ASTNode transform(Import node) throws TransformerException {
-        return transform((ModuleItem) node);
-    }
-
-    @Override
-    public ASTNode transform(LiterateModuleComment node) throws TransformerException {
-        return transform((ModuleItem) node);
-    }
-
-    @Override
-    public ASTNode transform(Sentence node) throws TransformerException {
-        Term body = (Term) node.getBody().accept(this);
-        Term requires = node.getRequires();
-        if (requires != null)
-            requires = (Term) requires.accept(this);
-        Term ensures = node.getEnsures();
-        if (ensures != null)
-            ensures = (Term) ensures.accept(this);
-        node.setBody(body);
-        node.setRequires(requires);
-        node.setEnsures(ensures);
-        return transform((ModuleItem) node);
-    }
-
-    @Override
-    public ASTNode transform(Configuration node) throws TransformerException {
-        Configuration c = node.shallowCopy();
-        return transform((Sentence) c);
-    }
-
-    @Override
-    public ASTNode transform(org.kframework.kil.Context node) throws TransformerException {
-        org.kframework.kil.Context c = node.shallowCopy();
-        return transform((Sentence) c);
-    }
-
-    @Override
-    public ASTNode transform(Rule node) throws TransformerException {
-        Rule r = node.shallowCopy();
-        return transform((Sentence) r);
-    }
-
-    @Override
-    public ASTNode transform(Syntax node) throws TransformerException {
-        node.setSort((Sort) node.getSort().accept(this));
-        for (int i = 0; i < node.getPriorityBlocks().size(); i++) {
-            node.getPriorityBlocks().set(i, (PriorityBlock) node.getPriorityBlocks().get(i).accept(this));
-        }
-        return transform((ModuleItem) node);
-    }
-
-    @Override
-    public ASTNode transform(PriorityExtended node) throws TransformerException {
-        for (int i = 0; i < node.getPriorityBlocks().size(); i++) {
-            node.getPriorityBlocks().set(i, (PriorityBlockExtended) node.getPriorityBlocks().get(i).accept(this));
-        }
-        return transform((ModuleItem) node);
-    }
-
-    @Override
-    public ASTNode transform(PriorityExtendedAssoc node) throws TransformerException {
-        for (int i = 0; i < node.getTags().size(); i++) {
-            node.getTags().set(i, (KLabelConstant) node.getTags().get(i).accept(this));
-        }
-        return transform((ModuleItem) node);
-    }
-
-    @Override
-    public ASTNode transform(PriorityBlock node) throws TransformerException {
-        for (int i = 0; i < node.getProductions().size(); i++) {
-            node.getProductions().set(i, (Production) node.getProductions().get(i).accept(this));
-        }
-        return transform((ASTNode) node);
-    }
-
-    @Override
-    public ASTNode transform(PriorityBlockExtended node) throws TransformerException {
-        for (int i = 0; i < node.getProductions().size(); i++) {
-            node.getProductions().set(i, (KLabelConstant) node.getProductions().get(i).accept(this));
-        }
-        return transform((ASTNode) node);
-    }
-
-    @Override
-    public ASTNode transform(Production node) throws TransformerException {
-        for (int i = 0; i < node.getItems().size(); i++) {
-            node.getItems().set(i, (ProductionItem) node.getItems().get(i).accept(this));
-        }
-        return transform((ASTNode) node);
-=======
 public class BasicTransformer extends AbstractTransformer {
 
     public BasicTransformer(String name, Context context) {
         super(name, context);
->>>>>>> 41d10ac8
     }
 
     @Override
