--- conflicted
+++ resolved
@@ -163,31 +163,17 @@
             String value = K.configuration_variables.getProperty(name);
             String parser = K.cfg_parsers.getProperty(name);
             if (context.configVarSorts.containsKey(name)) { // "Command line variable '" + name +"' was not declared in a configuration.";
-<<<<<<< HEAD
             	// there is a problem because en contains also the '(c)olor' element and I can't report an error
             	// if the user mistypes a variable.
 	            String startSymbol = context.configVarSorts.get(name);
 	            Term parsed = null;
 	            if (parser == null) {
-	                parser = "kast -groundParser -e";
+                    parser = "kast --parser ground -e";
 	            }
 	            parsed = rp.runParserOrDie(parser, value, false, startSymbol, context);
 	            parsed = (Term) parsed.accept(new ResolveVariableAttribute(context));
 	            output.put("$" + name, parsed);
 	            hasPGM = hasPGM || name.equals("$PGM");
-=======
-                // there is a problem because en contains also the '(c)olor' element and I can't report an error
-                // if the user mistypes a variable.
-                String startSymbol = context.configVarSorts.get(name);
-                Term parsed = null;
-                if (parser == null) {
-                    parser = "kast --parser ground -e";
-                }
-                parsed = rp.runParserOrDie(parser, value, false, startSymbol, context);
-                parsed = (Term) parsed.accept(new ResolveVariableAttribute(context));
-                output.put("$" + name, parsed);
-                hasPGM = hasPGM || name.equals("$PGM");
->>>>>>> 4d677b44
             }
         }
         if (!hasPGM && kast != null) {
@@ -411,7 +397,6 @@
             }
 
             if (K.PRETTY.equals(K.output_mode) || K.KORE.equals(K.output_mode) || K.COMPATIBLE.equals(K.output_mode)) {
-<<<<<<< HEAD
             	
             	String output = null;
             			
@@ -420,7 +405,7 @@
             	// the KStatue, KSearchResults, and KTestGenerates a definition field.
             	if(result.getResult() instanceof KRunState){
             		
-            		UnparserFilterNew printer = new UnparserFilterNew(true, K.color, K.parens, context,K.definition);
+                    UnparserFilterNew printer = new UnparserFilterNew(true, K.color, K.parens, context);
             		((KRunState)(result.getResult())).getResult().accept(printer);
             		output = printer.getResult();
             	} else if (result.getResult() instanceof SearchResults) {
@@ -429,7 +414,7 @@
             		for (SearchResult solution : ((SearchResults)result.getResult()).getSolutions()) {
             			Map<String, Term> substitution = solution.getSubstitution();
             			if (((SearchResults)result.getResult()).isDefaultPattern()) {
-            				UnparserFilterNew unparser = new UnparserFilterNew(true, K.color, K.parens, context,K.definition);
+                            UnparserFilterNew unparser = new UnparserFilterNew(true, K.color, K.parens, context);
             				substitution.get("B:Bag").accept(unparser);
             				solutionStrings.add("\n" + unparser.getResult());
             			} else {
@@ -437,7 +422,7 @@
             				
             				StringBuilder varStringBuilder = new StringBuilder();
             				for (String variable : substitution.keySet()) {
-            					UnparserFilterNew unparser = new UnparserFilterNew(true, K.color, K.parens, context,K.definition);
+                                UnparserFilterNew unparser = new UnparserFilterNew(true, K.color, K.parens, context);
             					substitution.get(variable).accept(unparser);
             					varStringBuilder.append("\n" + variable + " -->\n" + unparser.getResult());
             					empty = false;
@@ -464,60 +449,6 @@
             		output = sb.toString();
             	} else if (result.getResult() instanceof TestGenResults) {
             		
-=======
-                
-                String output = null;
-                        
-                //Liyi Li: I think this code is temporal, since the new pretty printer
-                //relies on k definition. I think eventually we need to add
-                // the KStatue, KSearchResults, and KTestGenerates a definition field.
-                if(result.getResult() instanceof KRunState){
-                    
-                    UnparserFilterNew printer = new UnparserFilterNew(true, K.color, K.parens, context);
-                    ((KRunState)(result.getResult())).getResult().accept(printer);
-                    output = printer.getResult();
-                } else if (result.getResult() instanceof SearchResults) {
-                    
-                    TreeSet<String> solutionStrings = new TreeSet<String>();
-                    for (SearchResult solution : ((SearchResults)result.getResult()).getSolutions()) {
-                        Map<String, Term> substitution = solution.getSubstitution();
-                        if (((SearchResults)result.getResult()).isDefaultPattern()) {
-                            UnparserFilterNew unparser = new UnparserFilterNew(true, K.color, K.parens, context);
-                            substitution.get("B:Bag").accept(unparser);
-                            solutionStrings.add("\n" + unparser.getResult());
-                        } else {
-                            boolean empty = true;
-                            
-                            StringBuilder varStringBuilder = new StringBuilder();
-                            for (String variable : substitution.keySet()) {
-                                UnparserFilterNew unparser = new UnparserFilterNew(true, K.color, K.parens, context);
-                                substitution.get(variable).accept(unparser);
-                                varStringBuilder.append("\n" + variable + " -->\n" + unparser.getResult());
-                                empty = false;
-                            }
-                            if (empty) {
-                                solutionStrings.add("\nEmpty substitution");
-                            } else {
-                                solutionStrings.add(varStringBuilder.toString());
-                            }
-                        }
-                    }
-                    StringBuilder sb = new StringBuilder();
-                    sb.append("Search results:");
-                    if (solutionStrings.isEmpty()) {
-                        sb.append("\nNo search results");
-                    } else {
-                        int i = 1;
-                        for (String string : solutionStrings) {
-                            sb.append("\n\nSolution " + i + ":" + string);
-                            i++;
-                        }
-                    }
-                    
-                    output = sb.toString();
-                } else if (result.getResult() instanceof TestGenResults) {
-                    
->>>>>>> 4d677b44
                     int n = 1;
                     StringBuilder sb = new StringBuilder();
                     sb.append("Test generation results:");
@@ -535,22 +466,14 @@
                         Map<String, Term> substitution = testGenResult.getSubstitution();
 
                         if (((TestGenResults)result.getResult()).isDefaultPattern()) {
-<<<<<<< HEAD
-                        	UnparserFilterNew unparser = new UnparserFilterNew(true, K.color, K.parens, context,K.definition);
-=======
                             UnparserFilterNew unparser = new UnparserFilterNew(true, K.color, K.parens, context);
->>>>>>> 4d677b44
                             substitution.get("B:Bag").accept(unparser);
                             sb.append("\n" + unparser.getResult());
                         } else {
                             boolean empty = true;
 
                             for (String variable : substitution.keySet()) {
-<<<<<<< HEAD
-                            	UnparserFilterNew unparser = new UnparserFilterNew(true, K.color, K.parens, context,K.definition);
-=======
                                 UnparserFilterNew unparser = new UnparserFilterNew(true, K.color, K.parens, context);
->>>>>>> 4d677b44
                                 sb.append("\n" + variable + " -->");
                                 substitution.get(variable).accept(unparser);
                                 sb.append("\n" + unparser.getResult());
