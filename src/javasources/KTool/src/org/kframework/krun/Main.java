--- conflicted
+++ resolved
@@ -144,19 +144,13 @@
 
         sw.printIntermediate("Plug configuration variables");
 
-<<<<<<< HEAD
-        Term configuration = (Term) new SubstitutionFilter(args, context).visitNode(cfgCleaned);
-        configuration = (Term) new Cell2DataStructure(context).visitNode(configuration);
-        return configuration;
-=======
         try {
-            Term configuration = (Term) cfgCleaned.accept(new SubstitutionFilter(args, context));
-            configuration = (Term) configuration .accept(new Cell2DataStructure(context));
+            Term configuration = (Term) new SubstitutionFilter(args, context).visitNode(cfgCleaned);
+            configuration = (Term) new Cell2DataStructure(context).visitNode(configuration);
             return configuration;
         } catch (TransformerException e) {
             throw new AssertionError("should not have thrown TransformerException", e);
         }
->>>>>>> 05d25d47
     }
 
     public static Term makeConfiguration(Term kast, String stdin,
@@ -182,15 +176,11 @@
                     parser = "kast --parser ground -e";
                 }
                 parsed = rp.runParserOrDie(parser, value, false, startSymbol, context);
-<<<<<<< HEAD
-                parsed = (Term) new ResolveVariableAttribute(context).visitNode(parsed);
-=======
                 try {
-                    parsed = (Term) parsed.accept(new ResolveVariableAttribute(context));
+                    parsed = (Term) new ResolveVariableAttribute(context).visitNode(parsed);
                 } catch (TransformerException e) {
                     throw new AssertionError("should not have thrown TransformerException", e);
                 }
->>>>>>> 05d25d47
                 output.put("$" + name, parsed);
                 hasPGM = hasPGM || name.equals("$PGM");
             }
