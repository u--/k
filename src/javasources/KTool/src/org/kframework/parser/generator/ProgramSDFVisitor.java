// Copyright (c) 2012-2014 K Team. All Rights Reserved.
package org.kframework.parser.generator;

import java.util.ArrayList;
import java.util.HashSet;
import java.util.List;
import java.util.Set;

import org.kframework.kil.KLabelConstant;
import org.kframework.kil.PriorityBlock;
import org.kframework.kil.PriorityBlockExtended;
import org.kframework.kil.PriorityExtended;
import org.kframework.kil.PriorityExtendedAssoc;
import org.kframework.kil.Production;
import org.kframework.kil.ProductionItem;
import org.kframework.kil.Restrictions;
import org.kframework.kil.NonTerminal;
import org.kframework.kil.Syntax;
import org.kframework.kil.Terminal;
import org.kframework.kil.UserList;
import org.kframework.kil.loader.Context;
import org.kframework.kil.visitors.BasicVisitor;
import org.kframework.utils.StringUtil;
import org.kframework.utils.errorsystem.KException;
import org.kframework.utils.errorsystem.KException.ExceptionType;
import org.kframework.utils.errorsystem.KException.KExceptionGroup;
import org.kframework.utils.general.GlobalSettings;

/**
 * Collect all the syntax declarations into containers according to their function.
 *
 * @author Radu
 *
 */
public class ProgramSDFVisitor extends BasicVisitor {

    public Set<Production> outsides = new HashSet<Production>();
    public Set<Production> constants = new HashSet<Production>();
    public Set<String> constantSorts = new HashSet<String>();
    public Set<String> insertSorts = new HashSet<String>(); // list of inserted sorts that need to avoid the priority filter
    public Set<String> startSorts = new HashSet<String>(); // list of sorts that are start symbols
    public Set<String> listSorts = new HashSet<String>(); // list of sorts declared as being list
    public Set<String> userSort = new HashSet<String>(); // list of sorts declared by the user (to be declared later as Start symbols if no declaration for Start was found)
    public StringBuilder sdf = new StringBuilder("");
    public List<Production> lexical = new ArrayList<Production>();
    public List<Restrictions> restrictions = new ArrayList<Restrictions>();

    public ProgramSDFVisitor(Context context) {
        super(context);
        constantSorts.add("#Id");
        constantSorts.add("#Bool");
        constantSorts.add("#Int");
        constantSorts.add("#String");
        constantSorts.add("#Float");
    }

    public Void visit(Syntax syn, Void _) {
        userSort.add(syn.getDeclaredSort().getName());
        List<PriorityBlock> priblocks = syn.getPriorityBlocks();
        processPriorities(priblocks);
        return null;
    }

    public Void visit(PriorityExtended node, Void _) {
        // reconstruct a syntax declaration from the syntax priorities
        List<PriorityBlock> priblocks = new ArrayList<PriorityBlock>();
        for (int i = 0; i < node.getPriorityBlocks().size(); i++) {
            PriorityBlockExtended pbe1 = node.getPriorityBlocks().get(i);
            PriorityBlock pb1 = new PriorityBlock();

            for (KLabelConstant tag : pbe1.getProductions()) {
                Set<Production> prods2 = SDFHelper.getProductionsForTag(tag.getLabel(), context);
                if (prods2.isEmpty()) {
                    String msg = "Could not find any production represented by tag: " + tag.getLabel();
                    GlobalSettings.kem.register(new KException(ExceptionType.ERROR, KExceptionGroup.CRITICAL, msg, tag.getFilename(), tag.getLocation()));
                }
                pb1.getProductions().addAll(prods2);
            }
            priblocks.add(pb1);
        }

        processPriorities(priblocks);
        return null;
    }

    public Void visit(PriorityExtendedAssoc node, Void _) {
        // reconstruct a syntax declaration from the syntax priorities
        List<PriorityBlock> priblocks = new ArrayList<PriorityBlock>();
        PriorityBlock pb1 = new PriorityBlock();
        pb1.setAssoc(node.getAssoc());

        for (KLabelConstant tag : node.getTags()) {
            Set<Production> prods2 = SDFHelper.getProductionsForTag(tag.getLabel(), context);
            if (prods2.isEmpty()) {
                String msg = "Could not find any production represented by tag: " + tag.getLabel();
                GlobalSettings.kem.register(new KException(ExceptionType.ERROR, KExceptionGroup.CRITICAL, msg, tag.getFilename(), tag.getLocation()));
            }
            pb1.getProductions().addAll(prods2);
        }
        priblocks.add(pb1);

        processPriorities(priblocks);
        return null;
    }

    private void processPriorities(List<PriorityBlock> priblocks) {
        List<PriorityBlock> prilist = new ArrayList<PriorityBlock>();
        for (PriorityBlock prt : priblocks) {
            PriorityBlock p = new PriorityBlock();
            p.setAssoc(prt.getAssoc());

            // filter the productions according to their form
            for (Production prd : prt.getProductions()) {
                startSorts.add(prd.getSort().getName());

                if (prd.containsAttribute("notInPrograms")) {
                    // if a production has this attribute, don't add it to the list
                } else if (prd.isLexical()) {
                    lexical.add(prd);
                } else if (prd.isSubsort()) {
                    p.getProductions().add(prd);
                    startSorts.add(((NonTerminal) prd.getItems().get(0)).getName());
                } else if (prd.isConstant()) {
                    constants.add(prd);
                    constantSorts.add(prd.getSort().getName());
                } else if (prd.getItems().get(0) instanceof Terminal && prd.getItems().get(prd.getItems().size() - 1) instanceof Terminal) {
                    outsides.add(prd);
                } else if (prd.getItems().get(0) instanceof UserList) {
                    outsides.add(prd);
                    listSorts.add(prd.getSort().getName());
                } else {
                    p.getProductions().add(prd);
                }
            }
            if (p.getProductions().size() > 0)
                prilist.add(p);
        }

        if (prilist.size() > 0) {
            if (prilist.size() == 1 && (prilist.get(0).getAssoc() == null || prilist.get(0).getAssoc().equals(""))) {
                // weird bug in SDF - if you declare only one production in a priority block, it gives parse errors
                // you need to have at least 2 productions or a block association
                PriorityBlock prt = prilist.get(0);
                for (Production p : prt.getProductions())
                    outsides.add(p);
            } else {
                sdf.append("context-free priorities\n");

                for (PriorityBlock prt : prilist) {
                    if (prt.getAssoc() == null || prt.getAssoc().equals(""))
                        sdf.append("{\n");
                    else
                        sdf.append("{ " + prt.getAssoc() + ":\n");
                    for (Production p : prt.getProductions()) {
                        sdf.append("    ");
                        List<ProductionItem> items = p.getItems();
                        for (int i = 0; i < items.size(); i++) {
                            ProductionItem itm = items.get(i);
                            if (itm instanceof Terminal) {
                                Terminal t = (Terminal) itm;
<<<<<<< HEAD
                                sdf.append("\"" + StringUtil.escape(t.getTerminal()) + "\" ");
                            } else if (itm instanceof NonTerminal) {
                                NonTerminal srt = (NonTerminal) itm;
=======
                                sdf.append(StringUtil.enquoteCString(t.getTerminal()) + " ");
                            } else if (itm instanceof Sort) {
                                Sort srt = (Sort) itm;
>>>>>>> 06f930bf
                                // if we are on the first or last place and this sort is not a list, just print the sort
                                if (i == 0 || i == items.size() - 1) {
                                    sdf.append(StringUtil.escapeSortName(srt.getName()) + " ");
                                } else {
                                    // if this sort should be inserted to avoid the priority filter, then add it to the list
                                    insertSorts.add(srt.getName());
                                    String tempstr = srt.getName();
                                    if (tempstr.endsWith("CellSort") || tempstr.endsWith("CellFragment"))
                                        tempstr = "Bag";
                                    sdf.append("InsertDz" + StringUtil.escapeSortName(tempstr) + " ");
                                }
                            }
                        }
                        sdf.append("-> " + StringUtil.escapeSortName(p.getSort().getName()));
                        sdf.append(SDFHelper.getSDFAttributes(p.getAttributes()) + "\n");
                    }
                    sdf.append("} > ");
                }
                sdf = new StringBuilder(sdf.substring(0, sdf.length() - 3) + "\n\n");
            }
        }
    }

    public Void visit(Restrictions node, Void _) {
        restrictions.add(node);
        return null;
    }
}<|MERGE_RESOLUTION|>--- conflicted
+++ resolved
@@ -158,15 +158,9 @@
                             ProductionItem itm = items.get(i);
                             if (itm instanceof Terminal) {
                                 Terminal t = (Terminal) itm;
-<<<<<<< HEAD
-                                sdf.append("\"" + StringUtil.escape(t.getTerminal()) + "\" ");
+                                sdf.append(StringUtil.enquoteCString(t.getTerminal()) + " ");
                             } else if (itm instanceof NonTerminal) {
                                 NonTerminal srt = (NonTerminal) itm;
-=======
-                                sdf.append(StringUtil.enquoteCString(t.getTerminal()) + " ");
-                            } else if (itm instanceof Sort) {
-                                Sort srt = (Sort) itm;
->>>>>>> 06f930bf
                                 // if we are on the first or last place and this sort is not a list, just print the sort
                                 if (i == 0 || i == items.size() - 1) {
                                     sdf.append(StringUtil.escapeSortName(srt.getName()) + " ");
