--- conflicted
+++ resolved
@@ -1,73 +1,69 @@
-<<<<<<< HEAD
-// Copyright (C) 2014 K Team. All Rights Reserved.
-=======
-// Copyright (C) 2012-2014 K Team. All Rights Reserved.
->>>>>>> f60a5433
-package org.kframework.utils.general;
-
-import org.kframework.utils.errorsystem.KExceptionManager;
-import org.kframework.utils.file.KPaths;
-
-import java.io.File;
-
-public class GlobalSettings {
-
-    public static File getNativeExecutable(String executable) {
-        File f = null;
-        String basePath = KPaths.getKBase(false);
-
-        switch (GlobalSettings.os()) {
-            case UNIX:
-                f = new File(basePath + "/lib/native/linux/" + executable);
-                f.setExecutable(true, false);
-                break;
-            case WIN:
-                f = new File(basePath + "/lib/native/cygwin/" + executable + ".exe");
-                break;
-            case OSX:
-                f = new File(basePath + "/lib/native/macosx/" + executable);
-                f.setExecutable(true, false);
-                break;
-            default:
-                System.err.println("Unknown OS type. " + System.getProperty("os.name") + " not recognized.");
-                // abort
-                System.exit(1);
-        }
-
-        return f;
-    }
-
-    public enum OS {
-        OSX, UNIX, UNKNOWN, WIN
-    }
-
-    private static OS os = null;;
-    public static KExceptionManager kem;
-    // this is used by kast to know what parser to use fort the input string
-    public static ParserType whatParser = ParserType.PROGRAM;
-    
-    public static OS os() {
-        if (os == null) {
-            String osString = System.getProperty("os.name").toLowerCase();
-            if (osString.contains("nix") || osString.contains("nux")) os = OS.UNIX;
-            else if (osString.contains("win")) os = OS.WIN;
-            else if (osString.contains("mac")) os = OS.OSX;
-            else os = OS.UNKNOWN;
-        }
-        return os;
-    }
-
-    public static boolean isWindowsOS() {
-        return os() == OS.WIN;
-    }
-
-    public static boolean isPosix() {
-        return os() == OS.UNIX || os() == OS.OSX;
-    }
-
-    public enum ParserType {
-        PROGRAM, GROUND, RULES, BINARY, NEWPROGRAM
-    }
-    
-    public static String CHECK;
-}
+// Copyright (C) 2012-2014 K Team. All Rights Reserved.
+package org.kframework.utils.general;
+
+import org.kframework.utils.errorsystem.KExceptionManager;
+import org.kframework.utils.file.KPaths;
+
+import java.io.File;
+
+public class GlobalSettings {
+
+    public static File getNativeExecutable(String executable) {
+        File f = null;
+        String basePath = KPaths.getKBase(false);
+
+        switch (GlobalSettings.os()) {
+            case UNIX:
+                f = new File(basePath + "/lib/native/linux/" + executable);
+                f.setExecutable(true, false);
+                break;
+            case WIN:
+                f = new File(basePath + "/lib/native/cygwin/" + executable + ".exe");
+                break;
+            case OSX:
+                f = new File(basePath + "/lib/native/macosx/" + executable);
+                f.setExecutable(true, false);
+                break;
+            default:
+                System.err.println("Unknown OS type. " + System.getProperty("os.name") + " not recognized.");
+                // abort
+                System.exit(1);
+        }
+
+        return f;
+    }
+
+    public enum OS {
+        OSX, UNIX, UNKNOWN, WIN
+    }
+
+    private static OS os = null;;
+    public static KExceptionManager kem;
+    // this is used by kast to know what parser to use fort the input string
+    public static ParserType whatParser = ParserType.PROGRAM;
+    
+    public static OS os() {
+        if (os == null) {
+            String osString = System.getProperty("os.name").toLowerCase();
+            if (osString.contains("nix") || osString.contains("nux")) os = OS.UNIX;
+            else if (osString.contains("win")) os = OS.WIN;
+            else if (osString.contains("mac")) os = OS.OSX;
+            else os = OS.UNKNOWN;
+        }
+        return os;
+    }
+
+    public static boolean isWindowsOS() {
+        return os() == OS.WIN;
+    }
+
+    public static boolean isPosix() {
+        return os() == OS.UNIX || os() == OS.OSX;
+    }
+
+    public enum ParserType {
+        PROGRAM, GROUND, RULES, BINARY, NEWPROGRAM
+    }
+    
+    public static String CHECK;
+}