{-|
Module      : Kore.Step.Condition.Evaluator
Description : Evaluates conditions.
Copyright   : (c) Runtime Verification, 2018
License     : NCSA
Maintainer  : virgil.serbanuta@runtimeverification.com
Stability   : experimental
Portability : portable
-}
module Kore.Step.Condition.Evaluator
    ( evaluate
    ) where

import Data.Reflection

import           Kore.AST.Common
import           Kore.AST.PureML
import           Kore.AST.MetaOrObject
import           Kore.ASTUtils.SmartPatterns
import           Kore.IndexedModule.MetadataTools
<<<<<<< HEAD
                 ( SymbolOrAliasSorts )
=======
>>>>>>> 0655ce9e
import           Kore.Predicate.Predicate
                 ( Predicate, makeAndPredicate, makeFalsePredicate,
                 unwrapPredicate,
                 wrapPredicate )
import           Kore.Step.ExpandedPattern
                 ( ExpandedPattern, PredicateSubstitution )
import           Kore.Step.ExpandedPattern as ExpandedPattern
                 ( ExpandedPattern (..) )
import           Kore.Step.ExpandedPattern as PredicateSubstitution
                 ( PredicateSubstitution (..) )
import qualified Kore.Step.OrOfExpandedPattern as OrOfExpandedPattern
                 ( toExpandedPattern )
import           Kore.Step.Simplification.Data
                 ( PureMLPatternSimplifier (..),
                 SimplificationProof (SimplificationProof), Simplifier )
import           Kore.Step.StepperAttributes
import           Kore.SMT.SMT

import Debug.Trace

convertStepperToSMT 
    :: MetadataTools level StepperAttributes 
    -> MetadataTools level SMTAttributes
convertStepperToSMT tools = 
    MetadataTools
    { symAttributes  = convert . symAttributes  tools
    , sortAttributes = convert . sortAttributes tools
    , sortTools = sortTools tools
    , isSubsortOf = const $ const False -- no subsort info needed by SMT
    }
    where convert (StepperAttributes _ _ _ _ _ hook) = SMTAttributes hook

-- TODO: May add more checks later
-- but the vast majority of predicates are just `top`.
nonTrivial :: PureMLPattern level variable -> Bool
nonTrivial (Top_ _) = False
nonTrivial _ = True

{-| 'evaluate' attempts to evaluate a Kore predicate. -}
evaluate
<<<<<<< HEAD
    ::  ( MetaOrObject level
        , Given (SymbolOrAliasSorts level)
=======
    ::  forall level variable . 
        ( MetaOrObject level
        , Given (SortTools level)
>>>>>>> 0655ce9e
        , SortedVariable variable
        , Eq (variable level)
        , Ord (variable level)
        , Show (variable level)
        , Given (MetadataTools level StepperAttributes)
        )
    => PureMLPatternSimplifier level variable
    -- ^ Evaluates functions in a pattern.
    -> Predicate level variable
    -- ^ The condition to be evaluated.
    -- TODO: Can't it happen that I also get a substitution when evaluating
    -- functions? See the Equals case.
    -> Simplifier
        (PredicateSubstitution level variable, SimplificationProof level)
evaluate
    (PureMLPatternSimplifier simplifier)
    predicate''
  = give (convertStepperToSMT (given :: MetadataTools level StepperAttributes)) 
    $ do
    let predicate' =
            if nonTrivial (unwrapPredicate predicate'') 
               && (traceShowId $ unsafeTryRefutePredicate predicate'') 
                   == Just False 
            then makeFalsePredicate 
            else predicate''
    (patt, _proof) <- simplifier (unwrapPredicate predicate')
    let
        (subst, _proof) =
            asPredicateSubstitution (OrOfExpandedPattern.toExpandedPattern patt)
    return ( subst, SimplificationProof)

asPredicateSubstitution
    ::  ( MetaOrObject level
        , Given (SymbolOrAliasSorts level)
        , SortedVariable variable
        , Eq (variable level)
        , Show (variable level)
        )
    => ExpandedPattern level variable
    -> (PredicateSubstitution level variable, SimplificationProof level)
asPredicateSubstitution
    ExpandedPattern {term, predicate, substitution}
  =
    let
        (andPatt, _proof) = makeAndPredicate predicate (wrapPredicate term)
    in
        ( PredicateSubstitution
            { predicate = andPatt
            , substitution = substitution
            }
        , SimplificationProof
        )<|MERGE_RESOLUTION|>--- conflicted
+++ resolved
@@ -14,18 +14,15 @@
 import Data.Reflection
 
 import           Kore.AST.Common
+import           Kore.AST.MetaOrObject
 import           Kore.AST.PureML
-import           Kore.AST.MetaOrObject
 import           Kore.ASTUtils.SmartPatterns
 import           Kore.IndexedModule.MetadataTools
-<<<<<<< HEAD
-                 ( SymbolOrAliasSorts )
-=======
->>>>>>> 0655ce9e
+                 ( MetadataTools (..), SymbolOrAliasSorts )
 import           Kore.Predicate.Predicate
                  ( Predicate, makeAndPredicate, makeFalsePredicate,
-                 unwrapPredicate,
-                 wrapPredicate )
+                 unwrapPredicate, wrapPredicate )
+import           Kore.SMT.SMT
 import           Kore.Step.ExpandedPattern
                  ( ExpandedPattern, PredicateSubstitution )
 import           Kore.Step.ExpandedPattern as ExpandedPattern
@@ -38,18 +35,16 @@
                  ( PureMLPatternSimplifier (..),
                  SimplificationProof (SimplificationProof), Simplifier )
 import           Kore.Step.StepperAttributes
-import           Kore.SMT.SMT
 
 import Debug.Trace
 
-convertStepperToSMT 
-    :: MetadataTools level StepperAttributes 
+convertStepperToSMT
+    :: MetadataTools level StepperAttributes
     -> MetadataTools level SMTAttributes
-convertStepperToSMT tools = 
-    MetadataTools
+convertStepperToSMT tools =
+    tools
     { symAttributes  = convert . symAttributes  tools
     , sortAttributes = convert . sortAttributes tools
-    , sortTools = sortTools tools
     , isSubsortOf = const $ const False -- no subsort info needed by SMT
     }
     where convert (StepperAttributes _ _ _ _ _ hook) = SMTAttributes hook
@@ -62,14 +57,9 @@
 
 {-| 'evaluate' attempts to evaluate a Kore predicate. -}
 evaluate
-<<<<<<< HEAD
-    ::  ( MetaOrObject level
+    ::  forall level variable .
+        ( MetaOrObject level
         , Given (SymbolOrAliasSorts level)
-=======
-    ::  forall level variable . 
-        ( MetaOrObject level
-        , Given (SortTools level)
->>>>>>> 0655ce9e
         , SortedVariable variable
         , Eq (variable level)
         , Ord (variable level)
@@ -87,13 +77,13 @@
 evaluate
     (PureMLPatternSimplifier simplifier)
     predicate''
-  = give (convertStepperToSMT (given :: MetadataTools level StepperAttributes)) 
+  = give (convertStepperToSMT (given :: MetadataTools level StepperAttributes))
     $ do
     let predicate' =
-            if nonTrivial (unwrapPredicate predicate'') 
-               && (traceShowId $ unsafeTryRefutePredicate predicate'') 
-                   == Just False 
-            then makeFalsePredicate 
+            if nonTrivial (unwrapPredicate predicate'')
+               && (traceShowId $ unsafeTryRefutePredicate predicate'')
+                   == Just False
+            then makeFalsePredicate
             else predicate''
     (patt, _proof) <- simplifier (unwrapPredicate predicate')
     let
