module Test.Kore.Step.Substitution
    ( test_mergeAndNormalizeSubstitutions
    ) where

import Test.Tasty
       ( TestTree )
import Test.Tasty.HUnit
       ( assertEqual, testCase )
import Control.Monad.Except
import Control.Monad.Counter
       ( evalCounter )
import Data.Reflection
       ( give )

import Kore.AST.Common
       ( Variable )
import Kore.AST.MetaOrObject
       ( Object )
import Kore.ASTUtils.SmartConstructors
       ( mkVar )
import Kore.Predicate.Predicate
       ( makeFalsePredicate, makeTruePredicate )
<<<<<<< HEAD
import Kore.Step.PredicateSubstitution
       ( PredicateSubstitution (PredicateSubstitution) )
=======
import Kore.Step.ExpandedPattern
       ( PredicateSubstitution (..) )
>>>>>>> 0655ce9e
import Kore.Step.Substitution
       ( mergeAndNormalizeSubstitutions )
import Kore.Unification.Error
import Kore.Unification.Unifier
       ( UnificationSubstitution )

import qualified Test.Kore.IndexedModule.MockMetadataTools as Mock
                 ( makeMetadataTools, makeSymbolOrAliasSorts )
import qualified Test.Kore.Step.MockSymbols as Mock

test_mergeAndNormalizeSubstitutions :: [TestTree]
test_mergeAndNormalizeSubstitutions = give mockSymbolOrAliasSorts
    [ testCase "Constructor normalization"
        -- [x=constructor(a)] + [x=constructor(a)]  === [x=constructor(a)]
        (assertEqual ""
            ( Right
                ( PredicateSubstitution
                    makeTruePredicate
                    [   ( Mock.x
                        , Mock.constr10 Mock.a
                        )
                    ]
                )
            )
            ( normalize
                [   ( Mock.x
                    , Mock.constr10 Mock.a
                    )
                ]
                [   ( Mock.x
                    , Mock.constr10 Mock.a
                    )
                ]
            )
        )

    , testCase "Constructor normalization with variables"
        -- [x=constructor(y)] + [x=constructor(y)]  === [x=constructor(y)]
        (assertEqual ""
            ( Right
                ( PredicateSubstitution
                    makeTruePredicate
                    [   ( Mock.x
                        , Mock.constr10 (mkVar Mock.y)
                        )
                    ]
                )
            )
            ( normalize
                [   ( Mock.x
                    , Mock.constr10 (mkVar Mock.y)
                    )
                ]
                [   ( Mock.x
                    , Mock.constr10 (mkVar Mock.y)
                    )
                ]
            )
        )

    , testCase "Double constructor is bottom"
        -- [x=constructor(a)] + [x=constructor(constructor(a))]  === bottom?
        (assertEqual ""
            ( Right $ PredicateSubstitution makeFalsePredicate [] )
            ( normalize
                [   ( Mock.x
                    , Mock.constr10 Mock.a
                    )
                ]
                [   ( Mock.x
                    , Mock.constr10 (Mock.constr10 Mock.a)
                    )
                ]
            )
        )

    , testCase "Double constructor is bottom with variables"
        -- [x=constructor(y)] + [x=constructor(constructor(y))]  === bottom?
        (assertEqual ""
            ( Left (UnificationError UnsupportedPatterns) )
            ( normalize
                [   ( Mock.x
                    , Mock.constr10 (mkVar Mock.y)
                    )
                ]
                [   ( Mock.x
                    , Mock.constr10 (Mock.constr10 (mkVar Mock.y))
                    )
                ]
            )
        )

    , testCase "Constructor and constructor of function"
        -- [x=constructor(a)] + [x=constructor(f(a))]
        (assertEqual ""
            ( Right
                ( PredicateSubstitution
                    makeTruePredicate
                    [   ( Mock.x
                        , Mock.constr10 Mock.a
                        )
                    ]
                )
            )
            ( normalize
                [   ( Mock.x
                    , Mock.constr10 Mock.a
                    )
                ]
                [   ( Mock.x
                    , Mock.constr10 (Mock.f Mock.a)
                    )
                ]
            )
        )

    -- TODO(Vladimir): this should be fixed by making use of the predicate from
    -- `solveGroupSubstitutions`.
    , testCase "Constructor and constructor of function with variables"
        -- [x=constructor(y)] + [x=constructor(f(y))]
        (assertEqual ""
            ( Right
                ( PredicateSubstitution
                    makeTruePredicate
                    [   ( Mock.x
                        , Mock.constr10 (Mock.f (mkVar Mock.y))
                        )
                    ]
                )
            )
            ( normalize
                [   ( Mock.x
                    , Mock.constr10 (mkVar Mock.y)
                    )
                ]
                [   ( Mock.x
                    , Mock.constr10 (Mock.f (mkVar Mock.y))
                    )
                ]
            )
        )

    , testCase "Constructor and constructor of functional symbol"
        -- [x=constructor(y)] + [x=constructor(functional(y))]
        (assertEqual ""
            ( Right
                ( PredicateSubstitution
                    makeTruePredicate
                    [   ( Mock.x
                        , Mock.constr10 (Mock.functional10 (mkVar Mock.y))
                        )
                    ]
                )
            )
            ( normalize
                [   ( Mock.x
                    , Mock.constr10 (mkVar Mock.y)
                    )
                ]
                [   ( Mock.x
                    , Mock.constr10 (Mock.functional10 (mkVar Mock.y))
                    )
                ]
            )
        )

    , testCase "Constructor circular dependency?"
        -- [x=y] + [y=constructor(x)]  === error
        (assertEqual ""
            ( Left $ UnificationError UnsupportedPatterns )
            ( normalize
                [   ( Mock.x
                    , mkVar Mock.y
                    )
                ]
                [   ( Mock.x
                    , Mock.constr10 (mkVar Mock.x)
                    )
                ]
            )
        )

    , testCase "Non-ctor circular dependency"
        -- [x=y] + [y=f(x)]  === error
        (assertEqual ""
            ( Left
                ( SubstitutionError
                    ( NonCtorCircularVariableDependency [ Mock.x, Mock.y ] )
                )
            )
            ( normalize
                [   ( Mock.x
                    , mkVar Mock.y
                    )
                ]
                [   ( Mock.y
                    , Mock.f (mkVar Mock.x)
                    )
                ]
            )
        )
    ]

  where
    mockSymbolOrAliasSorts = Mock.makeSymbolOrAliasSorts Mock.symbolOrAliasSortsMapping
    mockMetadataTools =
        Mock.makeMetadataTools mockSymbolOrAliasSorts Mock.attributesMapping []
    normalize
        :: UnificationSubstitution Object Variable
        -> UnificationSubstitution Object Variable
        -> Either
              ( UnificationOrSubstitutionError Object Variable )
              ( PredicateSubstitution Object Variable )
    normalize s1 s2 =
        let
            result =
                evalCounter
                . runExceptT
                $ mergeAndNormalizeSubstitutions mockMetadataTools s1 s2
        in
            fmap fst result<|MERGE_RESOLUTION|>--- conflicted
+++ resolved
@@ -20,13 +20,8 @@
        ( mkVar )
 import Kore.Predicate.Predicate
        ( makeFalsePredicate, makeTruePredicate )
-<<<<<<< HEAD
-import Kore.Step.PredicateSubstitution
-       ( PredicateSubstitution (PredicateSubstitution) )
-=======
 import Kore.Step.ExpandedPattern
        ( PredicateSubstitution (..) )
->>>>>>> 0655ce9e
 import Kore.Step.Substitution
        ( mergeAndNormalizeSubstitutions )
 import Kore.Unification.Error
