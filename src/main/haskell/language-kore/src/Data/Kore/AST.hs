--- conflicted
+++ resolved
@@ -492,24 +492,13 @@
 represents the set membership. However, in general, it actually means that the
 two patterns have a non-empty intersection.
 -}
-<<<<<<< HEAD
-data Mem a v p = Mem
-    { memOperandSort :: !(Sort a)
-    , memResultSort  :: !(Sort a)
-    , memVariable    :: !(UnifiedVariable v)
-    , memPattern     :: !p
-=======
-data In a = In
+data In a p = In
     { inOperandSort       :: !(Sort a)
     , inResultSort        :: !(Sort a)
-    , inContainedPattern  :: !UnifiedPattern
-    , inContainingPattern :: !UnifiedPattern
->>>>>>> 46cf5556
-    }
-    deriving (Typeable, Functor, Foldable, Traversable)
-
-deriving instance (Eq p, Eq (UnifiedVariable v)) => Eq (Mem a v p)
-deriving instance (Show p, Show (UnifiedVariable v)) => Show (Mem a v p)
+    , inContainedPattern  :: !p
+    , inContainingPattern :: !p
+    }
+    deriving (Typeable, Functor, Foldable, Traversable, Eq, Show)
 
 {-|'Not' corresponds to the @\not@ branches of the @object-pattern@ and
 @meta-pattern@ syntactic categories from the Semantics of K,
@@ -573,7 +562,6 @@
     = AndPattern !(And a p)
     | ApplicationPattern !(Application a p)
     | BottomPattern !(Bottom a)
-<<<<<<< HEAD
     | CeilPattern !(Ceil a p)
     | EqualsPattern !(Equals a p)
     | ExistsPattern !(Exists a v p)
@@ -581,21 +569,9 @@
     | ForallPattern !(Forall a v p)
     | IffPattern !(Iff a p)
     | ImpliesPattern !(Implies a p)
-    | MemPattern !(Mem a v p)
+    | InPattern !(In a p)
     | NotPattern !(Not a p)
     | OrPattern !(Or a p)
-=======
-    | CeilPattern !(Ceil a)
-    | EqualsPattern !(Equals a)
-    | ExistsPattern !(Exists a)
-    | FloorPattern !(Floor a)
-    | ForallPattern !(Forall a)
-    | IffPattern !(Iff a)
-    | ImpliesPattern !(Implies a)
-    | InPattern !(In a)
-    | NotPattern !(Not a)
-    | OrPattern !(Or a)
->>>>>>> 46cf5556
     | StringLiteralPattern !StringLiteral
     | TopPattern !(Top a)
     | VariablePattern !(v a)
@@ -704,54 +680,6 @@
     }
     deriving (Eq, Show)
 
-<<<<<<< HEAD
-=======
-class AsPattern t where
-    asPattern :: t a -> Pattern a
-
-instance AsPattern And where
-    asPattern = AndPattern
-
-instance AsPattern Bottom where
-    asPattern = BottomPattern
-
-instance AsPattern Ceil where
-    asPattern = CeilPattern
-
-instance AsPattern Equals where
-    asPattern = EqualsPattern
-
-instance AsPattern Exists where
-    asPattern = ExistsPattern
-
-instance AsPattern Floor where
-    asPattern = FloorPattern
-
-instance AsPattern Forall where
-    asPattern = ForallPattern
-
-instance AsPattern Iff where
-    asPattern = IffPattern
-
-instance AsPattern Implies where
-    asPattern = ImpliesPattern
-
-instance AsPattern In where
-    asPattern = InPattern
-
-instance AsPattern Not where
-    asPattern = NotPattern
-
-instance AsPattern Or where
-    asPattern = OrPattern
-
-instance AsPattern Top where
-    asPattern = TopPattern
-
-instance AsPattern Variable where
-    asPattern = VariablePattern
-
->>>>>>> 46cf5556
 {-|'MLPatternClass' offers a common interface to ML patterns
   (those starting with '\', except for 'Exists' and 'Forall')
 -}
