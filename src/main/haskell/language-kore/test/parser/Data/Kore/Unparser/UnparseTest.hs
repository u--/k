module Data.Kore.Unparser.UnparseTest ( unparseParseTests
                                      , unparseUnitTests
                                      ) where

import           Data.Kore.AST.Common
import           Data.Kore.AST.Sentence
import           Data.Kore.AST.Kore
import           Data.Kore.AST.MetaOrObject
import           Data.Kore.ASTGen
import           Data.Kore.KoreHelpers
import           Data.Kore.Parser.LexemeImpl
import           Data.Kore.Parser.ParserImpl
import           Data.Kore.Parser.ParserUtils
import           Data.Kore.Unparser.Unparse

import           Test.Tasty                   (TestTree, testGroup)
import           Test.Tasty.HUnit             (assertEqual, testCase)
import           Test.Tasty.QuickCheck        (forAll, testProperty)

unparseUnitTests :: TestTree
unparseUnitTests =
    testGroup
        "Unparse unit tests"
        [ unparseTest
            (asSentence
                (SentenceSort
                    { sentenceSortName = testId "x"
                    , sentenceSortParameters = []
                    , sentenceSortAttributes = Attributes []
                    }
                :: KoreSentenceSort)
            )
            "sort x{}[]"
        , unparseTest
            Attributes
                { getAttributes =
                    [ asKorePattern (TopPattern Top
                        { topSort = SortVariableSort SortVariable
                            { getSortVariable = testId "#Fm" :: Id Meta }
                        })
                    , asKorePattern (InPattern In
                        { inOperandSort = SortActualSort SortActual
                            { sortActualName = testId "B" :: Id Object
                            , sortActualSorts = []
                            }
                        , inResultSort = SortActualSort SortActual
                            { sortActualName = testId "G" :: Id Object
                            , sortActualSorts = []
                            }
                        , inContainedChild =
                            asKorePattern $ VariablePattern Variable
                                { variableName = testId "T" :: Id Object
                                , variableSort = SortVariableSort SortVariable
                                    { getSortVariable = testId "C" }
                                }
                        , inContainingChild = asKorePattern (StringLiteralPattern
                            StringLiteral { getStringLiteral = "" })
                        })
                    ]
                }
            "[\n\
            \    \\top{#Fm}(),\n\
            \    \\in{\n\
            \        B{},\n\
            \        G{}\n\
            \    }(\n\
            \        T:C,\n\
            \        \"\"\n\
            \    )\n\
            \]"
        , unparseTest
            (Module
                { moduleName = ModuleName "t"
                , moduleSentences = []
                , moduleAttributes = Attributes []
                }::KoreModule
            )
            "module t\nendmodule\n[]"
        , unparseParseTest
            koreDefinitionParser
            Definition
                { definitionAttributes = Attributes {getAttributes = []}
                , definitionModules =
                    [ Module
                        { moduleName = ModuleName {getModuleName = "i"}
                        , moduleSentences = []
                        , moduleAttributes = Attributes {getAttributes = []}
                        }
                    , Module
                        { moduleName = ModuleName {getModuleName = "k"}
                        , moduleSentences = []
                        , moduleAttributes = Attributes {getAttributes = []}
                        }
                    ]
                }
        , unparseTest
            (Definition
                { definitionAttributes = Attributes {getAttributes = []}
                , definitionModules =
                    [ Module
                        { moduleName = ModuleName {getModuleName = "i"}
                        , moduleSentences = []
                        , moduleAttributes = Attributes {getAttributes = []}
                        }
                    , Module
                        { moduleName = ModuleName {getModuleName = "k"}
                        , moduleSentences = []
                        , moduleAttributes = Attributes {getAttributes = []}
                        }
                    ]
                }::KoreDefinition
            )
            (  "[]\n\n"
            ++ "    module i\n    endmodule\n    []\n"
            ++ "    module k\n    endmodule\n    []\n"
            )
<<<<<<< HEAD
            -- FIXME: Put this test back in. What Unparse instance does it want?
        , unparseTest
            ( constructUnifiedSentence SentenceImportSentence $ SentenceImport
                { sentenceImportModuleName = ModuleName {getModuleName = "sl"}
                , sentenceImportAttributes =
                    Attributes { getAttributes = [] } :: Attributes
                } :: KoreSentence
            )
            "import sl[]"
=======
            -- FIXME: Put this test back in. Ambiguous sortParam0 for inferring Unparse.
        -- , unparseTest
        --     ( constructUnifiedSentence SentenceImportSentence $ SentenceImport
        --         { sentenceImportModuleName = ModuleName {getModuleName = "sl"}
        --         , sentenceImportAttributes =
        --             Attributes { getAttributes = [] }
        --         }
        --     )
        --     "import sl[]"
>>>>>>> 256cd810
        , unparseTest
            (Attributes
                { getAttributes =
                    [ asKorePattern
                        ( TopPattern Top
                            { topSort = SortActualSort SortActual
                                { sortActualName = testId "#CharList" :: Id Meta
                                , sortActualSorts = []
                                }
                            }
                        )
                    ]
                }::Attributes
            )
        "[\n    \\top{#CharList{}}()\n]"
        , unparseTest
            (Attributes
                { getAttributes =
                    [ asKorePattern
                        (CharLiteralPattern CharLiteral
                            { getCharLiteral = '\'' }
                        )
                    , asKorePattern
                        (CharLiteralPattern CharLiteral
                            { getCharLiteral = '\'' }
                        )
                    ]
                }::Attributes
            )
            "[\n    '\\'',\n    '\\''\n]"
        ]

unparseParseTests :: TestTree
unparseParseTests =
    testGroup
        "QuickCheck Unparse&Parse Tests"
        [ testProperty "Object testId"
            (forAll (idGen Object) (unparseParseProp (idParser Object)))
        , testProperty "Meta testId"
            (forAll (idGen Meta) (unparseParseProp (idParser Meta)))
        , testProperty "StringLiteral"
            (forAll stringLiteralGen (unparseParseProp stringLiteralParser))
        , testProperty "CharLiteral"
            (forAll charLiteralGen (unparseParseProp charLiteralParser))
        , testProperty "Object Symbol"
            (forAll (symbolGen Object) (unparseParseProp (symbolParser Object)))
        , testProperty "Meta Symbol"
            (forAll (symbolGen Meta) (unparseParseProp (symbolParser Meta)))
        , testProperty "Object Alias"
            (forAll (aliasGen Object) (unparseParseProp (aliasParser Object)))
        , testProperty "Meta Alias"
            (forAll (aliasGen Meta) (unparseParseProp (aliasParser Meta)))
        , testProperty "Object SortVariable"
            (forAll (sortVariableGen Object)
                (unparseParseProp (sortVariableParser Object))
            )
        , testProperty "Meta SortVariable"
            (forAll (sortVariableGen Meta)
                (unparseParseProp (sortVariableParser Meta))
            )
        , testProperty "Object Sort"
            (forAll (sortGen Object)
                (unparseParseProp (sortParser Object))
            )
        , testProperty "Meta Sort"
            (forAll (sortGen Meta)
                (unparseParseProp (sortParser Meta))
            )
        {-
        , testProperty "UnifiedVariable"
            (forAll unifiedVariableGen (unparseParseProp unifiedVariableParser))
        -}
        , testProperty "CommonKorePattern"
            (forAll korePatternGen (unparseParseProp korePatternParser))
        , testProperty "Attributes"
            (forAll
                attributesGen
                (unparseParseProp attributesParser)
            )
        , testProperty "Sentence"
            (forAll koreSentenceGen (unparseParseProp koreSentenceParser))
        , testProperty "Module"
            (forAll
                (moduleGen koreSentenceGen korePatternGen)
                (unparseParseProp
                    (moduleParser koreSentenceParser korePatternParser)
                )
            )
        , testProperty "Definition"
            (forAll
                (definitionGen koreSentenceGen korePatternGen)
                (unparseParseProp
                    (definitionParser koreSentenceParser korePatternParser)
                )
            )
        ]

parse :: Parser a -> String -> Either String a
parse parser =
    parseOnly (parser <* endOfInput) "<test-string>"

unparseParseProp :: (Unparse a, Eq a) => Parser a -> a -> Bool
unparseParseProp p a = parse p (unparseToString a) == Right a

unparseParseTest
    :: (Unparse a, Eq a, Show a) => Parser a -> a -> TestTree
unparseParseTest parser astInput =
    testCase
        "Parsing + unparsing."
        (assertEqual "Expecting unparse success!"
            (Right astInput)
            (parse parser (unparseToString astInput)))

unparseTest :: (Unparse a, Show a) => a -> String -> TestTree
unparseTest astInput expected =
    testCase
        "Unparsing"
        (assertEqual ("Expecting unparse success!" ++ show astInput)
            expected
            (unparseToString astInput))<|MERGE_RESOLUTION|>--- conflicted
+++ resolved
@@ -114,8 +114,6 @@
             ++ "    module i\n    endmodule\n    []\n"
             ++ "    module k\n    endmodule\n    []\n"
             )
-<<<<<<< HEAD
-            -- FIXME: Put this test back in. What Unparse instance does it want?
         , unparseTest
             ( constructUnifiedSentence SentenceImportSentence $ SentenceImport
                 { sentenceImportModuleName = ModuleName {getModuleName = "sl"}
@@ -124,17 +122,6 @@
                 } :: KoreSentence
             )
             "import sl[]"
-=======
-            -- FIXME: Put this test back in. Ambiguous sortParam0 for inferring Unparse.
-        -- , unparseTest
-        --     ( constructUnifiedSentence SentenceImportSentence $ SentenceImport
-        --         { sentenceImportModuleName = ModuleName {getModuleName = "sl"}
-        --         , sentenceImportAttributes =
-        --             Attributes { getAttributes = [] }
-        --         }
-        --     )
-        --     "import sl[]"
->>>>>>> 256cd810
         , unparseTest
             (Attributes
                 { getAttributes =
