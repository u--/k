--- conflicted
+++ resolved
@@ -1,13 +1,8 @@
 // Copyright (c) 2014 K Team. All Rights Reserved.
 module TEST
 
-<<<<<<< HEAD
   configuration <T> <k> $PGM:K </k> <bag> <b multiplicity="*"> .K </b> </bag> </T>
   
-=======
-  configuration <T> <k> $PGM:K </k> <bag> <b multiplicity="*"> . </b> </bag> </T>
-
->>>>>>> dfc0588c
   syntax KItem ::= start(Int)
 
   syntax Bag ::= mergeBag(Bag, Bag) [function]
