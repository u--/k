<<<<<<< HEAD
// Copyright (c) 2010-2014 K Team. All Rights Reserved.

=======
// Copyright (c) 2012-2014 K Team. All Rights Reserved.
>>>>>>> bb1c4473
module IMP-SYNTAX
  syntax AExp  ::= Int | String | Id
                 | "++" Id
                 | "read" "(" ")"
                 > AExp "/" AExp              [left, strict, division]
                 > AExp "+" AExp              [left, strict]
                 | "(" AExp ")"               [bracket]
  syntax BExp  ::= Bool
                 | AExp "<=" AExp             [seqstrict, latex({#1}\leq{#2})]
                 | "!" BExp                   [strict]
                 > BExp "&&" BExp             [left, strict(1)]
                 | "(" BExp ")"               [bracket]
  syntax Block ::= "{" "}"
                 | "{" Stmt "}"
  syntax Stmt  ::= Block
                 | Id "=" AExp ";"            [strict(2)]
                 | "if" "(" BExp ")"
                   Block "else" Block         [strict(1)]
                 | "while" "(" BExp ")" Block
                 | "int" Ids ";"
                 | "print" "(" AExps ")" ";"  [strict]
                 | "halt" ";"
                 > "spawn" Stmt
                 > Stmt Stmt                  [left]

  syntax Ids   ::= List{Id,","}               [strict]
  syntax AExps ::= List{AExp,","}             [strict]
endmodule


module IMP
  imports IMP-SYNTAX
  syntax KResult ::= Int | Bool

  configuration <T color="yellow">
                  <k color="green"> $PGM:Stmt </k>
                  <env color="LightSkyBlue"> .Map </env>
                  <store color="red"> .Map </store>
                </T>

// AExp
  rule <k> X:Id => I ...</k>
       <env>... X |-> N ...</env>
       <store>... N |-> I ...</store>  [lookup]
  rule <k> ++X => I +Int 1 ...</k>
       <env>... X |-> N ...</env>
       <store>... N |-> (I => I +Int 1) ...</store>  [increment]
  rule I1 / I2 => I1 /Int I2  when I2 =/=Int 0
  rule I1 + I2 => I1 +Int I2
// BExp
  rule I1 <= I2 => I1 <=Int I2
  rule ! T => notBool T
  rule true && B => B
  rule false && _ => false
// Block
  rule {} => .   [structural]
  rule {S} => S  [structural]
// Stmt
  rule <k> X = I:Int; => . ...</k>
       <env>... X |-> N ...</env>
       <store>... N |-> (_ => I) ...</store>
  rule S1:Stmt S2:Stmt => S1 ~> S2  [structural]
  rule if (true)  S else _ => S
  rule if (false) _ else S => S
  rule while (B) S => if (B) {S while (B) S} else {}  [structural]

  rule <k> int (X,Xs => Xs); ...</k>
       <env> Rho => Rho[X <- N] </env>
       <store>... .Map => N |-> 0 ...</store>
    when fresh(N:Nat)
  rule int .Ids; => .  [structural]
endmodule
<|MERGE_RESOLUTION|>--- conflicted
+++ resolved
@@ -1,78 +1,73 @@
-<<<<<<< HEAD
-// Copyright (c) 2010-2014 K Team. All Rights Reserved.
-
-=======
-// Copyright (c) 2012-2014 K Team. All Rights Reserved.
->>>>>>> bb1c4473
-module IMP-SYNTAX
-  syntax AExp  ::= Int | String | Id
-                 | "++" Id
-                 | "read" "(" ")"
-                 > AExp "/" AExp              [left, strict, division]
-                 > AExp "+" AExp              [left, strict]
-                 | "(" AExp ")"               [bracket]
-  syntax BExp  ::= Bool
-                 | AExp "<=" AExp             [seqstrict, latex({#1}\leq{#2})]
-                 | "!" BExp                   [strict]
-                 > BExp "&&" BExp             [left, strict(1)]
-                 | "(" BExp ")"               [bracket]
-  syntax Block ::= "{" "}"
-                 | "{" Stmt "}"
-  syntax Stmt  ::= Block
-                 | Id "=" AExp ";"            [strict(2)]
-                 | "if" "(" BExp ")"
-                   Block "else" Block         [strict(1)]
-                 | "while" "(" BExp ")" Block
-                 | "int" Ids ";"
-                 | "print" "(" AExps ")" ";"  [strict]
-                 | "halt" ";"
-                 > "spawn" Stmt
-                 > Stmt Stmt                  [left]
-
-  syntax Ids   ::= List{Id,","}               [strict]
-  syntax AExps ::= List{AExp,","}             [strict]
-endmodule
-
-
-module IMP
-  imports IMP-SYNTAX
-  syntax KResult ::= Int | Bool
-
-  configuration <T color="yellow">
-                  <k color="green"> $PGM:Stmt </k>
-                  <env color="LightSkyBlue"> .Map </env>
-                  <store color="red"> .Map </store>
-                </T>
-
-// AExp
-  rule <k> X:Id => I ...</k>
-       <env>... X |-> N ...</env>
-       <store>... N |-> I ...</store>  [lookup]
-  rule <k> ++X => I +Int 1 ...</k>
-       <env>... X |-> N ...</env>
-       <store>... N |-> (I => I +Int 1) ...</store>  [increment]
-  rule I1 / I2 => I1 /Int I2  when I2 =/=Int 0
-  rule I1 + I2 => I1 +Int I2
-// BExp
-  rule I1 <= I2 => I1 <=Int I2
-  rule ! T => notBool T
-  rule true && B => B
-  rule false && _ => false
-// Block
-  rule {} => .   [structural]
-  rule {S} => S  [structural]
-// Stmt
-  rule <k> X = I:Int; => . ...</k>
-       <env>... X |-> N ...</env>
-       <store>... N |-> (_ => I) ...</store>
-  rule S1:Stmt S2:Stmt => S1 ~> S2  [structural]
-  rule if (true)  S else _ => S
-  rule if (false) _ else S => S
-  rule while (B) S => if (B) {S while (B) S} else {}  [structural]
-
-  rule <k> int (X,Xs => Xs); ...</k>
-       <env> Rho => Rho[X <- N] </env>
-       <store>... .Map => N |-> 0 ...</store>
-    when fresh(N:Nat)
-  rule int .Ids; => .  [structural]
-endmodule
+// Copyright (c) 2010-2014 K Team. All Rights Reserved.
+module IMP-SYNTAX
+  syntax AExp  ::= Int | String | Id
+                 | "++" Id
+                 | "read" "(" ")"
+                 > AExp "/" AExp              [left, strict, division]
+                 > AExp "+" AExp              [left, strict]
+                 | "(" AExp ")"               [bracket]
+  syntax BExp  ::= Bool
+                 | AExp "<=" AExp             [seqstrict, latex({#1}\leq{#2})]
+                 | "!" BExp                   [strict]
+                 > BExp "&&" BExp             [left, strict(1)]
+                 | "(" BExp ")"               [bracket]
+  syntax Block ::= "{" "}"
+                 | "{" Stmt "}"
+  syntax Stmt  ::= Block
+                 | Id "=" AExp ";"            [strict(2)]
+                 | "if" "(" BExp ")"
+                   Block "else" Block         [strict(1)]
+                 | "while" "(" BExp ")" Block
+                 | "int" Ids ";"
+                 | "print" "(" AExps ")" ";"  [strict]
+                 | "halt" ";"
+                 > "spawn" Stmt
+                 > Stmt Stmt                  [left]
+
+  syntax Ids   ::= List{Id,","}               [strict]
+  syntax AExps ::= List{AExp,","}             [strict]
+endmodule
+
+
+module IMP
+  imports IMP-SYNTAX
+  syntax KResult ::= Int | Bool
+
+  configuration <T color="yellow">
+                  <k color="green"> $PGM:Stmt </k>
+                  <env color="LightSkyBlue"> .Map </env>
+                  <store color="red"> .Map </store>
+                </T>
+
+// AExp
+  rule <k> X:Id => I ...</k>
+       <env>... X |-> N ...</env>
+       <store>... N |-> I ...</store>  [lookup]
+  rule <k> ++X => I +Int 1 ...</k>
+       <env>... X |-> N ...</env>
+       <store>... N |-> (I => I +Int 1) ...</store>  [increment]
+  rule I1 / I2 => I1 /Int I2  when I2 =/=Int 0
+  rule I1 + I2 => I1 +Int I2
+// BExp
+  rule I1 <= I2 => I1 <=Int I2
+  rule ! T => notBool T
+  rule true && B => B
+  rule false && _ => false
+// Block
+  rule {} => .   [structural]
+  rule {S} => S  [structural]
+// Stmt
+  rule <k> X = I:Int; => . ...</k>
+       <env>... X |-> N ...</env>
+       <store>... N |-> (_ => I) ...</store>
+  rule S1:Stmt S2:Stmt => S1 ~> S2  [structural]
+  rule if (true)  S else _ => S
+  rule if (false) _ else S => S
+  rule while (B) S => if (B) {S while (B) S} else {}  [structural]
+
+  rule <k> int (X,Xs => Xs); ...</k>
+       <env> Rho => Rho[X <- N] </env>
+       <store>... .Map => N |-> 0 ...</store>
+    when fresh(N:Nat)
+  rule int .Ids; => .  [structural]
+endmodule